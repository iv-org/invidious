# "Invidious" (which is an alternative front-end to YouTube)
# Copyright (C) 2019  Omar Roth
#
# This program is free software: you can redistribute it and/or modify
# it under the terms of the GNU Affero General Public License as published
# by the Free Software Foundation, either version 3 of the License, or
# (at your option) any later version.
#
# This program is distributed in the hope that it will be useful,
# but WITHOUT ANY WARRANTY; without even the implied warranty of
# MERCHANTABILITY or FITNESS FOR A PARTICULAR PURPOSE.  See the
# GNU Affero General Public License for more details.
#
# You should have received a copy of the GNU Affero General Public License
# along with this program.  If not, see <http://www.gnu.org/licenses/>.

require "digest/md5"
require "file_utils"
require "kemal"
require "athena-negotiation"
require "openssl/hmac"
require "option_parser"
require "pg"
require "sqlite3"
require "xml"
require "yaml"
require "compress/zip"
require "protodec/utils"
require "./invidious/helpers/*"
require "./invidious/*"
require "./invidious/channels/*"
require "./invidious/routes/**"
require "./invidious/jobs/**"

CONFIG   = Config.load
HMAC_KEY = CONFIG.hmac_key || Random::Secure.hex(32)

PG_DB           = DB.open CONFIG.database_url
ARCHIVE_URL     = URI.parse("https://archive.org")
LOGIN_URL       = URI.parse("https://accounts.google.com")
PUBSUB_URL      = URI.parse("https://pubsubhubbub.appspot.com")
REDDIT_URL      = URI.parse("https://www.reddit.com")
TEXTCAPTCHA_URL = URI.parse("https://textcaptcha.com")
YT_URL          = URI.parse("https://www.youtube.com")
HOST_URL        = make_host_url(Kemal.config)

CHARS_SAFE         = "ABCDEFGHIJKLMNOPQRSTUVWXYZabcdefghijklmnopqrstuvwxyz0123456789-_"
TEST_IDS           = {"AgbeGFYluEA", "BaW_jenozKc", "a9LDPn-MO4I", "ddFvjfvPnqk", "iqKdEhx-dD4"}
MAX_ITEMS_PER_PAGE = 1500

REQUEST_HEADERS_WHITELIST  = {"accept", "accept-encoding", "cache-control", "content-length", "if-none-match", "range"}
RESPONSE_HEADERS_BLACKLIST = {"access-control-allow-origin", "alt-svc", "server"}
HTTP_CHUNK_SIZE            = 10485760 # ~10MB

CURRENT_BRANCH  = {{ "#{`git branch | sed -n '/* /s///p'`.strip}" }}
CURRENT_COMMIT  = {{ "#{`git rev-list HEAD --max-count=1 --abbrev-commit`.strip}" }}
CURRENT_VERSION = {{ "#{`git log -1 --format=%ci | awk '{print $1}' | sed s/-/./g`.strip}" }}

# This is used to determine the `?v=` on the end of file URLs (for cache busting). We
# only need to expire modified assets, so we can use this to find the last commit that changes
# any assets
ASSET_COMMIT = {{ "#{`git rev-list HEAD --max-count=1 --abbrev-commit -- assets`.strip}" }}

SOFTWARE = {
  "name"    => "invidious",
  "version" => "#{CURRENT_VERSION}-#{CURRENT_COMMIT}",
  "branch"  => "#{CURRENT_BRANCH}",
}

YT_POOL = YoutubeConnectionPool.new(YT_URL, capacity: CONFIG.pool_size, timeout: 2.0, use_quic: CONFIG.use_quic)

# CLI
Kemal.config.extra_options do |parser|
  parser.banner = "Usage: invidious [arguments]"
  parser.on("-c THREADS", "--channel-threads=THREADS", "Number of threads for refreshing channels (default: #{CONFIG.channel_threads})") do |number|
    begin
      CONFIG.channel_threads = number.to_i
    rescue ex
      puts "THREADS must be integer"
      exit
    end
  end
  parser.on("-f THREADS", "--feed-threads=THREADS", "Number of threads for refreshing feeds (default: #{CONFIG.feed_threads})") do |number|
    begin
      CONFIG.feed_threads = number.to_i
    rescue ex
      puts "THREADS must be integer"
      exit
    end
  end
  parser.on("-o OUTPUT", "--output=OUTPUT", "Redirect output (default: #{CONFIG.output})") do |output|
    CONFIG.output = output
  end
  parser.on("-l LEVEL", "--log-level=LEVEL", "Log level, one of #{LogLevel.values} (default: #{CONFIG.log_level})") do |log_level|
    CONFIG.log_level = LogLevel.parse(log_level)
  end
  parser.on("-v", "--version", "Print version") do
    puts SOFTWARE.to_pretty_json
    exit
  end
end

Kemal::CLI.new ARGV

if CONFIG.output.upcase != "STDOUT"
  FileUtils.mkdir_p(File.dirname(CONFIG.output))
end
OUTPUT = CONFIG.output.upcase == "STDOUT" ? STDOUT : File.open(CONFIG.output, mode: "a")
LOGGER = Invidious::LogHandler.new(OUTPUT, CONFIG.log_level)

# Check table integrity
if CONFIG.check_tables
  check_enum(PG_DB, "privacy", PlaylistPrivacy)

  check_table(PG_DB, "channels", InvidiousChannel)
  check_table(PG_DB, "channel_videos", ChannelVideo)
  check_table(PG_DB, "playlists", InvidiousPlaylist)
  check_table(PG_DB, "playlist_videos", PlaylistVideo)
  check_table(PG_DB, "nonces", Nonce)
  check_table(PG_DB, "session_ids", SessionId)
  check_table(PG_DB, "users", User)
  check_table(PG_DB, "videos", Video)

  if CONFIG.cache_annotations
    check_table(PG_DB, "annotations", Annotation)
  end
end

# Start jobs

if CONFIG.channel_threads > 0
  Invidious::Jobs.register Invidious::Jobs::RefreshChannelsJob.new(PG_DB)
end

if CONFIG.feed_threads > 0
  Invidious::Jobs.register Invidious::Jobs::RefreshFeedsJob.new(PG_DB)
end

DECRYPT_FUNCTION = DecryptFunction.new(CONFIG.decrypt_polling)
if CONFIG.decrypt_polling
  Invidious::Jobs.register Invidious::Jobs::UpdateDecryptFunctionJob.new
end

if CONFIG.statistics_enabled
  Invidious::Jobs.register Invidious::Jobs::StatisticsRefreshJob.new(PG_DB, SOFTWARE)
end

if (CONFIG.use_pubsub_feeds.is_a?(Bool) && CONFIG.use_pubsub_feeds.as(Bool)) || (CONFIG.use_pubsub_feeds.is_a?(Int32) && CONFIG.use_pubsub_feeds.as(Int32) > 0)
  Invidious::Jobs.register Invidious::Jobs::SubscribeToFeedsJob.new(PG_DB, HMAC_KEY)
end

if CONFIG.popular_enabled
  Invidious::Jobs.register Invidious::Jobs::PullPopularVideosJob.new(PG_DB)
end

if CONFIG.captcha_key
  Invidious::Jobs.register Invidious::Jobs::BypassCaptchaJob.new
end

connection_channel = Channel({Bool, Channel(PQ::Notification)}).new(32)
Invidious::Jobs.register Invidious::Jobs::NotificationJob.new(connection_channel, CONFIG.database_url)

Invidious::Jobs.start_all

def popular_videos
  Invidious::Jobs::PullPopularVideosJob::POPULAR_VIDEOS.get
end

before_all do |env|
  preferences = Preferences.from_json("{}")

  begin
    if prefs_cookie = env.request.cookies["PREFS"]?
      preferences = Preferences.from_json(URI.decode_www_form(prefs_cookie.value))
    else
      if language_header = env.request.headers["Accept-Language"]?
        if language = ANG.language_negotiator.best(language_header, LOCALES.keys)
          preferences.locale = language.header
        end
      end
    end
  rescue
    preferences = Preferences.from_json("{}")
  end

  env.set "preferences", preferences
  env.response.headers["X-XSS-Protection"] = "1; mode=block"
  env.response.headers["X-Content-Type-Options"] = "nosniff"

  # Allow media resources to be loaded from google servers
  # TODO: check if *.youtube.com can be removed
  if CONFIG.disabled?("local") || !preferences.local
    extra_media_csp = " https://*.googlevideo.com:443 https://*.youtube.com:443"
  else
    extra_media_csp = ""
  end

  # Only allow the pages at /embed/* to be embedded
  if env.request.resource.starts_with?("/embed")
    frame_ancestors = "'self' http: https:"
  else
    frame_ancestors = "'none'"
  end

  # TODO: Remove style-src's 'unsafe-inline', requires to remove all
  # inline styles (<style> [..] </style>, style=" [..] ")
  env.response.headers["Content-Security-Policy"] = {
    "default-src 'none'",
    "script-src 'self'",
    "style-src 'self' 'unsafe-inline'",
    "img-src 'self' data:",
    "font-src 'self' data:",
    "connect-src 'self'",
    "manifest-src 'self'",
    "media-src 'self' blob:" + extra_media_csp,
    "child-src 'self' blob:",
    "frame-src 'self'",
    "frame-ancestors " + frame_ancestors,
  }.join("; ")

  env.response.headers["Referrer-Policy"] = "same-origin"

  # Ask the chrom*-based browsers to disable FLoC
  # See: https://blog.runcloud.io/google-floc/
  env.response.headers["Permissions-Policy"] = "interest-cohort=()"

  if (Kemal.config.ssl || CONFIG.https_only) && CONFIG.hsts
    env.response.headers["Strict-Transport-Security"] = "max-age=31536000; includeSubDomains; preload"
  end

  next if {
            "/sb/",
            "/vi/",
            "/s_p/",
            "/yts/",
            "/ggpht/",
            "/api/manifest/",
            "/videoplayback",
            "/latest_version",
          }.any? { |r| env.request.resource.starts_with? r }

  if env.request.cookies.has_key? "SID"
    sid = env.request.cookies["SID"].value

    if sid.starts_with? "v1:"
      raise "Cannot use token as SID"
    end

    # Invidious users only have SID
    if !env.request.cookies.has_key? "SSID"
      if email = PG_DB.query_one?("SELECT email FROM session_ids WHERE id = $1", sid, as: String)
        user = PG_DB.query_one("SELECT * FROM users WHERE email = $1", email, as: User)
        csrf_token = generate_response(sid, {
          ":authorize_token",
          ":playlist_ajax",
          ":signout",
          ":subscription_ajax",
          ":token_ajax",
          ":watch_ajax",
        }, HMAC_KEY, PG_DB, 1.week)

        preferences = user.preferences
        env.set "preferences", preferences

        env.set "sid", sid
        env.set "csrf_token", csrf_token
        env.set "user", user
      end
    else
      headers = HTTP::Headers.new
      headers["Cookie"] = env.request.headers["Cookie"]

      begin
        user, sid = get_user(sid, headers, PG_DB, false)
        csrf_token = generate_response(sid, {
          ":authorize_token",
          ":playlist_ajax",
          ":signout",
          ":subscription_ajax",
          ":token_ajax",
          ":watch_ajax",
        }, HMAC_KEY, PG_DB, 1.week)

        preferences = user.preferences
        env.set "preferences", preferences

        env.set "sid", sid
        env.set "csrf_token", csrf_token
        env.set "user", user
      rescue ex
      end
    end
  end

  dark_mode = convert_theme(env.params.query["dark_mode"]?) || preferences.dark_mode.to_s
  thin_mode = env.params.query["thin_mode"]? || preferences.thin_mode.to_s
  thin_mode = thin_mode == "true"
  locale = env.params.query["hl"]? || preferences.locale

  preferences.dark_mode = dark_mode
  preferences.thin_mode = thin_mode
  preferences.locale = locale
  env.set "preferences", preferences

  current_page = env.request.path
  if env.request.query
    query = HTTP::Params.parse(env.request.query.not_nil!)

    if query["referer"]?
      query["referer"] = get_referer(env, "/")
    end

    current_page += "?#{query}"
  end

  env.set "current_page", URI.encode_www_form(current_page)
end

Invidious::Routing.get "/", Invidious::Routes::Misc, :home
Invidious::Routing.get "/privacy", Invidious::Routes::Misc, :privacy
Invidious::Routing.get "/licenses", Invidious::Routes::Misc, :licenses

Invidious::Routing.get "/channel/:ucid", Invidious::Routes::Channels, :home
Invidious::Routing.get "/channel/:ucid/home", Invidious::Routes::Channels, :home
Invidious::Routing.get "/channel/:ucid/videos", Invidious::Routes::Channels, :videos
Invidious::Routing.get "/channel/:ucid/playlists", Invidious::Routes::Channels, :playlists
Invidious::Routing.get "/channel/:ucid/community", Invidious::Routes::Channels, :community
Invidious::Routing.get "/channel/:ucid/about", Invidious::Routes::Channels, :about

["", "/videos", "/playlists", "/community", "/about"].each do |path|
  # /c/LinusTechTips
  Invidious::Routing.get "/c/:user#{path}", Invidious::Routes::Channels, :brand_redirect
  # /user/linustechtips | Not always the same as /c/
  Invidious::Routing.get "/user/:user#{path}", Invidious::Routes::Channels, :brand_redirect
  # /attribution_link?a=anything&u=/channel/UCZYTClx2T1of7BRZ86-8fow
  Invidious::Routing.get "/attribution_link#{path}", Invidious::Routes::Channels, :brand_redirect
  # /profile?user=linustechtips
  Invidious::Routing.get "/profile/#{path}", Invidious::Routes::Channels, :profile
end

Invidious::Routing.get "/watch", Invidious::Routes::Watch, :handle
Invidious::Routing.get "/watch/:id", Invidious::Routes::Watch, :redirect
Invidious::Routing.get "/shorts/:id", Invidious::Routes::Watch, :redirect
Invidious::Routing.get "/w/:id", Invidious::Routes::Watch, :redirect
Invidious::Routing.get "/v/:id", Invidious::Routes::Watch, :redirect
Invidious::Routing.get "/e/:id", Invidious::Routes::Watch, :redirect
Invidious::Routing.get "/redirect", Invidious::Routes::Misc, :cross_instance_redirect

Invidious::Routing.get "/embed/", Invidious::Routes::Embed, :redirect
Invidious::Routing.get "/embed/:id", Invidious::Routes::Embed, :show

Invidious::Routing.get "/create_playlist", Invidious::Routes::Playlists, :new
Invidious::Routing.post "/create_playlist", Invidious::Routes::Playlists, :create
Invidious::Routing.get "/subscribe_playlist", Invidious::Routes::Playlists, :subscribe
Invidious::Routing.get "/delete_playlist", Invidious::Routes::Playlists, :delete_page
Invidious::Routing.post "/delete_playlist", Invidious::Routes::Playlists, :delete
Invidious::Routing.get "/edit_playlist", Invidious::Routes::Playlists, :edit
Invidious::Routing.post "/edit_playlist", Invidious::Routes::Playlists, :update
Invidious::Routing.get "/add_playlist_items", Invidious::Routes::Playlists, :add_playlist_items_page
Invidious::Routing.post "/playlist_ajax", Invidious::Routes::Playlists, :playlist_ajax
Invidious::Routing.get "/playlist", Invidious::Routes::Playlists, :show
Invidious::Routing.get "/mix", Invidious::Routes::Playlists, :mix

Invidious::Routing.get "/opensearch.xml", Invidious::Routes::Search, :opensearch
Invidious::Routing.get "/results", Invidious::Routes::Search, :results
Invidious::Routing.get "/search", Invidious::Routes::Search, :search

Invidious::Routing.get "/login", Invidious::Routes::Login, :login_page
Invidious::Routing.post "/login", Invidious::Routes::Login, :login
Invidious::Routing.post "/signout", Invidious::Routes::Login, :signout

Invidious::Routing.get "/preferences", Invidious::Routes::PreferencesRoute, :show
Invidious::Routing.post "/preferences", Invidious::Routes::PreferencesRoute, :update
Invidious::Routing.get "/toggle_theme", Invidious::Routes::PreferencesRoute, :toggle_theme

<<<<<<< HEAD
# Feeds
Invidious::Routing.get "/view_all_playlists", Invidious::Routes::Feeds, :view_all_playlists_redirect
Invidious::Routing.get "/feed/playlists", Invidious::Routes::Feeds, :playlists
Invidious::Routing.get "/feed/popular", Invidious::Routes::Feeds, :popular
Invidious::Routing.get "/feed/trending", Invidious::Routes::Feeds, :trending
Invidious::Routing.get "/feed/subscriptions", Invidious::Routes::Feeds, :subscriptions
Invidious::Routing.get "/feed/history", Invidious::Routes::Feeds, :history

# RSS Feeds
Invidious::Routing.get "/feed/channel/:ucid", Invidious::Routes::Feeds, :rss_channel
Invidious::Routing.get "/feed/private", Invidious::Routes::Feeds, :rss_private
Invidious::Routing.get "/feed/playlist/:plid", Invidious::Routes::Feeds, :rss_playlist
Invidious::Routing.get "/feeds/videos.xml", Invidious::Routes::Feeds, :rss_videos

# Support push notifications via PubSubHubbub
Invidious::Routing.get "/feed/webhook/:token", Invidious::Routes::Feeds, :push_notifications_get
Invidious::Routing.post "/feed/webhook/:token", Invidious::Routes::Feeds, :push_notifications_post
=======
define_v1_api_routes()
define_api_manifest_routes()
define_video_playback_routes()
>>>>>>> d984a898

# Users

post "/watch_ajax" do |env|
  locale = LOCALES[env.get("preferences").as(Preferences).locale]?

  user = env.get? "user"
  sid = env.get? "sid"
  referer = get_referer(env, "/feed/subscriptions")

  redirect = env.params.query["redirect"]?
  redirect ||= "true"
  redirect = redirect == "true"

  if !user
    if redirect
      next env.redirect referer
    else
      next error_json(403, "No such user")
    end
  end

  user = user.as(User)
  sid = sid.as(String)
  token = env.params.body["csrf_token"]?

  id = env.params.query["id"]?
  if !id
    env.response.status_code = 400
    next
  end

  begin
    validate_request(token, sid, env.request, HMAC_KEY, PG_DB, locale)
  rescue ex
    if redirect
      next error_template(400, ex)
    else
      next error_json(400, ex)
    end
  end

  if env.params.query["action_mark_watched"]?
    action = "action_mark_watched"
  elsif env.params.query["action_mark_unwatched"]?
    action = "action_mark_unwatched"
  else
    next env.redirect referer
  end

  case action
  when "action_mark_watched"
    if !user.watched.includes? id
      PG_DB.exec("UPDATE users SET watched = array_append(watched, $1) WHERE email = $2", id, user.email)
    end
  when "action_mark_unwatched"
    PG_DB.exec("UPDATE users SET watched = array_remove(watched, $1) WHERE email = $2", id, user.email)
  else
    next error_json(400, "Unsupported action #{action}")
  end

  if redirect
    env.redirect referer
  else
    env.response.content_type = "application/json"
    "{}"
  end
end

# /modify_notifications
# will "ding" all subscriptions.
# /modify_notifications?receive_all_updates=false&receive_no_updates=false
# will "unding" all subscriptions.
get "/modify_notifications" do |env|
  locale = LOCALES[env.get("preferences").as(Preferences).locale]?

  user = env.get? "user"
  sid = env.get? "sid"
  referer = get_referer(env, "/")

  redirect = env.params.query["redirect"]?
  redirect ||= "false"
  redirect = redirect == "true"

  if !user
    if redirect
      next env.redirect referer
    else
      next error_json(403, "No such user")
    end
  end

  user = user.as(User)

  if !user.password
    channel_req = {} of String => String

    channel_req["receive_all_updates"] = env.params.query["receive_all_updates"]? || "true"
    channel_req["receive_no_updates"] = env.params.query["receive_no_updates"]? || ""
    channel_req["receive_post_updates"] = env.params.query["receive_post_updates"]? || "true"

    channel_req.reject! { |k, v| v != "true" && v != "false" }

    headers = HTTP::Headers.new
    headers["Cookie"] = env.request.headers["Cookie"]

    html = YT_POOL.client &.get("/subscription_manager?disable_polymer=1", headers)

    cookies = HTTP::Cookies.from_client_headers(headers)
    html.cookies.each do |cookie|
      if {"VISITOR_INFO1_LIVE", "YSC", "SIDCC"}.includes? cookie.name
        if cookies[cookie.name]?
          cookies[cookie.name] = cookie
        else
          cookies << cookie
        end
      end
    end
    headers = cookies.add_request_headers(headers)

    if match = html.body.match(/'XSRF_TOKEN': "(?<session_token>[^"]+)"/)
      session_token = match["session_token"]
    else
      next env.redirect referer
    end

    headers["content-type"] = "application/x-www-form-urlencoded"
    channel_req["session_token"] = session_token

    subs = XML.parse_html(html.body)
    subs.xpath_nodes(%q(//a[@class="subscription-title yt-uix-sessionlink"]/@href)).each do |channel|
      channel_id = channel.content.lstrip("/channel/").not_nil!
      channel_req["channel_id"] = channel_id

      YT_POOL.client &.post("/subscription_ajax?action_update_subscription_preferences=1", headers, form: channel_req)
    end
  end

  if redirect
    env.redirect referer
  else
    env.response.content_type = "application/json"
    "{}"
  end
end

post "/subscription_ajax" do |env|
  locale = LOCALES[env.get("preferences").as(Preferences).locale]?

  user = env.get? "user"
  sid = env.get? "sid"
  referer = get_referer(env, "/")

  redirect = env.params.query["redirect"]?
  redirect ||= "true"
  redirect = redirect == "true"

  if !user
    if redirect
      next env.redirect referer
    else
      next error_json(403, "No such user")
    end
  end

  user = user.as(User)
  sid = sid.as(String)
  token = env.params.body["csrf_token"]?

  begin
    validate_request(token, sid, env.request, HMAC_KEY, PG_DB, locale)
  rescue ex
    if redirect
      next error_template(400, ex)
    else
      next error_json(400, ex)
    end
  end

  if env.params.query["action_create_subscription_to_channel"]?.try &.to_i?.try &.== 1
    action = "action_create_subscription_to_channel"
  elsif env.params.query["action_remove_subscriptions"]?.try &.to_i?.try &.== 1
    action = "action_remove_subscriptions"
  else
    next env.redirect referer
  end

  channel_id = env.params.query["c"]?
  channel_id ||= ""

  if !user.password
    # Sync subscriptions with YouTube
    subscribe_ajax(channel_id, action, env.request.headers)
  end
  email = user.email

  case action
  when "action_create_subscription_to_channel"
    if !user.subscriptions.includes? channel_id
      get_channel(channel_id, PG_DB, false, false)
      PG_DB.exec("UPDATE users SET feed_needs_update = true, subscriptions = array_append(subscriptions, $1) WHERE email = $2", channel_id, email)
    end
  when "action_remove_subscriptions"
    PG_DB.exec("UPDATE users SET feed_needs_update = true, subscriptions = array_remove(subscriptions, $1) WHERE email = $2", channel_id, email)
  else
    next error_json(400, "Unsupported action #{action}")
  end

  if redirect
    env.redirect referer
  else
    env.response.content_type = "application/json"
    "{}"
  end
end

get "/subscription_manager" do |env|
  locale = LOCALES[env.get("preferences").as(Preferences).locale]?

  user = env.get? "user"
  sid = env.get? "sid"
  referer = get_referer(env)

  if !user
    next env.redirect referer
  end

  user = user.as(User)

  if !user.password
    # Refresh account
    headers = HTTP::Headers.new
    headers["Cookie"] = env.request.headers["Cookie"]

    user, sid = get_user(sid, headers, PG_DB)
  end

  action_takeout = env.params.query["action_takeout"]?.try &.to_i?
  action_takeout ||= 0
  action_takeout = action_takeout == 1

  format = env.params.query["format"]?
  format ||= "rss"

  if user.subscriptions.empty?
    values = "'{}'"
  else
    values = "VALUES #{user.subscriptions.map { |id| %(('#{id}')) }.join(",")}"
  end

  subscriptions = PG_DB.query_all("SELECT * FROM channels WHERE id = ANY(#{values})", as: InvidiousChannel)
  subscriptions.sort_by! { |channel| channel.author.downcase }

  if action_takeout
    if format == "json"
      env.response.content_type = "application/json"
      env.response.headers["content-disposition"] = "attachment"
      playlists = PG_DB.query_all("SELECT * FROM playlists WHERE author = $1 AND id LIKE 'IV%' ORDER BY created", user.email, as: InvidiousPlaylist)

      next JSON.build do |json|
        json.object do
          json.field "subscriptions", user.subscriptions
          json.field "watch_history", user.watched
          json.field "preferences", user.preferences
          json.field "playlists" do
            json.array do
              playlists.each do |playlist|
                json.object do
                  json.field "title", playlist.title
                  json.field "description", html_to_content(playlist.description_html)
                  json.field "privacy", playlist.privacy.to_s
                  json.field "videos" do
                    json.array do
                      PG_DB.query_all("SELECT id FROM playlist_videos WHERE plid = $1 ORDER BY array_position($2, index) LIMIT 500", playlist.id, playlist.index, as: String).each do |video_id|
                        json.string video_id
                      end
                    end
                  end
                end
              end
            end
          end
        end
      end
    else
      env.response.content_type = "application/xml"
      env.response.headers["content-disposition"] = "attachment"
      export = XML.build do |xml|
        xml.element("opml", version: "1.1") do
          xml.element("body") do
            if format == "newpipe"
              title = "YouTube Subscriptions"
            else
              title = "Invidious Subscriptions"
            end

            xml.element("outline", text: title, title: title) do
              subscriptions.each do |channel|
                if format == "newpipe"
                  xmlUrl = "https://www.youtube.com/feeds/videos.xml?channel_id=#{channel.id}"
                else
                  xmlUrl = "#{HOST_URL}/feed/channel/#{channel.id}"
                end

                xml.element("outline", text: channel.author, title: channel.author,
                  "type": "rss", xmlUrl: xmlUrl)
              end
            end
          end
        end
      end

      next export.gsub(%(<?xml version="1.0"?>\n), "")
    end
  end

  templated "subscription_manager"
end

get "/data_control" do |env|
  locale = LOCALES[env.get("preferences").as(Preferences).locale]?

  user = env.get? "user"
  referer = get_referer(env)

  if !user
    next env.redirect referer
  end

  user = user.as(User)

  templated "data_control"
end

post "/data_control" do |env|
  locale = LOCALES[env.get("preferences").as(Preferences).locale]?

  user = env.get? "user"
  referer = get_referer(env)

  if user
    user = user.as(User)

    # TODO: Find a way to prevent browser timeout

    HTTP::FormData.parse(env.request) do |part|
      body = part.body.gets_to_end
      next if body.empty?

      # TODO: Unify into single import based on content-type
      case part.name
      when "import_invidious"
        body = JSON.parse(body)

        if body["subscriptions"]?
          user.subscriptions += body["subscriptions"].as_a.map { |a| a.as_s }
          user.subscriptions.uniq!

          user.subscriptions = get_batch_channels(user.subscriptions, PG_DB, false, false)

          PG_DB.exec("UPDATE users SET feed_needs_update = true, subscriptions = $1 WHERE email = $2", user.subscriptions, user.email)
        end

        if body["watch_history"]?
          user.watched += body["watch_history"].as_a.map { |a| a.as_s }
          user.watched.uniq!
          PG_DB.exec("UPDATE users SET watched = $1 WHERE email = $2", user.watched, user.email)
        end

        if body["preferences"]?
          user.preferences = Preferences.from_json(body["preferences"].to_json)
          PG_DB.exec("UPDATE users SET preferences = $1 WHERE email = $2", user.preferences.to_json, user.email)
        end

        if playlists = body["playlists"]?.try &.as_a?
          playlists.each do |item|
            title = item["title"]?.try &.as_s?.try &.delete("<>")
            description = item["description"]?.try &.as_s?.try &.delete("\r")
            privacy = item["privacy"]?.try &.as_s?.try { |privacy| PlaylistPrivacy.parse? privacy }

            next if !title
            next if !description
            next if !privacy

            playlist = create_playlist(PG_DB, title, privacy, user)
            PG_DB.exec("UPDATE playlists SET description = $1 WHERE id = $2", description, playlist.id)

            videos = item["videos"]?.try &.as_a?.try &.each_with_index do |video_id, idx|
              raise InfoException.new("Playlist cannot have more than 500 videos") if idx > 500

              video_id = video_id.try &.as_s?
              next if !video_id

              begin
                video = get_video(video_id, PG_DB)
              rescue ex
                next
              end

              playlist_video = PlaylistVideo.new({
                title:          video.title,
                id:             video.id,
                author:         video.author,
                ucid:           video.ucid,
                length_seconds: video.length_seconds,
                published:      video.published,
                plid:           playlist.id,
                live_now:       video.live_now,
                index:          Random::Secure.rand(0_i64..Int64::MAX),
              })

              video_array = playlist_video.to_a
              args = arg_array(video_array)

              PG_DB.exec("INSERT INTO playlist_videos VALUES (#{args})", args: video_array)
              PG_DB.exec("UPDATE playlists SET index = array_append(index, $1), video_count = cardinality(index) + 1, updated = $2 WHERE id = $3", playlist_video.index, Time.utc, playlist.id)
            end
          end
        end
      when "import_youtube"
        if body[0..4] == "<opml"
          subscriptions = XML.parse(body)
          user.subscriptions += subscriptions.xpath_nodes(%q(//outline[@type="rss"])).map do |channel|
            channel["xmlUrl"].match(/UC[a-zA-Z0-9_-]{22}/).not_nil![0]
          end
        else
          subscriptions = JSON.parse(body)
          user.subscriptions += subscriptions.as_a.compact_map do |entry|
            entry["snippet"]["resourceId"]["channelId"].as_s
          end
        end
        user.subscriptions.uniq!

        user.subscriptions = get_batch_channels(user.subscriptions, PG_DB, false, false)

        PG_DB.exec("UPDATE users SET feed_needs_update = true, subscriptions = $1 WHERE email = $2", user.subscriptions, user.email)
      when "import_freetube"
        user.subscriptions += body.scan(/"channelId":"(?<channel_id>[a-zA-Z0-9_-]{24})"/).map do |md|
          md["channel_id"]
        end
        user.subscriptions.uniq!

        user.subscriptions = get_batch_channels(user.subscriptions, PG_DB, false, false)

        PG_DB.exec("UPDATE users SET feed_needs_update = true, subscriptions = $1 WHERE email = $2", user.subscriptions, user.email)
      when "import_newpipe_subscriptions"
        body = JSON.parse(body)
        user.subscriptions += body["subscriptions"].as_a.compact_map do |channel|
          if match = channel["url"].as_s.match(/\/channel\/(?<channel>UC[a-zA-Z0-9_-]{22})/)
            next match["channel"]
          elsif match = channel["url"].as_s.match(/\/user\/(?<user>.+)/)
            response = YT_POOL.client &.get("/user/#{match["user"]}?disable_polymer=1&hl=en&gl=US")
            html = XML.parse_html(response.body)
            ucid = html.xpath_node(%q(//link[@rel="canonical"])).try &.["href"].split("/")[-1]
            next ucid if ucid
          end

          nil
        end
        user.subscriptions.uniq!

        user.subscriptions = get_batch_channels(user.subscriptions, PG_DB, false, false)

        PG_DB.exec("UPDATE users SET feed_needs_update = true, subscriptions = $1 WHERE email = $2", user.subscriptions, user.email)
      when "import_newpipe"
        Compress::Zip::Reader.open(IO::Memory.new(body)) do |file|
          file.each_entry do |entry|
            if entry.filename == "newpipe.db"
              tempfile = File.tempfile(".db")
              File.write(tempfile.path, entry.io.gets_to_end)
              db = DB.open("sqlite3://" + tempfile.path)

              user.watched += db.query_all("SELECT url FROM streams", as: String).map { |url| url.lchop("https://www.youtube.com/watch?v=") }
              user.watched.uniq!

              PG_DB.exec("UPDATE users SET watched = $1 WHERE email = $2", user.watched, user.email)

              user.subscriptions += db.query_all("SELECT url FROM subscriptions", as: String).map { |url| url.lchop("https://www.youtube.com/channel/") }
              user.subscriptions.uniq!

              user.subscriptions = get_batch_channels(user.subscriptions, PG_DB, false, false)

              PG_DB.exec("UPDATE users SET feed_needs_update = true, subscriptions = $1 WHERE email = $2", user.subscriptions, user.email)

              db.close
              tempfile.delete
            end
          end
        end
      else nil # Ignore
      end
    end
  end

  env.redirect referer
end

get "/change_password" do |env|
  locale = LOCALES[env.get("preferences").as(Preferences).locale]?

  user = env.get? "user"
  sid = env.get? "sid"
  referer = get_referer(env)

  if !user
    next env.redirect referer
  end

  user = user.as(User)
  sid = sid.as(String)
  csrf_token = generate_response(sid, {":change_password"}, HMAC_KEY, PG_DB)

  templated "change_password"
end

post "/change_password" do |env|
  locale = LOCALES[env.get("preferences").as(Preferences).locale]?

  user = env.get? "user"
  sid = env.get? "sid"
  referer = get_referer(env)

  if !user
    next env.redirect referer
  end

  user = user.as(User)
  sid = sid.as(String)
  token = env.params.body["csrf_token"]?

  # We don't store passwords for Google accounts
  if !user.password
    next error_template(400, "Cannot change password for Google accounts")
  end

  begin
    validate_request(token, sid, env.request, HMAC_KEY, PG_DB, locale)
  rescue ex
    next error_template(400, ex)
  end

  password = env.params.body["password"]?
  if !password
    next error_template(401, "Password is a required field")
  end

  new_passwords = env.params.body.select { |k, v| k.match(/^new_password\[\d+\]$/) }.map { |k, v| v }

  if new_passwords.size <= 1 || new_passwords.uniq.size != 1
    next error_template(400, "New passwords must match")
  end

  new_password = new_passwords.uniq[0]
  if new_password.empty?
    next error_template(401, "Password cannot be empty")
  end

  if new_password.bytesize > 55
    next error_template(400, "Password cannot be longer than 55 characters")
  end

  if !Crypto::Bcrypt::Password.new(user.password.not_nil!).verify(password.byte_slice(0, 55))
    next error_template(401, "Incorrect password")
  end

  new_password = Crypto::Bcrypt::Password.create(new_password, cost: 10)
  PG_DB.exec("UPDATE users SET password = $1 WHERE email = $2", new_password.to_s, user.email)

  env.redirect referer
end

get "/delete_account" do |env|
  locale = LOCALES[env.get("preferences").as(Preferences).locale]?

  user = env.get? "user"
  sid = env.get? "sid"
  referer = get_referer(env)

  if !user
    next env.redirect referer
  end

  user = user.as(User)
  sid = sid.as(String)
  csrf_token = generate_response(sid, {":delete_account"}, HMAC_KEY, PG_DB)

  templated "delete_account"
end

post "/delete_account" do |env|
  locale = LOCALES[env.get("preferences").as(Preferences).locale]?

  user = env.get? "user"
  sid = env.get? "sid"
  referer = get_referer(env)

  if !user
    next env.redirect referer
  end

  user = user.as(User)
  sid = sid.as(String)
  token = env.params.body["csrf_token"]?

  begin
    validate_request(token, sid, env.request, HMAC_KEY, PG_DB, locale)
  rescue ex
    next error_template(400, ex)
  end

  view_name = "subscriptions_#{sha256(user.email)}"
  PG_DB.exec("DELETE FROM users * WHERE email = $1", user.email)
  PG_DB.exec("DELETE FROM session_ids * WHERE email = $1", user.email)
  PG_DB.exec("DROP MATERIALIZED VIEW #{view_name}")

  env.request.cookies.each do |cookie|
    cookie.expires = Time.utc(1990, 1, 1)
    env.response.cookies << cookie
  end

  env.redirect referer
end

get "/clear_watch_history" do |env|
  locale = LOCALES[env.get("preferences").as(Preferences).locale]?

  user = env.get? "user"
  sid = env.get? "sid"
  referer = get_referer(env)

  if !user
    next env.redirect referer
  end

  user = user.as(User)
  sid = sid.as(String)
  csrf_token = generate_response(sid, {":clear_watch_history"}, HMAC_KEY, PG_DB)

  templated "clear_watch_history"
end

post "/clear_watch_history" do |env|
  locale = LOCALES[env.get("preferences").as(Preferences).locale]?

  user = env.get? "user"
  sid = env.get? "sid"
  referer = get_referer(env)

  if !user
    next env.redirect referer
  end

  user = user.as(User)
  sid = sid.as(String)
  token = env.params.body["csrf_token"]?

  begin
    validate_request(token, sid, env.request, HMAC_KEY, PG_DB, locale)
  rescue ex
    next error_template(400, ex)
  end

  PG_DB.exec("UPDATE users SET watched = '{}' WHERE email = $1", user.email)
  env.redirect referer
end

get "/authorize_token" do |env|
  locale = LOCALES[env.get("preferences").as(Preferences).locale]?

  user = env.get? "user"
  sid = env.get? "sid"
  referer = get_referer(env)

  if !user
    next env.redirect referer
  end

  user = user.as(User)
  sid = sid.as(String)
  csrf_token = generate_response(sid, {":authorize_token"}, HMAC_KEY, PG_DB)

  scopes = env.params.query["scopes"]?.try &.split(",")
  scopes ||= [] of String

  callback_url = env.params.query["callback_url"]?
  if callback_url
    callback_url = URI.parse(callback_url)
  end

  expire = env.params.query["expire"]?.try &.to_i?

  templated "authorize_token"
end

post "/authorize_token" do |env|
  locale = LOCALES[env.get("preferences").as(Preferences).locale]?

  user = env.get? "user"
  sid = env.get? "sid"
  referer = get_referer(env)

  if !user
    next env.redirect referer
  end

  user = env.get("user").as(User)
  sid = sid.as(String)
  token = env.params.body["csrf_token"]?

  begin
    validate_request(token, sid, env.request, HMAC_KEY, PG_DB, locale)
  rescue ex
    next error_template(400, ex)
  end

  scopes = env.params.body.select { |k, v| k.match(/^scopes\[\d+\]$/) }.map { |k, v| v }
  callback_url = env.params.body["callbackUrl"]?
  expire = env.params.body["expire"]?.try &.to_i?

  access_token = generate_token(user.email, scopes, expire, HMAC_KEY, PG_DB)

  if callback_url
    access_token = URI.encode_www_form(access_token)
    url = URI.parse(callback_url)

    if url.query
      query = HTTP::Params.parse(url.query.not_nil!)
    else
      query = HTTP::Params.new
    end

    query["token"] = access_token
    url.query = query.to_s

    env.redirect url.to_s
  else
    csrf_token = ""
    env.set "access_token", access_token
    templated "authorize_token"
  end
end

get "/token_manager" do |env|
  locale = LOCALES[env.get("preferences").as(Preferences).locale]?

  user = env.get? "user"
  sid = env.get? "sid"
  referer = get_referer(env, "/subscription_manager")

  if !user
    next env.redirect referer
  end

  user = user.as(User)

  tokens = PG_DB.query_all("SELECT id, issued FROM session_ids WHERE email = $1 ORDER BY issued DESC", user.email, as: {session: String, issued: Time})

  templated "token_manager"
end

post "/token_ajax" do |env|
  locale = LOCALES[env.get("preferences").as(Preferences).locale]?

  user = env.get? "user"
  sid = env.get? "sid"
  referer = get_referer(env)

  redirect = env.params.query["redirect"]?
  redirect ||= "true"
  redirect = redirect == "true"

  if !user
    if redirect
      next env.redirect referer
    else
      next error_json(403, "No such user")
    end
  end

  user = user.as(User)
  sid = sid.as(String)
  token = env.params.body["csrf_token"]?

  begin
    validate_request(token, sid, env.request, HMAC_KEY, PG_DB, locale)
  rescue ex
    if redirect
      next error_template(400, ex)
    else
      next error_json(400, ex)
    end
  end

  if env.params.query["action_revoke_token"]?
    action = "action_revoke_token"
  else
    next env.redirect referer
  end

  session = env.params.query["session"]?
  session ||= ""

  case action
  when .starts_with? "action_revoke_token"
    PG_DB.exec("DELETE FROM session_ids * WHERE id = $1 AND email = $2", session, user.email)
  else
    next error_json(400, "Unsupported action #{action}")
  end

  if redirect
    env.redirect referer
  else
    env.response.content_type = "application/json"
    "{}"
  end
end

# Channels

{"/channel/:ucid/live", "/user/:user/live", "/c/:user/live"}.each do |route|
  get route do |env|
    locale = LOCALES[env.get("preferences").as(Preferences).locale]?

    # Appears to be a bug in routing, having several routes configured
    # as `/a/:a`, `/b/:a`, `/c/:a` results in 404
    value = env.request.resource.split("/")[2]
    body = ""
    {"channel", "user", "c"}.each do |type|
      response = YT_POOL.client &.get("/#{type}/#{value}/live?disable_polymer=1")
      if response.status_code == 200
        body = response.body
      end
    end

    video_id = body.match(/'VIDEO_ID': "(?<id>[a-zA-Z0-9_-]{11})"/).try &.["id"]?
    if video_id
      params = [] of String
      env.params.query.each do |k, v|
        params << "#{k}=#{v}"
      end
      params = params.join("&")

      url = "/watch?v=#{video_id}"
      if !params.empty?
        url += "&#{params}"
      end

      env.redirect url
    else
      env.redirect "/channel/#{value}"
    end
  end
end

# Authenticated endpoints

# The notification APIs can't be extracted yet
# due to the requirement of the `connection_channel`
# used by the `NotificationJob`

get "/api/v1/auth/notifications" do |env|
  env.response.content_type = "text/event-stream"

  topics = env.params.query["topics"]?.try &.split(",").uniq.first(1000)
  topics ||= [] of String

  create_notification_stream(env, topics, connection_channel)
end

post "/api/v1/auth/notifications" do |env|
  env.response.content_type = "text/event-stream"

  topics = env.params.body["topics"]?.try &.split(",").uniq.first(1000)
  topics ||= [] of String

  create_notification_stream(env, topics, connection_channel)
end

<<<<<<< HEAD
get "/api/v1/auth/preferences" do |env|
  env.response.content_type = "application/json"
  user = env.get("user").as(User)
  user.preferences.to_json
end

post "/api/v1/auth/preferences" do |env|
  env.response.content_type = "application/json"
  user = env.get("user").as(User)

  begin
    preferences = Preferences.from_json(env.request.body || "{}")
  rescue
    preferences = user.preferences
  end

  PG_DB.exec("UPDATE users SET preferences = $1 WHERE email = $2", preferences.to_json, user.email)

  env.response.status_code = 204
end

get "/api/v1/auth/feed" do |env|
  env.response.content_type = "application/json"

  user = env.get("user").as(User)
  locale = LOCALES[env.get("preferences").as(Preferences).locale]?

  max_results = env.params.query["max_results"]?.try &.to_i?
  max_results ||= user.preferences.max_results
  max_results ||= CONFIG.default_user_preferences.max_results

  page = env.params.query["page"]?.try &.to_i?
  page ||= 1

  videos, notifications = get_subscription_feed(PG_DB, user, max_results, page)

  JSON.build do |json|
    json.object do
      json.field "notifications" do
        json.array do
          notifications.each do |video|
            video.to_json(locale, json)
          end
        end
      end

      json.field "videos" do
        json.array do
          videos.each do |video|
            video.to_json(locale, json)
          end
        end
      end
    end
  end
end

get "/api/v1/auth/subscriptions" do |env|
  env.response.content_type = "application/json"
  user = env.get("user").as(User)

  if user.subscriptions.empty?
    values = "'{}'"
  else
    values = "VALUES #{user.subscriptions.map { |id| %(('#{id}')) }.join(",")}"
  end

  subscriptions = PG_DB.query_all("SELECT * FROM channels WHERE id = ANY(#{values})", as: InvidiousChannel)

  JSON.build do |json|
    json.array do
      subscriptions.each do |subscription|
        json.object do
          json.field "author", subscription.author
          json.field "authorId", subscription.id
        end
      end
    end
  end
end

post "/api/v1/auth/subscriptions/:ucid" do |env|
  env.response.content_type = "application/json"
  user = env.get("user").as(User)

  ucid = env.params.url["ucid"]

  if !user.subscriptions.includes? ucid
    get_channel(ucid, PG_DB, false, false)
    PG_DB.exec("UPDATE users SET feed_needs_update = true, subscriptions = array_append(subscriptions,$1) WHERE email = $2", ucid, user.email)
  end

  # For Google accounts, access tokens don't have enough information to
  # make a request on the user's behalf, which is why we don't sync with
  # YouTube.

  env.response.status_code = 204
end

delete "/api/v1/auth/subscriptions/:ucid" do |env|
  env.response.content_type = "application/json"
  user = env.get("user").as(User)

  ucid = env.params.url["ucid"]

  PG_DB.exec("UPDATE users SET feed_needs_update = true, subscriptions = array_remove(subscriptions, $1) WHERE email = $2", ucid, user.email)

  env.response.status_code = 204
end

get "/api/v1/auth/playlists" do |env|
  locale = LOCALES[env.get("preferences").as(Preferences).locale]?

  env.response.content_type = "application/json"
  user = env.get("user").as(User)

  playlists = PG_DB.query_all("SELECT * FROM playlists WHERE author = $1", user.email, as: InvidiousPlaylist)

  JSON.build do |json|
    json.array do
      playlists.each do |playlist|
        playlist.to_json(0, locale, json)
      end
    end
  end
end

post "/api/v1/auth/playlists" do |env|
  env.response.content_type = "application/json"
  user = env.get("user").as(User)
  locale = LOCALES[env.get("preferences").as(Preferences).locale]?

  title = env.params.json["title"]?.try &.as(String).delete("<>").byte_slice(0, 150)
  if !title
    next error_json(400, "Invalid title.")
  end

  privacy = env.params.json["privacy"]?.try { |privacy| PlaylistPrivacy.parse(privacy.as(String).downcase) }
  if !privacy
    next error_json(400, "Invalid privacy setting.")
  end

  if PG_DB.query_one("SELECT count(*) FROM playlists WHERE author = $1", user.email, as: Int64) >= 100
    next error_json(400, "User cannot have more than 100 playlists.")
  end

  playlist = create_playlist(PG_DB, title, privacy, user)
  env.response.headers["Location"] = "#{HOST_URL}/api/v1/auth/playlists/#{playlist.id}"
  env.response.status_code = 201
  {
    "title"      => title,
    "playlistId" => playlist.id,
  }.to_json
end

patch "/api/v1/auth/playlists/:plid" do |env|
  locale = LOCALES[env.get("preferences").as(Preferences).locale]?

  env.response.content_type = "application/json"
  user = env.get("user").as(User)

  plid = env.params.url["plid"]

  playlist = PG_DB.query_one?("SELECT * FROM playlists WHERE id = $1", plid, as: InvidiousPlaylist)
  if !playlist || playlist.author != user.email && playlist.privacy.private?
    next error_json(404, "Playlist does not exist.")
  end

  if playlist.author != user.email
    next error_json(403, "Invalid user")
  end

  title = env.params.json["title"].try &.as(String).delete("<>").byte_slice(0, 150) || playlist.title
  privacy = env.params.json["privacy"]?.try { |privacy| PlaylistPrivacy.parse(privacy.as(String).downcase) } || playlist.privacy
  description = env.params.json["description"]?.try &.as(String).delete("\r") || playlist.description

  if title != playlist.title ||
     privacy != playlist.privacy ||
     description != playlist.description
    updated = Time.utc
  else
    updated = playlist.updated
  end

  PG_DB.exec("UPDATE playlists SET title = $1, privacy = $2, description = $3, updated = $4 WHERE id = $5", title, privacy, description, updated, plid)
  env.response.status_code = 204
end

delete "/api/v1/auth/playlists/:plid" do |env|
  locale = LOCALES[env.get("preferences").as(Preferences).locale]?

  env.response.content_type = "application/json"
  user = env.get("user").as(User)

  plid = env.params.url["plid"]

  playlist = PG_DB.query_one?("SELECT * FROM playlists WHERE id = $1", plid, as: InvidiousPlaylist)
  if !playlist || playlist.author != user.email && playlist.privacy.private?
    next error_json(404, "Playlist does not exist.")
  end

  if playlist.author != user.email
    next error_json(403, "Invalid user")
  end

  PG_DB.exec("DELETE FROM playlist_videos * WHERE plid = $1", plid)
  PG_DB.exec("DELETE FROM playlists * WHERE id = $1", plid)

  env.response.status_code = 204
end

post "/api/v1/auth/playlists/:plid/videos" do |env|
  locale = LOCALES[env.get("preferences").as(Preferences).locale]?

  env.response.content_type = "application/json"
  user = env.get("user").as(User)

  plid = env.params.url["plid"]

  playlist = PG_DB.query_one?("SELECT * FROM playlists WHERE id = $1", plid, as: InvidiousPlaylist)
  if !playlist || playlist.author != user.email && playlist.privacy.private?
    next error_json(404, "Playlist does not exist.")
  end

  if playlist.author != user.email
    next error_json(403, "Invalid user")
  end

  if playlist.index.size >= 500
    next error_json(400, "Playlist cannot have more than 500 videos")
  end

  video_id = env.params.json["videoId"].try &.as(String)
  if !video_id
    next error_json(403, "Invalid videoId")
  end

  begin
    video = get_video(video_id, PG_DB)
  rescue ex
    next error_json(500, ex)
  end

  playlist_video = PlaylistVideo.new({
    title:          video.title,
    id:             video.id,
    author:         video.author,
    ucid:           video.ucid,
    length_seconds: video.length_seconds,
    published:      video.published,
    plid:           plid,
    live_now:       video.live_now,
    index:          Random::Secure.rand(0_i64..Int64::MAX),
  })

  video_array = playlist_video.to_a
  args = arg_array(video_array)

  PG_DB.exec("INSERT INTO playlist_videos VALUES (#{args})", args: video_array)
  PG_DB.exec("UPDATE playlists SET index = array_append(index, $1), video_count = cardinality(index) + 1, updated = $2 WHERE id = $3", playlist_video.index, Time.utc, plid)

  env.response.headers["Location"] = "#{HOST_URL}/api/v1/auth/playlists/#{plid}/videos/#{playlist_video.index.to_u64.to_s(16).upcase}"
  env.response.status_code = 201
  playlist_video.to_json(locale, index: playlist.index.size)
end

delete "/api/v1/auth/playlists/:plid/videos/:index" do |env|
  locale = LOCALES[env.get("preferences").as(Preferences).locale]?

  env.response.content_type = "application/json"
  user = env.get("user").as(User)

  plid = env.params.url["plid"]
  index = env.params.url["index"].to_i64(16)

  playlist = PG_DB.query_one?("SELECT * FROM playlists WHERE id = $1", plid, as: InvidiousPlaylist)
  if !playlist || playlist.author != user.email && playlist.privacy.private?
    next error_json(404, "Playlist does not exist.")
  end

  if playlist.author != user.email
    next error_json(403, "Invalid user")
  end

  if !playlist.index.includes? index
    next error_json(404, "Playlist does not contain index")
  end

  PG_DB.exec("DELETE FROM playlist_videos * WHERE index = $1", index)
  PG_DB.exec("UPDATE playlists SET index = array_remove(index, $1), video_count = cardinality(index) - 1, updated = $2 WHERE id = $3", index, Time.utc, plid)

  env.response.status_code = 204
end

# patch "/api/v1/auth/playlists/:plid/videos/:index" do |env|
# TODO: Playlist stub
# end

get "/api/v1/auth/tokens" do |env|
  env.response.content_type = "application/json"
  user = env.get("user").as(User)
  scopes = env.get("scopes").as(Array(String))

  tokens = PG_DB.query_all("SELECT id, issued FROM session_ids WHERE email = $1", user.email, as: {session: String, issued: Time})

  JSON.build do |json|
    json.array do
      tokens.each do |token|
        json.object do
          json.field "session", token[:session]
          json.field "issued", token[:issued].to_unix
        end
      end
    end
  end
end

post "/api/v1/auth/tokens/register" do |env|
  user = env.get("user").as(User)
  locale = LOCALES[env.get("preferences").as(Preferences).locale]?

  case env.request.headers["Content-Type"]?
  when "application/x-www-form-urlencoded"
    scopes = env.params.body.select { |k, v| k.match(/^scopes\[\d+\]$/) }.map { |k, v| v }
    callback_url = env.params.body["callbackUrl"]?
    expire = env.params.body["expire"]?.try &.to_i?
  when "application/json"
    scopes = env.params.json["scopes"].as(Array).map { |v| v.as_s }
    callback_url = env.params.json["callbackUrl"]?.try &.as(String)
    expire = env.params.json["expire"]?.try &.as(Int64)
  else
    next error_json(400, "Invalid or missing header 'Content-Type'")
  end

  if callback_url && callback_url.empty?
    callback_url = nil
  end

  if callback_url
    callback_url = URI.parse(callback_url)
  end

  if sid = env.get?("sid").try &.as(String)
    env.response.content_type = "text/html"

    csrf_token = generate_response(sid, {":authorize_token"}, HMAC_KEY, PG_DB, use_nonce: true)
    next templated "authorize_token"
  else
    env.response.content_type = "application/json"

    superset_scopes = env.get("scopes").as(Array(String))

    authorized_scopes = [] of String
    scopes.each do |scope|
      if scopes_include_scope(superset_scopes, scope)
        authorized_scopes << scope
      end
    end

    access_token = generate_token(user.email, authorized_scopes, expire, HMAC_KEY, PG_DB)

    if callback_url
      access_token = URI.encode_www_form(access_token)

      if query = callback_url.query
        query = HTTP::Params.parse(query.not_nil!)
      else
        query = HTTP::Params.new
      end

      query["token"] = access_token
      callback_url.query = query.to_s

      env.redirect callback_url.to_s
    else
      access_token
    end
  end
end

post "/api/v1/auth/tokens/unregister" do |env|
  locale = LOCALES[env.get("preferences").as(Preferences).locale]?
  env.response.content_type = "application/json"
  user = env.get("user").as(User)
  scopes = env.get("scopes").as(Array(String))

  session = env.params.json["session"]?.try &.as(String)
  session ||= env.get("session").as(String)

  # Allow tokens to revoke other tokens with correct scope
  if session == env.get("session").as(String)
    PG_DB.exec("DELETE FROM session_ids * WHERE id = $1", session)
  elsif scopes_include_scope(scopes, "GET:tokens")
    PG_DB.exec("DELETE FROM session_ids * WHERE id = $1", session)
  else
    next error_json(400, "Cannot revoke session #{session}")
  end

  env.response.status_code = 204
end

get "/api/manifest/dash/id/videoplayback" do |env|
  env.response.headers.delete("Content-Type")
  env.response.headers["Access-Control-Allow-Origin"] = "*"
  env.redirect "/videoplayback?#{env.params.query}"
end

get "/api/manifest/dash/id/videoplayback/*" do |env|
  env.response.headers.delete("Content-Type")
  env.response.headers["Access-Control-Allow-Origin"] = "*"
  env.redirect env.request.path.lchop("/api/manifest/dash/id")
end

get "/api/manifest/dash/id/:id" do |env|
  env.response.headers.add("Access-Control-Allow-Origin", "*")
  env.response.content_type = "application/dash+xml"

  local = env.params.query["local"]?.try &.== "true"
  id = env.params.url["id"]
  region = env.params.query["region"]?

  # Since some implementations create playlists based on resolution regardless of different codecs,
  # we can opt to only add a source to a representation if it has a unique height within that representation
  unique_res = env.params.query["unique_res"]?.try { |q| (q == "true" || q == "1").to_unsafe }

  begin
    video = get_video(id, PG_DB, region: region)
  rescue ex : VideoRedirect
    next env.redirect env.request.resource.gsub(id, ex.video_id)
  rescue ex
    env.response.status_code = 403
    next
  end

  if dashmpd = video.dash_manifest_url
    manifest = YT_POOL.client &.get(URI.parse(dashmpd).request_target).body

    manifest = manifest.gsub(/<BaseURL>[^<]+<\/BaseURL>/) do |baseurl|
      url = baseurl.lchop("<BaseURL>")
      url = url.rchop("</BaseURL>")

      if local
        uri = URI.parse(url)
        url = "#{uri.request_target}host/#{uri.host}/"
      end

      "<BaseURL>#{url}</BaseURL>"
    end

    next manifest
  end

  adaptive_fmts = video.adaptive_fmts

  if local
    adaptive_fmts.each do |fmt|
      fmt["url"] = JSON::Any.new(URI.parse(fmt["url"].as_s).request_target)
    end
  end

  audio_streams = video.audio_streams
  video_streams = video.video_streams.sort_by { |stream| {stream["width"].as_i, stream["fps"].as_i} }.reverse

  XML.build(indent: "  ", encoding: "UTF-8") do |xml|
    xml.element("MPD", "xmlns": "urn:mpeg:dash:schema:mpd:2011",
      "profiles": "urn:mpeg:dash:profile:full:2011", minBufferTime: "PT1.5S", type: "static",
      mediaPresentationDuration: "PT#{video.length_seconds}S") do
      xml.element("Period") do
        i = 0

        {"audio/mp4", "audio/webm"}.each do |mime_type|
          mime_streams = audio_streams.select { |stream| stream["mimeType"].as_s.starts_with? mime_type }
          next if mime_streams.empty?

          xml.element("AdaptationSet", id: i, mimeType: mime_type, startWithSAP: 1, subsegmentAlignment: true) do
            mime_streams.each do |fmt|
              codecs = fmt["mimeType"].as_s.split("codecs=")[1].strip('"')
              bandwidth = fmt["bitrate"].as_i
              itag = fmt["itag"].as_i
              url = fmt["url"].as_s

              xml.element("Representation", id: fmt["itag"], codecs: codecs, bandwidth: bandwidth) do
                xml.element("AudioChannelConfiguration", schemeIdUri: "urn:mpeg:dash:23003:3:audio_channel_configuration:2011",
                  value: "2")
                xml.element("BaseURL") { xml.text url }
                xml.element("SegmentBase", indexRange: "#{fmt["indexRange"]["start"]}-#{fmt["indexRange"]["end"]}") do
                  xml.element("Initialization", range: "#{fmt["initRange"]["start"]}-#{fmt["initRange"]["end"]}")
                end
              end
            end
          end

          i += 1
        end

        potential_heights = {4320, 2160, 1440, 1080, 720, 480, 360, 240, 144}

        {"video/mp4", "video/webm"}.each do |mime_type|
          mime_streams = video_streams.select { |stream| stream["mimeType"].as_s.starts_with? mime_type }
          next if mime_streams.empty?

          heights = [] of Int32
          xml.element("AdaptationSet", id: i, mimeType: mime_type, startWithSAP: 1, subsegmentAlignment: true, scanType: "progressive") do
            mime_streams.each do |fmt|
              codecs = fmt["mimeType"].as_s.split("codecs=")[1].strip('"')
              bandwidth = fmt["bitrate"].as_i
              itag = fmt["itag"].as_i
              url = fmt["url"].as_s
              width = fmt["width"].as_i
              height = fmt["height"].as_i

              # Resolutions reported by YouTube player (may not accurately reflect source)
              height = potential_heights.min_by { |i| (height - i).abs }
              next if unique_res && heights.includes? height
              heights << height

              xml.element("Representation", id: itag, codecs: codecs, width: width, height: height,
                startWithSAP: "1", maxPlayoutRate: "1",
                bandwidth: bandwidth, frameRate: fmt["fps"]) do
                xml.element("BaseURL") { xml.text url }
                xml.element("SegmentBase", indexRange: "#{fmt["indexRange"]["start"]}-#{fmt["indexRange"]["end"]}") do
                  xml.element("Initialization", range: "#{fmt["initRange"]["start"]}-#{fmt["initRange"]["end"]}")
                end
              end
            end
          end

          i += 1
        end
      end
    end
  end
end

get "/api/manifest/hls_variant/*" do |env|
  response = YT_POOL.client &.get(env.request.path)

  if response.status_code != 200
    env.response.status_code = response.status_code
    next
  end

  local = env.params.query["local"]?.try &.== "true"

  env.response.content_type = "application/x-mpegURL"
  env.response.headers.add("Access-Control-Allow-Origin", "*")

  manifest = response.body

  if local
    manifest = manifest.gsub("https://www.youtube.com", HOST_URL)
    manifest = manifest.gsub("index.m3u8", "index.m3u8?local=true")
  end

  manifest
end

get "/api/manifest/hls_playlist/*" do |env|
  response = YT_POOL.client &.get(env.request.path)

  if response.status_code != 200
    env.response.status_code = response.status_code
    next
  end

  local = env.params.query["local"]?.try &.== "true"

  env.response.content_type = "application/x-mpegURL"
  env.response.headers.add("Access-Control-Allow-Origin", "*")

  manifest = response.body

  if local
    manifest = manifest.gsub(/^https:\/\/\w+---.{11}\.c\.youtube\.com[^\n]*/m) do |match|
      path = URI.parse(match).path

      path = path.lchop("/videoplayback/")
      path = path.rchop("/")

      path = path.gsub(/mime\/\w+\/\w+/) do |mimetype|
        mimetype = mimetype.split("/")
        mimetype[0] + "/" + mimetype[1] + "%2F" + mimetype[2]
      end

      path = path.split("/")

      raw_params = {} of String => Array(String)
      path.each_slice(2) do |pair|
        key, value = pair
        value = URI.decode_www_form(value)

        if raw_params[key]?
          raw_params[key] << value
        else
          raw_params[key] = [value]
        end
      end

      raw_params = HTTP::Params.new(raw_params)
      if fvip = raw_params["hls_chunk_host"].match(/r(?<fvip>\d+)---/)
        raw_params["fvip"] = fvip["fvip"]
      end

      raw_params["local"] = "true"

      "#{HOST_URL}/videoplayback?#{raw_params}"
    end
  end

  manifest
end

# YouTube /videoplayback links expire after 6 hours,
# so we have a mechanism here to redirect to the latest version
get "/latest_version" do |env|
  if env.params.query["download_widget"]?
    download_widget = JSON.parse(env.params.query["download_widget"])

    id = download_widget["id"].as_s
    title = download_widget["title"].as_s

    if label = download_widget["label"]?
      env.redirect "/api/v1/captions/#{id}?label=#{label}&title=#{title}"
      next
    else
      itag = download_widget["itag"].as_s.to_i
      local = "true"
    end
  end

  id ||= env.params.query["id"]?
  itag ||= env.params.query["itag"]?.try &.to_i

  region = env.params.query["region"]?

  local ||= env.params.query["local"]?
  local ||= "false"
  local = local == "true"

  if !id || !itag
    env.response.status_code = 400
    next
  end

  video = get_video(id, PG_DB, region: region)

  fmt = video.fmt_stream.find(nil) { |f| f["itag"].as_i == itag } || video.adaptive_fmts.find(nil) { |f| f["itag"].as_i == itag }
  url = fmt.try &.["url"]?.try &.as_s

  if !url
    env.response.status_code = 404
    next
  end

  url = URI.parse(url).request_target.not_nil! if local
  url = "#{url}&title=#{title}" if title

  env.redirect url
end

options "/videoplayback" do |env|
  env.response.headers.delete("Content-Type")
  env.response.headers["Access-Control-Allow-Origin"] = "*"
  env.response.headers["Access-Control-Allow-Methods"] = "GET, OPTIONS"
  env.response.headers["Access-Control-Allow-Headers"] = "Content-Type, Range"
end

options "/videoplayback/*" do |env|
  env.response.headers.delete("Content-Type")
  env.response.headers["Access-Control-Allow-Origin"] = "*"
  env.response.headers["Access-Control-Allow-Methods"] = "GET, OPTIONS"
  env.response.headers["Access-Control-Allow-Headers"] = "Content-Type, Range"
end

options "/api/manifest/dash/id/videoplayback" do |env|
  env.response.headers.delete("Content-Type")
  env.response.headers["Access-Control-Allow-Origin"] = "*"
  env.response.headers["Access-Control-Allow-Methods"] = "GET, OPTIONS"
  env.response.headers["Access-Control-Allow-Headers"] = "Content-Type, Range"
end

options "/api/manifest/dash/id/videoplayback/*" do |env|
  env.response.headers.delete("Content-Type")
  env.response.headers["Access-Control-Allow-Origin"] = "*"
  env.response.headers["Access-Control-Allow-Methods"] = "GET, OPTIONS"
  env.response.headers["Access-Control-Allow-Headers"] = "Content-Type, Range"
end

get "/videoplayback/*" do |env|
  path = env.request.path

  path = path.lchop("/videoplayback/")
  path = path.rchop("/")

  path = path.gsub(/mime\/\w+\/\w+/) do |mimetype|
    mimetype = mimetype.split("/")
    mimetype[0] + "/" + mimetype[1] + "%2F" + mimetype[2]
  end

  path = path.split("/")

  raw_params = {} of String => Array(String)
  path.each_slice(2) do |pair|
    key, value = pair
    value = URI.decode_www_form(value)

    if raw_params[key]?
      raw_params[key] << value
    else
      raw_params[key] = [value]
    end
  end

  query_params = HTTP::Params.new(raw_params)

  env.response.headers["Access-Control-Allow-Origin"] = "*"
  env.redirect "/videoplayback?#{query_params}"
end

get "/videoplayback" do |env|
  locale = LOCALES[env.get("preferences").as(Preferences).locale]?
  query_params = env.params.query

  fvip = query_params["fvip"]? || "3"
  mns = query_params["mn"]?.try &.split(",")
  mns ||= [] of String

  if query_params["region"]?
    region = query_params["region"]
    query_params.delete("region")
  end

  if query_params["host"]? && !query_params["host"].empty?
    host = "https://#{query_params["host"]}"
    query_params.delete("host")
  else
    host = "https://r#{fvip}---#{mns.pop}.googlevideo.com"
  end

  url = "/videoplayback?#{query_params.to_s}"

  headers = HTTP::Headers.new
  REQUEST_HEADERS_WHITELIST.each do |header|
    if env.request.headers[header]?
      headers[header] = env.request.headers[header]
    end
  end

  client = make_client(URI.parse(host), region)
  response = HTTP::Client::Response.new(500)
  error = ""
  5.times do
    begin
      response = client.head(url, headers)

      if response.headers["Location"]?
        location = URI.parse(response.headers["Location"])
        env.response.headers["Access-Control-Allow-Origin"] = "*"

        new_host = "#{location.scheme}://#{location.host}"
        if new_host != host
          host = new_host
          client.close
          client = make_client(URI.parse(new_host), region)
        end

        url = "#{location.request_target}&host=#{location.host}#{region ? "&region=#{region}" : ""}"
      else
        break
      end
    rescue Socket::Addrinfo::Error
      if !mns.empty?
        mn = mns.pop
      end
      fvip = "3"

      host = "https://r#{fvip}---#{mn}.googlevideo.com"
      client = make_client(URI.parse(host), region)
    rescue ex
      error = ex.message
    end
  end

  if response.status_code >= 400
    env.response.status_code = response.status_code
    env.response.content_type = "text/plain"
    next error
  end

  if url.includes? "&file=seg.ts"
    if CONFIG.disabled?("livestreams")
      next error_template(403, "Administrator has disabled this endpoint.")
    end

    begin
      client.get(url, headers) do |response|
        response.headers.each do |key, value|
          if !RESPONSE_HEADERS_BLACKLIST.includes?(key.downcase)
            env.response.headers[key] = value
          end
        end

        env.response.headers["Access-Control-Allow-Origin"] = "*"

        if location = response.headers["Location"]?
          location = URI.parse(location)
          location = "#{location.request_target}&host=#{location.host}"

          if region
            location += "&region=#{region}"
          end

          next env.redirect location
        end

        IO.copy(response.body_io, env.response)
      end
    rescue ex
    end
  else
    if query_params["title"]? && CONFIG.disabled?("downloads") ||
       CONFIG.disabled?("dash")
      next error_template(403, "Administrator has disabled this endpoint.")
    end

    content_length = nil
    first_chunk = true
    range_start, range_end = parse_range(env.request.headers["Range"]?)
    chunk_start = range_start
    chunk_end = range_end

    if !chunk_end || chunk_end - chunk_start > HTTP_CHUNK_SIZE
      chunk_end = chunk_start + HTTP_CHUNK_SIZE - 1
    end

    # TODO: Record bytes written so we can restart after a chunk fails
    while true
      if !range_end && content_length
        range_end = content_length
      end

      if range_end && chunk_start > range_end
        break
      end

      if range_end && chunk_end > range_end
        chunk_end = range_end
      end

      headers["Range"] = "bytes=#{chunk_start}-#{chunk_end}"

      begin
        client.get(url, headers) do |response|
          if first_chunk
            if !env.request.headers["Range"]? && response.status_code == 206
              env.response.status_code = 200
            else
              env.response.status_code = response.status_code
            end

            response.headers.each do |key, value|
              if !RESPONSE_HEADERS_BLACKLIST.includes?(key.downcase) && key.downcase != "content-range"
                env.response.headers[key] = value
              end
            end

            env.response.headers["Access-Control-Allow-Origin"] = "*"

            if location = response.headers["Location"]?
              location = URI.parse(location)
              location = "#{location.request_target}&host=#{location.host}#{region ? "&region=#{region}" : ""}"

              env.redirect location
              break
            end

            if title = query_params["title"]?
              # https://blog.fastmail.com/2011/06/24/download-non-english-filenames/
              env.response.headers["Content-Disposition"] = "attachment; filename=\"#{URI.encode_www_form(title)}\"; filename*=UTF-8''#{URI.encode_www_form(title)}"
            end

            if !response.headers.includes_word?("Transfer-Encoding", "chunked")
              content_length = response.headers["Content-Range"].split("/")[-1].to_i64
              if env.request.headers["Range"]?
                env.response.headers["Content-Range"] = "bytes #{range_start}-#{range_end || (content_length - 1)}/#{content_length}"
                env.response.content_length = ((range_end.try &.+ 1) || content_length) - range_start
              else
                env.response.content_length = content_length
              end
            end
          end

          proxy_file(response, env)
        end
      rescue ex
        if ex.message != "Error reading socket: Connection reset by peer"
          break
        else
          client.close
          client = make_client(URI.parse(host), region)
        end
      end

      chunk_start = chunk_end + 1
      chunk_end += HTTP_CHUNK_SIZE
      first_chunk = false
    end
  end
  client.close
end

=======
>>>>>>> d984a898
get "/ggpht/*" do |env|
  url = env.request.path.lchop("/ggpht")

  headers = HTTP::Headers{":authority" => "yt3.ggpht.com"}
  REQUEST_HEADERS_WHITELIST.each do |header|
    if env.request.headers[header]?
      headers[header] = env.request.headers[header]
    end
  end

  begin
    YT_POOL.client &.get(url, headers) do |response|
      env.response.status_code = response.status_code
      response.headers.each do |key, value|
        if !RESPONSE_HEADERS_BLACKLIST.includes?(key.downcase)
          env.response.headers[key] = value
        end
      end

      env.response.headers["Access-Control-Allow-Origin"] = "*"

      if response.status_code >= 300
        env.response.headers.delete("Transfer-Encoding")
        break
      end

      proxy_file(response, env)
    end
  rescue ex
  end
end

options "/sb/:authority/:id/:storyboard/:index" do |env|
  env.response.headers["Access-Control-Allow-Origin"] = "*"
  env.response.headers["Access-Control-Allow-Methods"] = "GET, OPTIONS"
  env.response.headers["Access-Control-Allow-Headers"] = "Content-Type, Range"
end

get "/sb/:authority/:id/:storyboard/:index" do |env|
  authority = env.params.url["authority"]
  id = env.params.url["id"]
  storyboard = env.params.url["storyboard"]
  index = env.params.url["index"]

  url = "/sb/#{id}/#{storyboard}/#{index}?#{env.params.query}"

  headers = HTTP::Headers.new

  headers[":authority"] = "#{authority}.ytimg.com"

  REQUEST_HEADERS_WHITELIST.each do |header|
    if env.request.headers[header]?
      headers[header] = env.request.headers[header]
    end
  end

  begin
    YT_POOL.client &.get(url, headers) do |response|
      env.response.status_code = response.status_code
      response.headers.each do |key, value|
        if !RESPONSE_HEADERS_BLACKLIST.includes?(key.downcase)
          env.response.headers[key] = value
        end
      end

      env.response.headers["Connection"] = "close"
      env.response.headers["Access-Control-Allow-Origin"] = "*"

      if response.status_code >= 300
        env.response.headers.delete("Transfer-Encoding")
        break
      end

      proxy_file(response, env)
    end
  rescue ex
  end
end

get "/s_p/:id/:name" do |env|
  id = env.params.url["id"]
  name = env.params.url["name"]

  url = env.request.resource

  headers = HTTP::Headers{":authority" => "i9.ytimg.com"}
  REQUEST_HEADERS_WHITELIST.each do |header|
    if env.request.headers[header]?
      headers[header] = env.request.headers[header]
    end
  end

  begin
    YT_POOL.client &.get(url, headers) do |response|
      env.response.status_code = response.status_code
      response.headers.each do |key, value|
        if !RESPONSE_HEADERS_BLACKLIST.includes?(key.downcase)
          env.response.headers[key] = value
        end
      end

      env.response.headers["Access-Control-Allow-Origin"] = "*"

      if response.status_code >= 300 && response.status_code != 404
        env.response.headers.delete("Transfer-Encoding")
        break
      end

      proxy_file(response, env)
    end
  rescue ex
  end
end

get "/yts/img/:name" do |env|
  headers = HTTP::Headers.new
  REQUEST_HEADERS_WHITELIST.each do |header|
    if env.request.headers[header]?
      headers[header] = env.request.headers[header]
    end
  end

  begin
    YT_POOL.client &.get(env.request.resource, headers) do |response|
      env.response.status_code = response.status_code
      response.headers.each do |key, value|
        if !RESPONSE_HEADERS_BLACKLIST.includes?(key.downcase)
          env.response.headers[key] = value
        end
      end

      env.response.headers["Access-Control-Allow-Origin"] = "*"

      if response.status_code >= 300 && response.status_code != 404
        env.response.headers.delete("Transfer-Encoding")
        break
      end

      proxy_file(response, env)
    end
  rescue ex
  end
end

get "/vi/:id/:name" do |env|
  id = env.params.url["id"]
  name = env.params.url["name"]

  headers = HTTP::Headers{":authority" => "i.ytimg.com"}

  if name == "maxres.jpg"
    build_thumbnails(id).each do |thumb|
      if YT_POOL.client &.head("/vi/#{id}/#{thumb[:url]}.jpg", headers).status_code == 200
        name = thumb[:url] + ".jpg"
        break
      end
    end
  end
  url = "/vi/#{id}/#{name}"

  REQUEST_HEADERS_WHITELIST.each do |header|
    if env.request.headers[header]?
      headers[header] = env.request.headers[header]
    end
  end

  begin
    YT_POOL.client &.get(url, headers) do |response|
      env.response.status_code = response.status_code
      response.headers.each do |key, value|
        if !RESPONSE_HEADERS_BLACKLIST.includes?(key.downcase)
          env.response.headers[key] = value
        end
      end

      env.response.headers["Access-Control-Allow-Origin"] = "*"

      if response.status_code >= 300 && response.status_code != 404
        env.response.headers.delete("Transfer-Encoding")
        break
      end

      proxy_file(response, env)
    end
  rescue ex
  end
end

get "/Captcha" do |env|
  headers = HTTP::Headers{":authority" => "accounts.google.com"}
  response = YT_POOL.client &.get(env.request.resource, headers)
  env.response.headers["Content-Type"] = response.headers["Content-Type"]
  response.body
end

# Undocumented, creates anonymous playlist with specified 'video_ids', max 50 videos
get "/watch_videos" do |env|
  response = YT_POOL.client &.get(env.request.resource)
  if url = response.headers["Location"]?
    url = URI.parse(url).request_target
    next env.redirect url
  end

  env.response.status_code = response.status_code
end

error 404 do |env|
  if md = env.request.path.match(/^\/(?<id>([a-zA-Z0-9_-]{11})|(\w+))$/)
    item = md["id"]

    # Check if item is branding URL e.g. https://youtube.com/gaming
    response = YT_POOL.client &.get("/#{item}")

    if response.status_code == 301
      response = YT_POOL.client &.get(URI.parse(response.headers["Location"]).request_target)
    end

    if response.body.empty?
      env.response.headers["Location"] = "/"
      halt env, status_code: 302
    end

    html = XML.parse_html(response.body)
    ucid = html.xpath_node(%q(//link[@rel="canonical"])).try &.["href"].split("/")[-1]

    if ucid
      env.response.headers["Location"] = "/channel/#{ucid}"
      halt env, status_code: 302
    end

    params = [] of String
    env.params.query.each do |k, v|
      params << "#{k}=#{v}"
    end
    params = params.join("&")

    url = "/watch?v=#{item}"
    if !params.empty?
      url += "&#{params}"
    end

    # Check if item is video ID
    if item.match(/^[a-zA-Z0-9_-]{11}$/) && YT_POOL.client &.head("/watch?v=#{item}").status_code != 404
      env.response.headers["Location"] = url
      halt env, status_code: 302
    end
  end

  env.response.headers["Location"] = "/"
  halt env, status_code: 302
end

error 500 do |env, ex|
  locale = LOCALES[env.get("preferences").as(Preferences).locale]?
  error_template(500, ex)
end

static_headers do |response, filepath, filestat|
  response.headers.add("Cache-Control", "max-age=2629800")
end

public_folder "assets"

Kemal.config.powered_by_header = false
add_handler FilteredCompressHandler.new
add_handler APIHandler.new
add_handler AuthHandler.new
add_handler DenyFrame.new
add_context_storage_type(Array(String))
add_context_storage_type(Preferences)
add_context_storage_type(User)

Kemal.config.logger = LOGGER
Kemal.config.host_binding = Kemal.config.host_binding != "0.0.0.0" ? Kemal.config.host_binding : CONFIG.host_binding
Kemal.config.port = Kemal.config.port != 3000 ? Kemal.config.port : CONFIG.port
Kemal.run<|MERGE_RESOLUTION|>--- conflicted
+++ resolved
@@ -373,7 +373,6 @@
 Invidious::Routing.post "/preferences", Invidious::Routes::PreferencesRoute, :update
 Invidious::Routing.get "/toggle_theme", Invidious::Routes::PreferencesRoute, :toggle_theme
 
-<<<<<<< HEAD
 # Feeds
 Invidious::Routing.get "/view_all_playlists", Invidious::Routes::Feeds, :view_all_playlists_redirect
 Invidious::Routing.get "/feed/playlists", Invidious::Routes::Feeds, :playlists
@@ -391,11 +390,13 @@
 # Support push notifications via PubSubHubbub
 Invidious::Routing.get "/feed/webhook/:token", Invidious::Routes::Feeds, :push_notifications_get
 Invidious::Routing.post "/feed/webhook/:token", Invidious::Routes::Feeds, :push_notifications_post
-=======
+
+# API routes (macro)
 define_v1_api_routes()
+
+# Video playback (macros)
 define_api_manifest_routes()
 define_video_playback_routes()
->>>>>>> d984a898
 
 # Users
 
@@ -1274,920 +1275,6 @@
   create_notification_stream(env, topics, connection_channel)
 end
 
-<<<<<<< HEAD
-get "/api/v1/auth/preferences" do |env|
-  env.response.content_type = "application/json"
-  user = env.get("user").as(User)
-  user.preferences.to_json
-end
-
-post "/api/v1/auth/preferences" do |env|
-  env.response.content_type = "application/json"
-  user = env.get("user").as(User)
-
-  begin
-    preferences = Preferences.from_json(env.request.body || "{}")
-  rescue
-    preferences = user.preferences
-  end
-
-  PG_DB.exec("UPDATE users SET preferences = $1 WHERE email = $2", preferences.to_json, user.email)
-
-  env.response.status_code = 204
-end
-
-get "/api/v1/auth/feed" do |env|
-  env.response.content_type = "application/json"
-
-  user = env.get("user").as(User)
-  locale = LOCALES[env.get("preferences").as(Preferences).locale]?
-
-  max_results = env.params.query["max_results"]?.try &.to_i?
-  max_results ||= user.preferences.max_results
-  max_results ||= CONFIG.default_user_preferences.max_results
-
-  page = env.params.query["page"]?.try &.to_i?
-  page ||= 1
-
-  videos, notifications = get_subscription_feed(PG_DB, user, max_results, page)
-
-  JSON.build do |json|
-    json.object do
-      json.field "notifications" do
-        json.array do
-          notifications.each do |video|
-            video.to_json(locale, json)
-          end
-        end
-      end
-
-      json.field "videos" do
-        json.array do
-          videos.each do |video|
-            video.to_json(locale, json)
-          end
-        end
-      end
-    end
-  end
-end
-
-get "/api/v1/auth/subscriptions" do |env|
-  env.response.content_type = "application/json"
-  user = env.get("user").as(User)
-
-  if user.subscriptions.empty?
-    values = "'{}'"
-  else
-    values = "VALUES #{user.subscriptions.map { |id| %(('#{id}')) }.join(",")}"
-  end
-
-  subscriptions = PG_DB.query_all("SELECT * FROM channels WHERE id = ANY(#{values})", as: InvidiousChannel)
-
-  JSON.build do |json|
-    json.array do
-      subscriptions.each do |subscription|
-        json.object do
-          json.field "author", subscription.author
-          json.field "authorId", subscription.id
-        end
-      end
-    end
-  end
-end
-
-post "/api/v1/auth/subscriptions/:ucid" do |env|
-  env.response.content_type = "application/json"
-  user = env.get("user").as(User)
-
-  ucid = env.params.url["ucid"]
-
-  if !user.subscriptions.includes? ucid
-    get_channel(ucid, PG_DB, false, false)
-    PG_DB.exec("UPDATE users SET feed_needs_update = true, subscriptions = array_append(subscriptions,$1) WHERE email = $2", ucid, user.email)
-  end
-
-  # For Google accounts, access tokens don't have enough information to
-  # make a request on the user's behalf, which is why we don't sync with
-  # YouTube.
-
-  env.response.status_code = 204
-end
-
-delete "/api/v1/auth/subscriptions/:ucid" do |env|
-  env.response.content_type = "application/json"
-  user = env.get("user").as(User)
-
-  ucid = env.params.url["ucid"]
-
-  PG_DB.exec("UPDATE users SET feed_needs_update = true, subscriptions = array_remove(subscriptions, $1) WHERE email = $2", ucid, user.email)
-
-  env.response.status_code = 204
-end
-
-get "/api/v1/auth/playlists" do |env|
-  locale = LOCALES[env.get("preferences").as(Preferences).locale]?
-
-  env.response.content_type = "application/json"
-  user = env.get("user").as(User)
-
-  playlists = PG_DB.query_all("SELECT * FROM playlists WHERE author = $1", user.email, as: InvidiousPlaylist)
-
-  JSON.build do |json|
-    json.array do
-      playlists.each do |playlist|
-        playlist.to_json(0, locale, json)
-      end
-    end
-  end
-end
-
-post "/api/v1/auth/playlists" do |env|
-  env.response.content_type = "application/json"
-  user = env.get("user").as(User)
-  locale = LOCALES[env.get("preferences").as(Preferences).locale]?
-
-  title = env.params.json["title"]?.try &.as(String).delete("<>").byte_slice(0, 150)
-  if !title
-    next error_json(400, "Invalid title.")
-  end
-
-  privacy = env.params.json["privacy"]?.try { |privacy| PlaylistPrivacy.parse(privacy.as(String).downcase) }
-  if !privacy
-    next error_json(400, "Invalid privacy setting.")
-  end
-
-  if PG_DB.query_one("SELECT count(*) FROM playlists WHERE author = $1", user.email, as: Int64) >= 100
-    next error_json(400, "User cannot have more than 100 playlists.")
-  end
-
-  playlist = create_playlist(PG_DB, title, privacy, user)
-  env.response.headers["Location"] = "#{HOST_URL}/api/v1/auth/playlists/#{playlist.id}"
-  env.response.status_code = 201
-  {
-    "title"      => title,
-    "playlistId" => playlist.id,
-  }.to_json
-end
-
-patch "/api/v1/auth/playlists/:plid" do |env|
-  locale = LOCALES[env.get("preferences").as(Preferences).locale]?
-
-  env.response.content_type = "application/json"
-  user = env.get("user").as(User)
-
-  plid = env.params.url["plid"]
-
-  playlist = PG_DB.query_one?("SELECT * FROM playlists WHERE id = $1", plid, as: InvidiousPlaylist)
-  if !playlist || playlist.author != user.email && playlist.privacy.private?
-    next error_json(404, "Playlist does not exist.")
-  end
-
-  if playlist.author != user.email
-    next error_json(403, "Invalid user")
-  end
-
-  title = env.params.json["title"].try &.as(String).delete("<>").byte_slice(0, 150) || playlist.title
-  privacy = env.params.json["privacy"]?.try { |privacy| PlaylistPrivacy.parse(privacy.as(String).downcase) } || playlist.privacy
-  description = env.params.json["description"]?.try &.as(String).delete("\r") || playlist.description
-
-  if title != playlist.title ||
-     privacy != playlist.privacy ||
-     description != playlist.description
-    updated = Time.utc
-  else
-    updated = playlist.updated
-  end
-
-  PG_DB.exec("UPDATE playlists SET title = $1, privacy = $2, description = $3, updated = $4 WHERE id = $5", title, privacy, description, updated, plid)
-  env.response.status_code = 204
-end
-
-delete "/api/v1/auth/playlists/:plid" do |env|
-  locale = LOCALES[env.get("preferences").as(Preferences).locale]?
-
-  env.response.content_type = "application/json"
-  user = env.get("user").as(User)
-
-  plid = env.params.url["plid"]
-
-  playlist = PG_DB.query_one?("SELECT * FROM playlists WHERE id = $1", plid, as: InvidiousPlaylist)
-  if !playlist || playlist.author != user.email && playlist.privacy.private?
-    next error_json(404, "Playlist does not exist.")
-  end
-
-  if playlist.author != user.email
-    next error_json(403, "Invalid user")
-  end
-
-  PG_DB.exec("DELETE FROM playlist_videos * WHERE plid = $1", plid)
-  PG_DB.exec("DELETE FROM playlists * WHERE id = $1", plid)
-
-  env.response.status_code = 204
-end
-
-post "/api/v1/auth/playlists/:plid/videos" do |env|
-  locale = LOCALES[env.get("preferences").as(Preferences).locale]?
-
-  env.response.content_type = "application/json"
-  user = env.get("user").as(User)
-
-  plid = env.params.url["plid"]
-
-  playlist = PG_DB.query_one?("SELECT * FROM playlists WHERE id = $1", plid, as: InvidiousPlaylist)
-  if !playlist || playlist.author != user.email && playlist.privacy.private?
-    next error_json(404, "Playlist does not exist.")
-  end
-
-  if playlist.author != user.email
-    next error_json(403, "Invalid user")
-  end
-
-  if playlist.index.size >= 500
-    next error_json(400, "Playlist cannot have more than 500 videos")
-  end
-
-  video_id = env.params.json["videoId"].try &.as(String)
-  if !video_id
-    next error_json(403, "Invalid videoId")
-  end
-
-  begin
-    video = get_video(video_id, PG_DB)
-  rescue ex
-    next error_json(500, ex)
-  end
-
-  playlist_video = PlaylistVideo.new({
-    title:          video.title,
-    id:             video.id,
-    author:         video.author,
-    ucid:           video.ucid,
-    length_seconds: video.length_seconds,
-    published:      video.published,
-    plid:           plid,
-    live_now:       video.live_now,
-    index:          Random::Secure.rand(0_i64..Int64::MAX),
-  })
-
-  video_array = playlist_video.to_a
-  args = arg_array(video_array)
-
-  PG_DB.exec("INSERT INTO playlist_videos VALUES (#{args})", args: video_array)
-  PG_DB.exec("UPDATE playlists SET index = array_append(index, $1), video_count = cardinality(index) + 1, updated = $2 WHERE id = $3", playlist_video.index, Time.utc, plid)
-
-  env.response.headers["Location"] = "#{HOST_URL}/api/v1/auth/playlists/#{plid}/videos/#{playlist_video.index.to_u64.to_s(16).upcase}"
-  env.response.status_code = 201
-  playlist_video.to_json(locale, index: playlist.index.size)
-end
-
-delete "/api/v1/auth/playlists/:plid/videos/:index" do |env|
-  locale = LOCALES[env.get("preferences").as(Preferences).locale]?
-
-  env.response.content_type = "application/json"
-  user = env.get("user").as(User)
-
-  plid = env.params.url["plid"]
-  index = env.params.url["index"].to_i64(16)
-
-  playlist = PG_DB.query_one?("SELECT * FROM playlists WHERE id = $1", plid, as: InvidiousPlaylist)
-  if !playlist || playlist.author != user.email && playlist.privacy.private?
-    next error_json(404, "Playlist does not exist.")
-  end
-
-  if playlist.author != user.email
-    next error_json(403, "Invalid user")
-  end
-
-  if !playlist.index.includes? index
-    next error_json(404, "Playlist does not contain index")
-  end
-
-  PG_DB.exec("DELETE FROM playlist_videos * WHERE index = $1", index)
-  PG_DB.exec("UPDATE playlists SET index = array_remove(index, $1), video_count = cardinality(index) - 1, updated = $2 WHERE id = $3", index, Time.utc, plid)
-
-  env.response.status_code = 204
-end
-
-# patch "/api/v1/auth/playlists/:plid/videos/:index" do |env|
-# TODO: Playlist stub
-# end
-
-get "/api/v1/auth/tokens" do |env|
-  env.response.content_type = "application/json"
-  user = env.get("user").as(User)
-  scopes = env.get("scopes").as(Array(String))
-
-  tokens = PG_DB.query_all("SELECT id, issued FROM session_ids WHERE email = $1", user.email, as: {session: String, issued: Time})
-
-  JSON.build do |json|
-    json.array do
-      tokens.each do |token|
-        json.object do
-          json.field "session", token[:session]
-          json.field "issued", token[:issued].to_unix
-        end
-      end
-    end
-  end
-end
-
-post "/api/v1/auth/tokens/register" do |env|
-  user = env.get("user").as(User)
-  locale = LOCALES[env.get("preferences").as(Preferences).locale]?
-
-  case env.request.headers["Content-Type"]?
-  when "application/x-www-form-urlencoded"
-    scopes = env.params.body.select { |k, v| k.match(/^scopes\[\d+\]$/) }.map { |k, v| v }
-    callback_url = env.params.body["callbackUrl"]?
-    expire = env.params.body["expire"]?.try &.to_i?
-  when "application/json"
-    scopes = env.params.json["scopes"].as(Array).map { |v| v.as_s }
-    callback_url = env.params.json["callbackUrl"]?.try &.as(String)
-    expire = env.params.json["expire"]?.try &.as(Int64)
-  else
-    next error_json(400, "Invalid or missing header 'Content-Type'")
-  end
-
-  if callback_url && callback_url.empty?
-    callback_url = nil
-  end
-
-  if callback_url
-    callback_url = URI.parse(callback_url)
-  end
-
-  if sid = env.get?("sid").try &.as(String)
-    env.response.content_type = "text/html"
-
-    csrf_token = generate_response(sid, {":authorize_token"}, HMAC_KEY, PG_DB, use_nonce: true)
-    next templated "authorize_token"
-  else
-    env.response.content_type = "application/json"
-
-    superset_scopes = env.get("scopes").as(Array(String))
-
-    authorized_scopes = [] of String
-    scopes.each do |scope|
-      if scopes_include_scope(superset_scopes, scope)
-        authorized_scopes << scope
-      end
-    end
-
-    access_token = generate_token(user.email, authorized_scopes, expire, HMAC_KEY, PG_DB)
-
-    if callback_url
-      access_token = URI.encode_www_form(access_token)
-
-      if query = callback_url.query
-        query = HTTP::Params.parse(query.not_nil!)
-      else
-        query = HTTP::Params.new
-      end
-
-      query["token"] = access_token
-      callback_url.query = query.to_s
-
-      env.redirect callback_url.to_s
-    else
-      access_token
-    end
-  end
-end
-
-post "/api/v1/auth/tokens/unregister" do |env|
-  locale = LOCALES[env.get("preferences").as(Preferences).locale]?
-  env.response.content_type = "application/json"
-  user = env.get("user").as(User)
-  scopes = env.get("scopes").as(Array(String))
-
-  session = env.params.json["session"]?.try &.as(String)
-  session ||= env.get("session").as(String)
-
-  # Allow tokens to revoke other tokens with correct scope
-  if session == env.get("session").as(String)
-    PG_DB.exec("DELETE FROM session_ids * WHERE id = $1", session)
-  elsif scopes_include_scope(scopes, "GET:tokens")
-    PG_DB.exec("DELETE FROM session_ids * WHERE id = $1", session)
-  else
-    next error_json(400, "Cannot revoke session #{session}")
-  end
-
-  env.response.status_code = 204
-end
-
-get "/api/manifest/dash/id/videoplayback" do |env|
-  env.response.headers.delete("Content-Type")
-  env.response.headers["Access-Control-Allow-Origin"] = "*"
-  env.redirect "/videoplayback?#{env.params.query}"
-end
-
-get "/api/manifest/dash/id/videoplayback/*" do |env|
-  env.response.headers.delete("Content-Type")
-  env.response.headers["Access-Control-Allow-Origin"] = "*"
-  env.redirect env.request.path.lchop("/api/manifest/dash/id")
-end
-
-get "/api/manifest/dash/id/:id" do |env|
-  env.response.headers.add("Access-Control-Allow-Origin", "*")
-  env.response.content_type = "application/dash+xml"
-
-  local = env.params.query["local"]?.try &.== "true"
-  id = env.params.url["id"]
-  region = env.params.query["region"]?
-
-  # Since some implementations create playlists based on resolution regardless of different codecs,
-  # we can opt to only add a source to a representation if it has a unique height within that representation
-  unique_res = env.params.query["unique_res"]?.try { |q| (q == "true" || q == "1").to_unsafe }
-
-  begin
-    video = get_video(id, PG_DB, region: region)
-  rescue ex : VideoRedirect
-    next env.redirect env.request.resource.gsub(id, ex.video_id)
-  rescue ex
-    env.response.status_code = 403
-    next
-  end
-
-  if dashmpd = video.dash_manifest_url
-    manifest = YT_POOL.client &.get(URI.parse(dashmpd).request_target).body
-
-    manifest = manifest.gsub(/<BaseURL>[^<]+<\/BaseURL>/) do |baseurl|
-      url = baseurl.lchop("<BaseURL>")
-      url = url.rchop("</BaseURL>")
-
-      if local
-        uri = URI.parse(url)
-        url = "#{uri.request_target}host/#{uri.host}/"
-      end
-
-      "<BaseURL>#{url}</BaseURL>"
-    end
-
-    next manifest
-  end
-
-  adaptive_fmts = video.adaptive_fmts
-
-  if local
-    adaptive_fmts.each do |fmt|
-      fmt["url"] = JSON::Any.new(URI.parse(fmt["url"].as_s).request_target)
-    end
-  end
-
-  audio_streams = video.audio_streams
-  video_streams = video.video_streams.sort_by { |stream| {stream["width"].as_i, stream["fps"].as_i} }.reverse
-
-  XML.build(indent: "  ", encoding: "UTF-8") do |xml|
-    xml.element("MPD", "xmlns": "urn:mpeg:dash:schema:mpd:2011",
-      "profiles": "urn:mpeg:dash:profile:full:2011", minBufferTime: "PT1.5S", type: "static",
-      mediaPresentationDuration: "PT#{video.length_seconds}S") do
-      xml.element("Period") do
-        i = 0
-
-        {"audio/mp4", "audio/webm"}.each do |mime_type|
-          mime_streams = audio_streams.select { |stream| stream["mimeType"].as_s.starts_with? mime_type }
-          next if mime_streams.empty?
-
-          xml.element("AdaptationSet", id: i, mimeType: mime_type, startWithSAP: 1, subsegmentAlignment: true) do
-            mime_streams.each do |fmt|
-              codecs = fmt["mimeType"].as_s.split("codecs=")[1].strip('"')
-              bandwidth = fmt["bitrate"].as_i
-              itag = fmt["itag"].as_i
-              url = fmt["url"].as_s
-
-              xml.element("Representation", id: fmt["itag"], codecs: codecs, bandwidth: bandwidth) do
-                xml.element("AudioChannelConfiguration", schemeIdUri: "urn:mpeg:dash:23003:3:audio_channel_configuration:2011",
-                  value: "2")
-                xml.element("BaseURL") { xml.text url }
-                xml.element("SegmentBase", indexRange: "#{fmt["indexRange"]["start"]}-#{fmt["indexRange"]["end"]}") do
-                  xml.element("Initialization", range: "#{fmt["initRange"]["start"]}-#{fmt["initRange"]["end"]}")
-                end
-              end
-            end
-          end
-
-          i += 1
-        end
-
-        potential_heights = {4320, 2160, 1440, 1080, 720, 480, 360, 240, 144}
-
-        {"video/mp4", "video/webm"}.each do |mime_type|
-          mime_streams = video_streams.select { |stream| stream["mimeType"].as_s.starts_with? mime_type }
-          next if mime_streams.empty?
-
-          heights = [] of Int32
-          xml.element("AdaptationSet", id: i, mimeType: mime_type, startWithSAP: 1, subsegmentAlignment: true, scanType: "progressive") do
-            mime_streams.each do |fmt|
-              codecs = fmt["mimeType"].as_s.split("codecs=")[1].strip('"')
-              bandwidth = fmt["bitrate"].as_i
-              itag = fmt["itag"].as_i
-              url = fmt["url"].as_s
-              width = fmt["width"].as_i
-              height = fmt["height"].as_i
-
-              # Resolutions reported by YouTube player (may not accurately reflect source)
-              height = potential_heights.min_by { |i| (height - i).abs }
-              next if unique_res && heights.includes? height
-              heights << height
-
-              xml.element("Representation", id: itag, codecs: codecs, width: width, height: height,
-                startWithSAP: "1", maxPlayoutRate: "1",
-                bandwidth: bandwidth, frameRate: fmt["fps"]) do
-                xml.element("BaseURL") { xml.text url }
-                xml.element("SegmentBase", indexRange: "#{fmt["indexRange"]["start"]}-#{fmt["indexRange"]["end"]}") do
-                  xml.element("Initialization", range: "#{fmt["initRange"]["start"]}-#{fmt["initRange"]["end"]}")
-                end
-              end
-            end
-          end
-
-          i += 1
-        end
-      end
-    end
-  end
-end
-
-get "/api/manifest/hls_variant/*" do |env|
-  response = YT_POOL.client &.get(env.request.path)
-
-  if response.status_code != 200
-    env.response.status_code = response.status_code
-    next
-  end
-
-  local = env.params.query["local"]?.try &.== "true"
-
-  env.response.content_type = "application/x-mpegURL"
-  env.response.headers.add("Access-Control-Allow-Origin", "*")
-
-  manifest = response.body
-
-  if local
-    manifest = manifest.gsub("https://www.youtube.com", HOST_URL)
-    manifest = manifest.gsub("index.m3u8", "index.m3u8?local=true")
-  end
-
-  manifest
-end
-
-get "/api/manifest/hls_playlist/*" do |env|
-  response = YT_POOL.client &.get(env.request.path)
-
-  if response.status_code != 200
-    env.response.status_code = response.status_code
-    next
-  end
-
-  local = env.params.query["local"]?.try &.== "true"
-
-  env.response.content_type = "application/x-mpegURL"
-  env.response.headers.add("Access-Control-Allow-Origin", "*")
-
-  manifest = response.body
-
-  if local
-    manifest = manifest.gsub(/^https:\/\/\w+---.{11}\.c\.youtube\.com[^\n]*/m) do |match|
-      path = URI.parse(match).path
-
-      path = path.lchop("/videoplayback/")
-      path = path.rchop("/")
-
-      path = path.gsub(/mime\/\w+\/\w+/) do |mimetype|
-        mimetype = mimetype.split("/")
-        mimetype[0] + "/" + mimetype[1] + "%2F" + mimetype[2]
-      end
-
-      path = path.split("/")
-
-      raw_params = {} of String => Array(String)
-      path.each_slice(2) do |pair|
-        key, value = pair
-        value = URI.decode_www_form(value)
-
-        if raw_params[key]?
-          raw_params[key] << value
-        else
-          raw_params[key] = [value]
-        end
-      end
-
-      raw_params = HTTP::Params.new(raw_params)
-      if fvip = raw_params["hls_chunk_host"].match(/r(?<fvip>\d+)---/)
-        raw_params["fvip"] = fvip["fvip"]
-      end
-
-      raw_params["local"] = "true"
-
-      "#{HOST_URL}/videoplayback?#{raw_params}"
-    end
-  end
-
-  manifest
-end
-
-# YouTube /videoplayback links expire after 6 hours,
-# so we have a mechanism here to redirect to the latest version
-get "/latest_version" do |env|
-  if env.params.query["download_widget"]?
-    download_widget = JSON.parse(env.params.query["download_widget"])
-
-    id = download_widget["id"].as_s
-    title = download_widget["title"].as_s
-
-    if label = download_widget["label"]?
-      env.redirect "/api/v1/captions/#{id}?label=#{label}&title=#{title}"
-      next
-    else
-      itag = download_widget["itag"].as_s.to_i
-      local = "true"
-    end
-  end
-
-  id ||= env.params.query["id"]?
-  itag ||= env.params.query["itag"]?.try &.to_i
-
-  region = env.params.query["region"]?
-
-  local ||= env.params.query["local"]?
-  local ||= "false"
-  local = local == "true"
-
-  if !id || !itag
-    env.response.status_code = 400
-    next
-  end
-
-  video = get_video(id, PG_DB, region: region)
-
-  fmt = video.fmt_stream.find(nil) { |f| f["itag"].as_i == itag } || video.adaptive_fmts.find(nil) { |f| f["itag"].as_i == itag }
-  url = fmt.try &.["url"]?.try &.as_s
-
-  if !url
-    env.response.status_code = 404
-    next
-  end
-
-  url = URI.parse(url).request_target.not_nil! if local
-  url = "#{url}&title=#{title}" if title
-
-  env.redirect url
-end
-
-options "/videoplayback" do |env|
-  env.response.headers.delete("Content-Type")
-  env.response.headers["Access-Control-Allow-Origin"] = "*"
-  env.response.headers["Access-Control-Allow-Methods"] = "GET, OPTIONS"
-  env.response.headers["Access-Control-Allow-Headers"] = "Content-Type, Range"
-end
-
-options "/videoplayback/*" do |env|
-  env.response.headers.delete("Content-Type")
-  env.response.headers["Access-Control-Allow-Origin"] = "*"
-  env.response.headers["Access-Control-Allow-Methods"] = "GET, OPTIONS"
-  env.response.headers["Access-Control-Allow-Headers"] = "Content-Type, Range"
-end
-
-options "/api/manifest/dash/id/videoplayback" do |env|
-  env.response.headers.delete("Content-Type")
-  env.response.headers["Access-Control-Allow-Origin"] = "*"
-  env.response.headers["Access-Control-Allow-Methods"] = "GET, OPTIONS"
-  env.response.headers["Access-Control-Allow-Headers"] = "Content-Type, Range"
-end
-
-options "/api/manifest/dash/id/videoplayback/*" do |env|
-  env.response.headers.delete("Content-Type")
-  env.response.headers["Access-Control-Allow-Origin"] = "*"
-  env.response.headers["Access-Control-Allow-Methods"] = "GET, OPTIONS"
-  env.response.headers["Access-Control-Allow-Headers"] = "Content-Type, Range"
-end
-
-get "/videoplayback/*" do |env|
-  path = env.request.path
-
-  path = path.lchop("/videoplayback/")
-  path = path.rchop("/")
-
-  path = path.gsub(/mime\/\w+\/\w+/) do |mimetype|
-    mimetype = mimetype.split("/")
-    mimetype[0] + "/" + mimetype[1] + "%2F" + mimetype[2]
-  end
-
-  path = path.split("/")
-
-  raw_params = {} of String => Array(String)
-  path.each_slice(2) do |pair|
-    key, value = pair
-    value = URI.decode_www_form(value)
-
-    if raw_params[key]?
-      raw_params[key] << value
-    else
-      raw_params[key] = [value]
-    end
-  end
-
-  query_params = HTTP::Params.new(raw_params)
-
-  env.response.headers["Access-Control-Allow-Origin"] = "*"
-  env.redirect "/videoplayback?#{query_params}"
-end
-
-get "/videoplayback" do |env|
-  locale = LOCALES[env.get("preferences").as(Preferences).locale]?
-  query_params = env.params.query
-
-  fvip = query_params["fvip"]? || "3"
-  mns = query_params["mn"]?.try &.split(",")
-  mns ||= [] of String
-
-  if query_params["region"]?
-    region = query_params["region"]
-    query_params.delete("region")
-  end
-
-  if query_params["host"]? && !query_params["host"].empty?
-    host = "https://#{query_params["host"]}"
-    query_params.delete("host")
-  else
-    host = "https://r#{fvip}---#{mns.pop}.googlevideo.com"
-  end
-
-  url = "/videoplayback?#{query_params.to_s}"
-
-  headers = HTTP::Headers.new
-  REQUEST_HEADERS_WHITELIST.each do |header|
-    if env.request.headers[header]?
-      headers[header] = env.request.headers[header]
-    end
-  end
-
-  client = make_client(URI.parse(host), region)
-  response = HTTP::Client::Response.new(500)
-  error = ""
-  5.times do
-    begin
-      response = client.head(url, headers)
-
-      if response.headers["Location"]?
-        location = URI.parse(response.headers["Location"])
-        env.response.headers["Access-Control-Allow-Origin"] = "*"
-
-        new_host = "#{location.scheme}://#{location.host}"
-        if new_host != host
-          host = new_host
-          client.close
-          client = make_client(URI.parse(new_host), region)
-        end
-
-        url = "#{location.request_target}&host=#{location.host}#{region ? "&region=#{region}" : ""}"
-      else
-        break
-      end
-    rescue Socket::Addrinfo::Error
-      if !mns.empty?
-        mn = mns.pop
-      end
-      fvip = "3"
-
-      host = "https://r#{fvip}---#{mn}.googlevideo.com"
-      client = make_client(URI.parse(host), region)
-    rescue ex
-      error = ex.message
-    end
-  end
-
-  if response.status_code >= 400
-    env.response.status_code = response.status_code
-    env.response.content_type = "text/plain"
-    next error
-  end
-
-  if url.includes? "&file=seg.ts"
-    if CONFIG.disabled?("livestreams")
-      next error_template(403, "Administrator has disabled this endpoint.")
-    end
-
-    begin
-      client.get(url, headers) do |response|
-        response.headers.each do |key, value|
-          if !RESPONSE_HEADERS_BLACKLIST.includes?(key.downcase)
-            env.response.headers[key] = value
-          end
-        end
-
-        env.response.headers["Access-Control-Allow-Origin"] = "*"
-
-        if location = response.headers["Location"]?
-          location = URI.parse(location)
-          location = "#{location.request_target}&host=#{location.host}"
-
-          if region
-            location += "&region=#{region}"
-          end
-
-          next env.redirect location
-        end
-
-        IO.copy(response.body_io, env.response)
-      end
-    rescue ex
-    end
-  else
-    if query_params["title"]? && CONFIG.disabled?("downloads") ||
-       CONFIG.disabled?("dash")
-      next error_template(403, "Administrator has disabled this endpoint.")
-    end
-
-    content_length = nil
-    first_chunk = true
-    range_start, range_end = parse_range(env.request.headers["Range"]?)
-    chunk_start = range_start
-    chunk_end = range_end
-
-    if !chunk_end || chunk_end - chunk_start > HTTP_CHUNK_SIZE
-      chunk_end = chunk_start + HTTP_CHUNK_SIZE - 1
-    end
-
-    # TODO: Record bytes written so we can restart after a chunk fails
-    while true
-      if !range_end && content_length
-        range_end = content_length
-      end
-
-      if range_end && chunk_start > range_end
-        break
-      end
-
-      if range_end && chunk_end > range_end
-        chunk_end = range_end
-      end
-
-      headers["Range"] = "bytes=#{chunk_start}-#{chunk_end}"
-
-      begin
-        client.get(url, headers) do |response|
-          if first_chunk
-            if !env.request.headers["Range"]? && response.status_code == 206
-              env.response.status_code = 200
-            else
-              env.response.status_code = response.status_code
-            end
-
-            response.headers.each do |key, value|
-              if !RESPONSE_HEADERS_BLACKLIST.includes?(key.downcase) && key.downcase != "content-range"
-                env.response.headers[key] = value
-              end
-            end
-
-            env.response.headers["Access-Control-Allow-Origin"] = "*"
-
-            if location = response.headers["Location"]?
-              location = URI.parse(location)
-              location = "#{location.request_target}&host=#{location.host}#{region ? "&region=#{region}" : ""}"
-
-              env.redirect location
-              break
-            end
-
-            if title = query_params["title"]?
-              # https://blog.fastmail.com/2011/06/24/download-non-english-filenames/
-              env.response.headers["Content-Disposition"] = "attachment; filename=\"#{URI.encode_www_form(title)}\"; filename*=UTF-8''#{URI.encode_www_form(title)}"
-            end
-
-            if !response.headers.includes_word?("Transfer-Encoding", "chunked")
-              content_length = response.headers["Content-Range"].split("/")[-1].to_i64
-              if env.request.headers["Range"]?
-                env.response.headers["Content-Range"] = "bytes #{range_start}-#{range_end || (content_length - 1)}/#{content_length}"
-                env.response.content_length = ((range_end.try &.+ 1) || content_length) - range_start
-              else
-                env.response.content_length = content_length
-              end
-            end
-          end
-
-          proxy_file(response, env)
-        end
-      rescue ex
-        if ex.message != "Error reading socket: Connection reset by peer"
-          break
-        else
-          client.close
-          client = make_client(URI.parse(host), region)
-        end
-      end
-
-      chunk_start = chunk_end + 1
-      chunk_end += HTTP_CHUNK_SIZE
-      first_chunk = false
-    end
-  end
-  client.close
-end
-
-=======
->>>>>>> d984a898
 get "/ggpht/*" do |env|
   url = env.request.path.lchop("/ggpht")
 
