# "Invidious" (which is an alternative front-end to YouTube)
# Copyright (C) 2019  Omar Roth
#
# This program is free software: you can redistribute it and/or modify
# it under the terms of the GNU Affero General Public License as published
# by the Free Software Foundation, either version 3 of the License, or
# (at your option) any later version.
#
# This program is distributed in the hope that it will be useful,
# but WITHOUT ANY WARRANTY; without even the implied warranty of
# MERCHANTABILITY or FITNESS FOR A PARTICULAR PURPOSE.  See the
# GNU Affero General Public License for more details.
#
# You should have received a copy of the GNU Affero General Public License
# along with this program.  If not, see <http://www.gnu.org/licenses/>.

require "digest/md5"
require "file_utils"

# Require kemal, kilt, then our own overrides
require "kemal"
require "kilt"
require "./ext/kemal_content_for.cr"
require "./ext/kemal_static_file_handler.cr"

require "http_proxy"
require "athena-negotiation"
require "openssl/hmac"
require "option_parser"
require "sqlite3"
require "xml"
require "yaml"
require "compress/zip"
require "protodec/utils"

require "./invidious/database/*"
require "./invidious/database/migrations/*"
require "./invidious/http_server/*"
require "./invidious/helpers/*"
require "./invidious/yt_backend/*"
require "./invidious/frontend/*"
require "./invidious/videos/*"

require "./invidious/jsonify/**"

require "./invidious/*"
require "./invidious/comments/*"
require "./invidious/channels/*"
require "./invidious/user/*"
require "./invidious/search/*"
require "./invidious/routes/**"
require "./invidious/jobs/**"

# Declare the base namespace for invidious
module Invidious
end

# Simple alias to make code easier to read
alias IV = Invidious

CONFIG   = Config.load
HMAC_KEY = CONFIG.hmac_key

PG_DB       = DB.open CONFIG.database_url
ARCHIVE_URL = URI.parse("https://archive.org")
PUBSUB_URL  = URI.parse("https://pubsubhubbub.appspot.com")
REDDIT_URL  = URI.parse("https://www.reddit.com")
YT_URL      = URI.parse("https://www.youtube.com")
HOST_URL    = make_host_url(Kemal.config)

CHARS_SAFE         = "ABCDEFGHIJKLMNOPQRSTUVWXYZabcdefghijklmnopqrstuvwxyz0123456789-_"
TEST_IDS           = {"AgbeGFYluEA", "BaW_jenozKc", "a9LDPn-MO4I", "ddFvjfvPnqk", "iqKdEhx-dD4"}
MAX_ITEMS_PER_PAGE = 1500

REQUEST_HEADERS_WHITELIST  = {"accept", "accept-encoding", "cache-control", "content-length", "if-none-match", "range"}
RESPONSE_HEADERS_BLACKLIST = {"access-control-allow-origin", "alt-svc", "server"}
HTTP_CHUNK_SIZE            = 10485760 # ~10MB

CURRENT_BRANCH  = {{ "#{`git branch | sed -n '/* /s///p'`.strip}" }}
CURRENT_COMMIT  = {{ "#{`git rev-list HEAD --max-count=1 --abbrev-commit`.strip}" }}
CURRENT_VERSION = {{ "#{`git log -1 --format=%ci | awk '{print $1}' | sed s/-/./g`.strip}" }}

# This is used to determine the `?v=` on the end of file URLs (for cache busting). We
# only need to expire modified assets, so we can use this to find the last commit that changes
# any assets
ASSET_COMMIT = {{ "#{`git rev-list HEAD --max-count=1 --abbrev-commit -- assets`.strip}" }}

SOFTWARE = {
  "name"    => "invidious",
  "version" => "#{CURRENT_VERSION}-#{CURRENT_COMMIT}",
  "branch"  => "#{CURRENT_BRANCH}",
}

YT_POOL = YoutubeConnectionPool.new(YT_URL, capacity: CONFIG.pool_size)

# Image request pool

GGPHT_POOL = YoutubeConnectionPool.new(URI.parse("https://yt3.ggpht.com"), capacity: CONFIG.pool_size)

# CLI
Kemal.config.extra_options do |parser|
  parser.banner = "Usage: invidious [arguments]"
  parser.on("-c THREADS", "--channel-threads=THREADS", "Number of threads for refreshing channels (default: #{CONFIG.channel_threads})") do |number|
    begin
      CONFIG.channel_threads = number.to_i
    rescue ex
      puts "THREADS must be integer"
      exit
    end
  end
  parser.on("-f THREADS", "--feed-threads=THREADS", "Number of threads for refreshing feeds (default: #{CONFIG.feed_threads})") do |number|
    begin
      CONFIG.feed_threads = number.to_i
    rescue ex
      puts "THREADS must be integer"
      exit
    end
  end
  parser.on("-o OUTPUT", "--output=OUTPUT", "Redirect output (default: #{CONFIG.output})") do |output|
    CONFIG.output = output
  end
  parser.on("-l LEVEL", "--log-level=LEVEL", "Log level, one of #{LogLevel.values} (default: #{CONFIG.log_level})") do |log_level|
    CONFIG.log_level = LogLevel.parse(log_level)
  end
  parser.on("-k", "--colorize", "Colorize logs") do
    CONFIG.colorize_logs = true
  end
  parser.on("-v", "--version", "Print version") do
    puts SOFTWARE.to_pretty_json
    exit
  end
  parser.on("--migrate", "Run any migrations (beta, use at your own risk!!") do
    Invidious::Database::Migrator.new(PG_DB).migrate
    exit
  end
end

Kemal::CLI.new ARGV

if CONFIG.output.upcase != "STDOUT"
  FileUtils.mkdir_p(File.dirname(CONFIG.output))
end
OUTPUT = CONFIG.output.upcase == "STDOUT" ? STDOUT : File.open(CONFIG.output, mode: "a")
LOGGER = Invidious::LogHandler.new(OUTPUT, CONFIG.log_level, CONFIG.colorize_logs)

# Check table integrity
Invidious::Database.check_integrity(CONFIG)

{% if !flag?(:skip_videojs_download) %}
  # Resolve player dependencies. This is done at compile time.
  #
  # Running the script by itself would show some colorful feedback while this doesn't.
  # Perhaps we should just move the script to runtime in order to get that feedback?

  {% puts "\nChecking player dependencies, this may take more than 20 minutes... If it is stuck, check your internet connection.\n" %}
  {% if flag?(:minified_player_dependencies) %}
    {% puts run("../scripts/fetch-player-dependencies.cr", "--minified").stringify %}
  {% else %}
    {% puts run("../scripts/fetch-player-dependencies.cr").stringify %}
  {% end %}
  {% puts "\nDone checking player dependencies, now compiling Invidious...\n" %}
{% end %}

# Misc

DECRYPT_FUNCTION =
  if sig_helper_address = CONFIG.signature_server.presence
    IV::DecryptFunction.new(sig_helper_address)
  else
    nil
  end

# Start jobs

if CONFIG.channel_threads > 0
  Invidious::Jobs.register Invidious::Jobs::RefreshChannelsJob.new(PG_DB)
end

if CONFIG.feed_threads > 0
  Invidious::Jobs.register Invidious::Jobs::RefreshFeedsJob.new(PG_DB)
end

if CONFIG.statistics_enabled
  Invidious::Jobs.register Invidious::Jobs::StatisticsRefreshJob.new(PG_DB, SOFTWARE)
end

if (CONFIG.use_pubsub_feeds.is_a?(Bool) && CONFIG.use_pubsub_feeds.as(Bool)) || (CONFIG.use_pubsub_feeds.is_a?(Int32) && CONFIG.use_pubsub_feeds.as(Int32) > 0)
  Invidious::Jobs.register Invidious::Jobs::SubscribeToFeedsJob.new(PG_DB, HMAC_KEY)
end

if CONFIG.popular_enabled
  Invidious::Jobs.register Invidious::Jobs::PullPopularVideosJob.new(PG_DB)
end

CONNECTION_CHANNEL = ::Channel({Bool, ::Channel(PQ::Notification)}).new(32)
Invidious::Jobs.register Invidious::Jobs::NotificationJob.new(CONNECTION_CHANNEL, CONFIG.database_url)

Invidious::Jobs.register Invidious::Jobs::ClearExpiredItemsJob.new

Invidious::Jobs.register Invidious::Jobs::InstanceListRefreshJob.new

Invidious::Jobs.start_all

def popular_videos
  Invidious::Jobs::PullPopularVideosJob::POPULAR_VIDEOS.get
end

# Routing

before_all do |env|
  Invidious::Routes::BeforeAll.handle(env)
end

Invidious::Routing.register_all

error 404 do |env|
  Invidious::Routes::ErrorRoutes.error_404(env)
end

error 500 do |env, ex|
  error_template(500, ex)
end

static_headers do |response|
  response.headers.add("Cache-Control", "max-age=2629800")
end

# Init Kemal

public_folder "assets"

Kemal.config.powered_by_header = false
add_handler FilteredCompressHandler.new
add_handler APIHandler.new
add_handler AuthHandler.new
add_handler DenyFrame.new
add_context_storage_type(Array(String))
add_context_storage_type(Preferences)
add_context_storage_type(Invidious::User)

Kemal.config.logger = LOGGER
Kemal.config.host_binding = Kemal.config.host_binding != "0.0.0.0" ? Kemal.config.host_binding : CONFIG.host_binding
Kemal.config.port = Kemal.config.port != 3000 ? Kemal.config.port : CONFIG.port
Kemal.config.app_name = "Invidious"

# Use in kemal's production mode.
# Users can also set the KEMAL_ENV environmental variable for this to be set automatically.
{% if flag?(:release) || flag?(:production) %}
  Kemal.config.env = "production" if !ENV.has_key?("KEMAL_ENV")
{% end %}

<<<<<<< HEAD
  if !user
    next env.redirect referer
  end

  user = user.as(User)
  sid = sid.as(String)
  token = env.params.body["csrf_token"]?

  begin
    validate_request(token, sid, env.request, HMAC_KEY, PG_DB, locale)
  rescue ex
    next error_template(400, ex)
  end

  PG_DB.exec("UPDATE users SET watched = '{}' WHERE email = $1", user.email)
  env.redirect referer
end

get "/authorize_token" do |env|
  locale = LOCALES[env.get("preferences").as(Preferences).locale]?

  user = env.get? "user"
  sid = env.get? "sid"
  referer = get_referer(env)

  if !user
    next env.redirect referer
  end

  user = user.as(User)
  sid = sid.as(String)
  csrf_token = generate_response(sid, {":authorize_token"}, HMAC_KEY, PG_DB)

  scopes = env.params.query["scopes"]?.try &.split(",")
  scopes ||= [] of String

  callback_url = env.params.query["callback_url"]?
  if callback_url
    callback_url = URI.parse(callback_url)
  end

  expire = env.params.query["expire"]?.try &.to_i?

  templated "authorize_token"
end

post "/authorize_token" do |env|
  locale = LOCALES[env.get("preferences").as(Preferences).locale]?

  user = env.get? "user"
  sid = env.get? "sid"
  referer = get_referer(env)

  if !user
    next env.redirect referer
  end

  user = env.get("user").as(User)
  sid = sid.as(String)
  token = env.params.body["csrf_token"]?

  begin
    validate_request(token, sid, env.request, HMAC_KEY, PG_DB, locale)
  rescue ex
    next error_template(400, ex)
  end

  scopes = env.params.body.select { |k, v| k.match(/^scopes\[\d+\]$/) }.map { |k, v| v }
  callback_url = env.params.body["callbackUrl"]?
  expire = env.params.body["expire"]?.try &.to_i?

  access_token = generate_token(user.email, scopes, expire, HMAC_KEY, PG_DB)

  if callback_url
    access_token = URI.encode_www_form(access_token)
    url = URI.parse(callback_url)

    if url.query
      query = HTTP::Params.parse(url.query.not_nil!)
    else
      query = HTTP::Params.new
    end

    query["token"] = access_token
    url.query = query.to_s

    env.redirect url.to_s
  else
    csrf_token = ""
    env.set "access_token", access_token
    templated "authorize_token"
  end
end

get "/token_manager" do |env|
  locale = LOCALES[env.get("preferences").as(Preferences).locale]?

  user = env.get? "user"
  sid = env.get? "sid"
  referer = get_referer(env, "/subscription_manager")

  if !user
    next env.redirect referer
  end

  user = user.as(User)

  tokens = PG_DB.query_all("SELECT id, issued FROM session_ids WHERE email = $1 ORDER BY issued DESC", user.email, as: {session: String, issued: Time})

  templated "token_manager"
end

post "/token_ajax" do |env|
  locale = LOCALES[env.get("preferences").as(Preferences).locale]?

  user = env.get? "user"
  sid = env.get? "sid"
  referer = get_referer(env)

  redirect = env.params.query["redirect"]?
  redirect ||= "true"
  redirect = redirect == "true"

  if !user
    if redirect
      next env.redirect referer
    else
      next error_json(403, "No such user")
    end
  end

  user = user.as(User)
  sid = sid.as(String)
  token = env.params.body["csrf_token"]?

  begin
    validate_request(token, sid, env.request, HMAC_KEY, PG_DB, locale)
  rescue ex
    if redirect
      next error_template(400, ex)
    else
      next error_json(400, ex)
    end
  end

  if env.params.query["action_revoke_token"]?
    action = "action_revoke_token"
  else
    next env.redirect referer
  end

  session = env.params.query["session"]?
  session ||= ""

  case action
  when .starts_with? "action_revoke_token"
    PG_DB.exec("DELETE FROM session_ids * WHERE id = $1 AND email = $2", session, user.email)
  else
    next error_json(400, "Unsupported action #{action}")
  end

  if redirect
    env.redirect referer
  else
    env.response.content_type = "application/json"
    "{}"
  end
end

# Feeds

get "/feed/playlists" do |env|
  env.redirect "/view_all_playlists"
end

get "/feed/top" do |env|
  locale = LOCALES[env.get("preferences").as(Preferences).locale]?

  message = translate(locale, "The Top feed has been removed from Invidious.")
  templated "message"
end

get "/feed/popular" do |env|
  locale = LOCALES[env.get("preferences").as(Preferences).locale]?

  if CONFIG.popular_enabled
    templated "popular"
  else
    message = translate(locale, "The Popular feed has been disabled by the administrator.")
    templated "message"
  end
end

get "/feed/trending" do |env|
  locale = LOCALES[env.get("preferences").as(Preferences).locale]?

  trending_type = env.params.query["type"]?
  trending_type ||= "Default"

  region = env.params.query["region"]?
  region ||= "US"

  begin
    trending, plid = fetch_trending(trending_type, region, locale)
  rescue ex
    next error_template(500, ex)
  end

  templated "trending"
end

get "/feed/subscriptions" do |env|
  locale = LOCALES[env.get("preferences").as(Preferences).locale]?

  user = env.get? "user"
  sid = env.get? "sid"
  referer = get_referer(env)

  if !user
    next env.redirect referer
  end

  user = user.as(User)
  sid = sid.as(String)
  token = user.token

  if user.preferences.unseen_only
    env.set "show_watched", true
  end

  # Refresh account
  headers = HTTP::Headers.new
  headers["Cookie"] = env.request.headers["Cookie"]

  if !user.password
    user, sid = get_user(sid, headers, PG_DB)
  end

  max_results = env.params.query["max_results"]?.try &.to_i?.try &.clamp(0, MAX_ITEMS_PER_PAGE)
  max_results ||= user.preferences.max_results
  max_results ||= CONFIG.default_user_preferences.max_results

  page = env.params.query["page"]?.try &.to_i?
  page ||= 1

  videos, notifications = get_subscription_feed(PG_DB, user, max_results, page)

  # "updated" here is used for delivering new notifications, so if
  # we know a user has looked at their feed e.g. in the past 10 minutes,
  # they've already seen a video posted 20 minutes ago, and don't need
  # to be notified.
  PG_DB.exec("UPDATE users SET notifications = $1, updated = $2 WHERE email = $3", [] of String, Time.utc,
    user.email)
  user.notifications = [] of String
  env.set "user", user

  templated "subscriptions"
end

get "/feed/history" do |env|
  locale = LOCALES[env.get("preferences").as(Preferences).locale]?

  user = env.get? "user"
  referer = get_referer(env)

  page = env.params.query["page"]?.try &.to_i?
  page ||= 1

  if !user
    next env.redirect referer
  end

  user = user.as(User)

  max_results = env.params.query["max_results"]?.try &.to_i?.try &.clamp(0, MAX_ITEMS_PER_PAGE)
  max_results ||= user.preferences.max_results
  max_results ||= CONFIG.default_user_preferences.max_results

  if user.watched[(page - 1) * max_results]?
    watched = user.watched.reverse[(page - 1) * max_results, max_results]
  end
  watched ||= [] of String

  templated "history"
end

get "/feed/channel/:ucid" do |env|
  locale = LOCALES[env.get("preferences").as(Preferences).locale]?

  env.response.content_type = "application/atom+xml"

  ucid = env.params.url["ucid"]

  params = HTTP::Params.parse(env.params.query["params"]? || "")

  begin
    channel = get_about_info(ucid, locale)
  rescue ex : ChannelRedirect
    next env.redirect env.request.resource.gsub(ucid, ex.channel_id)
  rescue ex
    next error_atom(500, ex)
  end

  response = YT_POOL.client &.get("/feeds/videos.xml?channel_id=#{channel.ucid}")
  rss = XML.parse_html(response.body)

  videos = rss.xpath_nodes("//feed/entry").map do |entry|
    video_id = entry.xpath_node("videoid").not_nil!.content
    title = entry.xpath_node("title").not_nil!.content

    published = Time.parse_rfc3339(entry.xpath_node("published").not_nil!.content)
    updated = Time.parse_rfc3339(entry.xpath_node("updated").not_nil!.content)

    author = entry.xpath_node("author/name").not_nil!.content
    ucid = entry.xpath_node("channelid").not_nil!.content
    description_html = entry.xpath_node("group/description").not_nil!.to_s
    views = entry.xpath_node("group/community/statistics").not_nil!.["views"].to_i64

    SearchVideo.new({
      title:              title,
      id:                 video_id,
      author:             author,
      ucid:               ucid,
      published:          published,
      views:              views,
      description_html:   description_html,
      length_seconds:     0,
      live_now:           false,
      paid:               false,
      premium:            false,
      premiere_timestamp: nil,
    })
  end

  XML.build(indent: "  ", encoding: "UTF-8") do |xml|
    xml.element("feed", "xmlns:yt": "http://www.youtube.com/xml/schemas/2015",
      "xmlns:media": "http://search.yahoo.com/mrss/", xmlns: "http://www.w3.org/2005/Atom",
      "xml:lang": "en-US") do
      xml.element("link", rel: "self", href: "#{HOST_URL}#{env.request.resource}")
      xml.element("id") { xml.text "yt:channel:#{channel.ucid}" }
      xml.element("yt:channelId") { xml.text channel.ucid }
      xml.element("icon") { xml.text channel.author_thumbnail }
      xml.element("title") { xml.text channel.author }
      xml.element("link", rel: "alternate", href: "#{HOST_URL}/channel/#{channel.ucid}")

      xml.element("author") do
        xml.element("name") { xml.text channel.author }
        xml.element("uri") { xml.text "#{HOST_URL}/channel/#{channel.ucid}" }
      end

      videos.each do |video|
        video.to_xml(channel.auto_generated, params, xml)
      end
    end
  end
end

get "/feed/private" do |env|
  locale = LOCALES[env.get("preferences").as(Preferences).locale]?

  env.response.content_type = "application/atom+xml"

  token = env.params.query["token"]?

  if !token
    env.response.status_code = 403
    next
  end

  user = PG_DB.query_one?("SELECT * FROM users WHERE token = $1", token.strip, as: User)
  if !user
    env.response.status_code = 403
    next
  end

  max_results = env.params.query["max_results"]?.try &.to_i?.try &.clamp(0, MAX_ITEMS_PER_PAGE)
  max_results ||= user.preferences.max_results
  max_results ||= CONFIG.default_user_preferences.max_results

  page = env.params.query["page"]?.try &.to_i?
  page ||= 1

  params = HTTP::Params.parse(env.params.query["params"]? || "")

  videos, notifications = get_subscription_feed(PG_DB, user, max_results, page)

  XML.build(indent: "  ", encoding: "UTF-8") do |xml|
    xml.element("feed", "xmlns:yt": "http://www.youtube.com/xml/schemas/2015",
      "xmlns:media": "http://search.yahoo.com/mrss/", xmlns: "http://www.w3.org/2005/Atom",
      "xml:lang": "en-US") do
      xml.element("link", "type": "text/html", rel: "alternate", href: "#{HOST_URL}/feed/subscriptions")
      xml.element("link", "type": "application/atom+xml", rel: "self",
        href: "#{HOST_URL}#{env.request.resource}")
      xml.element("title") { xml.text translate(locale, "Invidious Private Feed for `x`", user.email) }

      (notifications + videos).each do |video|
        video.to_xml(locale, params, xml)
      end
    end
  end
end

get "/feed/playlist/:plid" do |env|
  locale = LOCALES[env.get("preferences").as(Preferences).locale]?

  env.response.content_type = "application/atom+xml"

  plid = env.params.url["plid"]

  params = HTTP::Params.parse(env.params.query["params"]? || "")
  path = env.request.path

  if plid.starts_with? "IV"
    if playlist = PG_DB.query_one?("SELECT * FROM playlists WHERE id = $1", plid, as: InvidiousPlaylist)
      videos = get_playlist_videos(PG_DB, playlist, offset: 0, locale: locale)

      next XML.build(indent: "  ", encoding: "UTF-8") do |xml|
        xml.element("feed", "xmlns:yt": "http://www.youtube.com/xml/schemas/2015",
          "xmlns:media": "http://search.yahoo.com/mrss/", xmlns: "http://www.w3.org/2005/Atom",
          "xml:lang": "en-US") do
          xml.element("link", rel: "self", href: "#{HOST_URL}#{env.request.resource}")
          xml.element("id") { xml.text "iv:playlist:#{plid}" }
          xml.element("iv:playlistId") { xml.text plid }
          xml.element("title") { xml.text playlist.title }
          xml.element("link", rel: "alternate", href: "#{HOST_URL}/playlist?list=#{plid}")

          xml.element("author") do
            xml.element("name") { xml.text playlist.author }
          end

          videos.each do |video|
            video.to_xml(false, xml)
          end
        end
      end
    else
      env.response.status_code = 404
      next
    end
  end

  response = YT_POOL.client &.get("/feeds/videos.xml?playlist_id=#{plid}")
  document = XML.parse(response.body)

  document.xpath_nodes(%q(//*[@href]|//*[@url])).each do |node|
    node.attributes.each do |attribute|
      case attribute.name
      when "url", "href"
        request_target = URI.parse(node[attribute.name]).request_target
        query_string_opt = request_target.starts_with?("/watch?v=") ? "&#{params}" : ""
        node[attribute.name] = "#{HOST_URL}#{request_target}#{query_string_opt}"
      else nil # Skip
      end
    end
  end

  document = document.to_xml(options: XML::SaveOptions::NO_DECL)

  document.scan(/<uri>(?<url>[^<]+)<\/uri>/).each do |match|
    content = "#{HOST_URL}#{URI.parse(match["url"]).request_target}"
    document = document.gsub(match[0], "<uri>#{content}</uri>")
  end

  document
end

get "/feeds/videos.xml" do |env|
  if ucid = env.params.query["channel_id"]?
    env.redirect "/feed/channel/#{ucid}"
  elsif user = env.params.query["user"]?
    env.redirect "/feed/channel/#{user}"
  elsif plid = env.params.query["playlist_id"]?
    env.redirect "/feed/playlist/#{plid}"
  end
end

# Support push notifications via PubSubHubbub

get "/feed/webhook/:token" do |env|
  verify_token = env.params.url["token"]

  mode = env.params.query["hub.mode"]?
  topic = env.params.query["hub.topic"]?
  challenge = env.params.query["hub.challenge"]?

  if !mode || !topic || !challenge
    env.response.status_code = 400
    next
  else
    mode = mode.not_nil!
    topic = topic.not_nil!
    challenge = challenge.not_nil!
  end

  case verify_token
  when .starts_with? "v1"
    _, time, nonce, signature = verify_token.split(":")
    data = "#{time}:#{nonce}"
  when .starts_with? "v2"
    time, signature = verify_token.split(":")
    data = "#{time}"
  else
    env.response.status_code = 400
    next
  end

  # The hub will sometimes check if we're still subscribed after delivery errors,
  # so we reply with a 200 as long as the request hasn't expired
  if Time.utc.to_unix - time.to_i > 432000
    env.response.status_code = 400
    next
  end

  if OpenSSL::HMAC.hexdigest(:sha1, HMAC_KEY, data) != signature
    env.response.status_code = 400
    next
  end

  if ucid = HTTP::Params.parse(URI.parse(topic).query.not_nil!)["channel_id"]?
    PG_DB.exec("UPDATE channels SET subscribed = $1 WHERE id = $2", Time.utc, ucid)
  elsif plid = HTTP::Params.parse(URI.parse(topic).query.not_nil!)["playlist_id"]?
    PG_DB.exec("UPDATE playlists SET subscribed = $1 WHERE id = $2", Time.utc, ucid)
  else
    env.response.status_code = 400
    next
  end

  env.response.status_code = 200
  challenge
end

post "/feed/webhook/:token" do |env|
  locale = LOCALES[env.get("preferences").as(Preferences).locale]?

  token = env.params.url["token"]
  body = env.request.body.not_nil!.gets_to_end
  signature = env.request.headers["X-Hub-Signature"].lchop("sha1=")

  if signature != OpenSSL::HMAC.hexdigest(:sha1, HMAC_KEY, body)
    LOGGER.error("/feed/webhook/#{token} : Invalid signature")
    env.response.status_code = 200
    next
  end

  spawn do
    rss = XML.parse_html(body)
    rss.xpath_nodes("//feed/entry").each do |entry|
      id = entry.xpath_node("videoid").not_nil!.content
      author = entry.xpath_node("author/name").not_nil!.content
      published = Time.parse_rfc3339(entry.xpath_node("published").not_nil!.content)
      updated = Time.parse_rfc3339(entry.xpath_node("updated").not_nil!.content)

      video = get_video(id, PG_DB, force_refresh: true)

      # Deliver notifications to `/api/v1/auth/notifications`
      payload = {
        "topic"     => video.ucid,
        "videoId"   => video.id,
        "published" => published.to_unix,
      }.to_json
      PG_DB.exec("NOTIFY notifications, E'#{payload}'")

      video = ChannelVideo.new({
        id:                 id,
        title:              video.title,
        published:          published,
        updated:            updated,
        ucid:               video.ucid,
        author:             author,
        length_seconds:     video.length_seconds,
        live_now:           video.live_now,
        premiere_timestamp: video.premiere_timestamp,
        views:              video.views,
      })

      was_insert = PG_DB.query_one("INSERT INTO channel_videos VALUES ($1, $2, $3, $4, $5, $6, $7, $8, $9, $10)
        ON CONFLICT (id) DO UPDATE SET title = $2, published = $3,
        updated = $4, ucid = $5, author = $6, length_seconds = $7,
        live_now = $8, premiere_timestamp = $9, views = $10 returning (xmax=0) as was_insert", *video.to_tuple, as: Bool)

      PG_DB.exec("UPDATE users SET notifications = array_append(notifications, $1),
        feed_needs_update = true WHERE $2 = ANY(subscriptions)", video.id, video.ucid) if was_insert
    end
  end

  env.response.status_code = 200
  next
end

# Channels

{"/channel/:ucid/live", "/user/:user/live", "/c/:user/live"}.each do |route|
  get route do |env|
    locale = LOCALES[env.get("preferences").as(Preferences).locale]?

    # Appears to be a bug in routing, having several routes configured
    # as `/a/:a`, `/b/:a`, `/c/:a` results in 404
    value = env.request.resource.split("/")[2]
    body = ""
    {"channel", "user", "c"}.each do |type|
      response = YT_POOL.client &.get("/#{type}/#{value}/live?disable_polymer=1")
      if response.status_code == 200
        body = response.body
      end
    end

    video_id = body.match(/'VIDEO_ID': "(?<id>[a-zA-Z0-9_-]{11})"/).try &.["id"]?
    if video_id
      params = [] of String
      env.params.query.each do |k, v|
        params << "#{k}=#{v}"
      end
      params = params.join("&")

      url = "/watch?v=#{video_id}"
      if !params.empty?
        url += "&#{params}"
      end

      env.redirect url
    else
      env.redirect "/channel/#{value}"
    end
  end
end

# YouTube appears to let users set a "brand" URL that
# is different from their username, so we convert that here
get "/c/:user" do |env|
  locale = LOCALES[env.get("preferences").as(Preferences).locale]?

  user = env.params.url["user"]

  response = YT_POOL.client &.get("/c/#{user}")
  html = XML.parse_html(response.body)

  ucid = html.xpath_node(%q(//link[@rel="canonical"])).try &.["href"].split("/")[-1]
  next env.redirect "/" if !ucid

  env.redirect "/channel/#{ucid}"
end

# Legacy endpoint for /user/:username
get "/profile" do |env|
  user = env.params.query["user"]?
  if !user
    env.redirect "/"
  else
    env.redirect "/user/#{user}"
  end
end

get "/attribution_link" do |env|
  if query = env.params.query["u"]?
    url = URI.parse(query).request_target
  else
    url = "/"
  end

  env.redirect url
end

# Page used by YouTube to provide captioning widget, since we
# don't support it we redirect to '/'
get "/timedtext_video" do |env|
  env.redirect "/"
end

get "/user/:user" do |env|
  user = env.params.url["user"]
  env.redirect "/channel/#{user}"
end

get "/user/:user/videos" do |env|
  user = env.params.url["user"]
  env.redirect "/channel/#{user}/videos"
end

get "/user/:user/about" do |env|
  user = env.params.url["user"]
  env.redirect "/channel/#{user}"
end

get "/channel/:ucid/about" do |env|
  ucid = env.params.url["ucid"]
  env.redirect "/channel/#{ucid}"
end

get "/channel/:ucid" do |env|
  locale = LOCALES[env.get("preferences").as(Preferences).locale]?

  user = env.get? "user"
  if user
    user = user.as(User)
    subscriptions = user.subscriptions
  end
  subscriptions ||= [] of String

  ucid = env.params.url["ucid"]

  page = env.params.query["page"]?.try &.to_i?
  page ||= 1

  continuation = env.params.query["continuation"]?

  sort_by = env.params.query["sort_by"]?.try &.downcase

  begin
    channel = get_about_info(ucid, locale)
  rescue ex : ChannelRedirect
    next env.redirect env.request.resource.gsub(ucid, ex.channel_id)
  rescue ex
    next error_template(500, ex)
  end

  if channel.auto_generated
    sort_options = {"last", "oldest", "newest"}
    sort_by ||= "last"

    items, continuation = fetch_channel_playlists(channel.ucid, channel.author, continuation, sort_by)
    items.uniq! do |item|
      if item.responds_to?(:title)
        item.title
      elsif item.responds_to?(:author)
        item.author
      end
    end
    items = items.select(&.is_a?(SearchPlaylist)).map(&.as(SearchPlaylist))
    items.each { |item| item.author = "" }
  else
    sort_options = {"newest", "oldest", "popular"}
    sort_by ||= "newest"

    count, items = get_60_videos(channel.ucid, channel.author, page, channel.auto_generated, sort_by)
    items.reject! &.paid

    env.set "search", "channel:#{channel.ucid} "
  end

  templated "channel"
end

get "/channel/:ucid/videos" do |env|
  locale = LOCALES[env.get("preferences").as(Preferences).locale]?

  ucid = env.params.url["ucid"]
  params = env.request.query

  if !params || params.empty?
    params = ""
  else
    params = "?#{params}"
  end

  env.redirect "/channel/#{ucid}#{params}"
end

get "/channel/:ucid/playlists" do |env|
  locale = LOCALES[env.get("preferences").as(Preferences).locale]?

  user = env.get? "user"
  if user
    user = user.as(User)
    subscriptions = user.subscriptions
  end
  subscriptions ||= [] of String

  ucid = env.params.url["ucid"]

  continuation = env.params.query["continuation"]?

  sort_by = env.params.query["sort_by"]?.try &.downcase
  sort_by ||= "last"

  begin
    channel = get_about_info(ucid, locale)
  rescue ex : ChannelRedirect
    next env.redirect env.request.resource.gsub(ucid, ex.channel_id)
  rescue ex
    next error_template(500, ex)
  end

  if channel.auto_generated
    next env.redirect "/channel/#{channel.ucid}"
  end

  items, continuation = fetch_channel_playlists(channel.ucid, channel.author, continuation, sort_by)
  items = items.select { |item| item.is_a?(SearchPlaylist) }.map { |item| item.as(SearchPlaylist) }
  items.each { |item| item.author = "" }

  env.set "search", "channel:#{channel.ucid} "
  templated "playlists"
end

get "/channel/:ucid/community" do |env|
  locale = LOCALES[env.get("preferences").as(Preferences).locale]?

  user = env.get? "user"
  if user
    user = user.as(User)
    subscriptions = user.subscriptions
  end
  subscriptions ||= [] of String

  ucid = env.params.url["ucid"]

  thin_mode = env.params.query["thin_mode"]? || env.get("preferences").as(Preferences).thin_mode
  thin_mode = thin_mode == "true"

  continuation = env.params.query["continuation"]?
  # sort_by = env.params.query["sort_by"]?.try &.downcase

  begin
    channel = get_about_info(ucid, locale)
  rescue ex : ChannelRedirect
    next env.redirect env.request.resource.gsub(ucid, ex.channel_id)
  rescue ex
    next error_template(500, ex)
  end

  if !channel.tabs.includes? "community"
    next env.redirect "/channel/#{channel.ucid}"
  end

  begin
    items = JSON.parse(fetch_channel_community(ucid, continuation, locale, "json", thin_mode))
  rescue ex : InfoException
    env.response.status_code = 500
    error_message = ex.message
  rescue ex
    next error_template(500, ex)
  end

  env.set "search", "channel:#{channel.ucid} "
  templated "community"
end

# API Endpoints

get "/api/v1/stats" do |env|
  locale = LOCALES[env.get("preferences").as(Preferences).locale]?
  env.response.content_type = "application/json"

  if !CONFIG.statistics_enabled
    next error_json(400, "Statistics are not enabled.")
  end

  Invidious::Jobs::StatisticsRefreshJob::STATISTICS.to_json
end

# YouTube provides "storyboards", which are sprites containing x * y
# preview thumbnails for individual scenes in a video.
# See https://support.jwplayer.com/articles/how-to-add-preview-thumbnails
get "/api/v1/storyboards/:id" do |env|
  locale = LOCALES[env.get("preferences").as(Preferences).locale]?

  env.response.content_type = "application/json"

  id = env.params.url["id"]
  region = env.params.query["region"]?

  begin
    video = get_video(id, PG_DB, region: region)
  rescue ex : VideoRedirect
    env.response.headers["Location"] = env.request.resource.gsub(id, ex.video_id)
    next error_json(302, "Video is unavailable", {"videoId" => ex.video_id})
  rescue ex
    env.response.status_code = 500
    next
  end

  storyboards = video.storyboards
  width = env.params.query["width"]?
  height = env.params.query["height"]?

  if !width && !height
    response = JSON.build do |json|
      json.object do
        json.field "storyboards" do
          generate_storyboards(json, id, storyboards)
        end
      end
    end

    next response
  end

  env.response.content_type = "text/vtt"

  storyboard = storyboards.select { |storyboard| width == "#{storyboard[:width]}" || height == "#{storyboard[:height]}" }

  if storyboard.empty?
    env.response.status_code = 404
    next
  else
    storyboard = storyboard[0]
  end

  String.build do |str|
    str << <<-END_VTT
    WEBVTT


    END_VTT

    start_time = 0.milliseconds
    end_time = storyboard[:interval].milliseconds

    storyboard[:storyboard_count].times do |i|
      url = storyboard[:url]
      authority = /(i\d?).ytimg.com/.match(url).not_nil![1]?
      url = url.gsub("$M", i).gsub(%r(https://i\d?.ytimg.com/sb/), "")
      url = "#{HOST_URL}/sb/#{authority}/#{url}"

      storyboard[:storyboard_height].times do |j|
        storyboard[:storyboard_width].times do |k|
          str << <<-END_CUE
          #{start_time}.000 --> #{end_time}.000
          #{url}#xywh=#{storyboard[:width] * k},#{storyboard[:height] * j},#{storyboard[:width] - 2},#{storyboard[:height]}


          END_CUE

          start_time += storyboard[:interval].milliseconds
          end_time += storyboard[:interval].milliseconds
        end
      end
    end
  end
end

get "/api/v1/captions/:id" do |env|
  locale = LOCALES[env.get("preferences").as(Preferences).locale]?

  env.response.content_type = "application/json"

  id = env.params.url["id"]
  region = env.params.query["region"]?

  # See https://github.com/ytdl-org/youtube-dl/blob/6ab30ff50bf6bd0585927cb73c7421bef184f87a/youtube_dl/extractor/youtube.py#L1354
  # It is possible to use `/api/timedtext?type=list&v=#{id}` and
  # `/api/timedtext?type=track&v=#{id}&lang=#{lang_code}` directly,
  # but this does not provide links for auto-generated captions.
  #
  # In future this should be investigated as an alternative, since it does not require
  # getting video info.

  begin
    video = get_video(id, PG_DB, region: region)
  rescue ex : VideoRedirect
    env.response.headers["Location"] = env.request.resource.gsub(id, ex.video_id)
    next error_json(302, "Video is unavailable", {"videoId" => ex.video_id})
  rescue ex
    env.response.status_code = 500
    next
  end

  captions = video.captions

  label = env.params.query["label"]?
  lang = env.params.query["lang"]?
  tlang = env.params.query["tlang"]?

  if !label && !lang
    response = JSON.build do |json|
      json.object do
        json.field "captions" do
          json.array do
            captions.each do |caption|
              json.object do
                json.field "label", caption.name.simpleText
                json.field "languageCode", caption.languageCode
                json.field "url", "/api/v1/captions/#{id}?label=#{URI.encode_www_form(caption.name.simpleText)}"
              end
            end
          end
        end
      end
    end

    next response
  end

  env.response.content_type = "text/vtt; charset=UTF-8"

  if lang
    caption = captions.select { |caption| caption.languageCode == lang }
  else
    caption = captions.select { |caption| caption.name.simpleText == label }
  end

  if caption.empty?
    env.response.status_code = 404
    next
  else
    caption = caption[0]
  end

  url = URI.parse("#{caption.baseUrl}&tlang=#{tlang}").request_target

  # Auto-generated captions often have cues that aren't aligned properly with the video,
  # as well as some other markup that makes it cumbersome, so we try to fix that here
  if caption.name.simpleText.includes? "auto-generated"
    caption_xml = YT_POOL.client &.get(url).body
    caption_xml = XML.parse(caption_xml)

    webvtt = String.build do |str|
      str << <<-END_VTT
      WEBVTT
      Kind: captions
      Language: #{tlang || caption.languageCode}


      END_VTT

      caption_nodes = caption_xml.xpath_nodes("//transcript/text")
      caption_nodes.each_with_index do |node, i|
        start_time = node["start"].to_f.seconds
        duration = node["dur"]?.try &.to_f.seconds
        duration ||= start_time

        if caption_nodes.size > i + 1
          end_time = caption_nodes[i + 1]["start"].to_f.seconds
        else
          end_time = start_time + duration
        end

        start_time = "#{start_time.hours.to_s.rjust(2, '0')}:#{start_time.minutes.to_s.rjust(2, '0')}:#{start_time.seconds.to_s.rjust(2, '0')}.#{start_time.milliseconds.to_s.rjust(3, '0')}"
        end_time = "#{end_time.hours.to_s.rjust(2, '0')}:#{end_time.minutes.to_s.rjust(2, '0')}:#{end_time.seconds.to_s.rjust(2, '0')}.#{end_time.milliseconds.to_s.rjust(3, '0')}"

        text = HTML.unescape(node.content)
        text = text.gsub(/<font color="#[a-fA-F0-9]{6}">/, "")
        text = text.gsub(/<\/font>/, "")
        if md = text.match(/(?<name>.*) : (?<text>.*)/)
          text = "<v #{md["name"]}>#{md["text"]}</v>"
        end

        str << <<-END_CUE
        #{start_time} --> #{end_time}
        #{text}


        END_CUE
      end
    end
  else
    webvtt = YT_POOL.client &.get("#{url}&format=vtt").body
  end

  if title = env.params.query["title"]?
    # https://blog.fastmail.com/2011/06/24/download-non-english-filenames/
    env.response.headers["Content-Disposition"] = "attachment; filename=\"#{URI.encode_www_form(title)}\"; filename*=UTF-8''#{URI.encode_www_form(title)}"
  end

  webvtt
end

get "/api/v1/comments/:id" do |env|
  locale = LOCALES[env.get("preferences").as(Preferences).locale]?
  region = env.params.query["region"]?

  env.response.content_type = "application/json"

  id = env.params.url["id"]

  source = env.params.query["source"]?
  source ||= "youtube"

  thin_mode = env.params.query["thin_mode"]?
  thin_mode = thin_mode == "true"

  format = env.params.query["format"]?
  format ||= "json"

  action = env.params.query["action"]?
  action ||= "action_get_comments"

  continuation = env.params.query["continuation"]?
  sort_by = env.params.query["sort_by"]?.try &.downcase

  if source == "youtube"
    sort_by ||= "top"

    begin
      comments = fetch_youtube_comments(id, PG_DB, continuation, format, locale, thin_mode, region, sort_by: sort_by, action: action)
    rescue ex
      next error_json(500, ex)
    end

    next comments
  elsif source == "reddit"
    sort_by ||= "confidence"

    begin
      comments, reddit_thread = fetch_reddit_comments(id, sort_by: sort_by)
      content_html = template_reddit_comments(comments, locale)

      content_html = fill_links(content_html, "https", "www.reddit.com")
      content_html = replace_links(content_html)
    rescue ex
      comments = nil
      reddit_thread = nil
      content_html = ""
    end

    if !reddit_thread || !comments
      env.response.status_code = 404
      next
    end

    if format == "json"
      reddit_thread = JSON.parse(reddit_thread.to_json).as_h
      reddit_thread["comments"] = JSON.parse(comments.to_json)

      next reddit_thread.to_json
    else
      response = {
        "title"       => reddit_thread.title,
        "permalink"   => reddit_thread.permalink,
        "contentHtml" => content_html,
      }

      next response.to_json
    end
  end
end

get "/api/v1/insights/:id" do |env|
  locale = LOCALES[env.get("preferences").as(Preferences).locale]?
  next error_json(410, "YouTube has removed publicly available analytics.")
end

get "/api/v1/annotations/:id" do |env|
  locale = LOCALES[env.get("preferences").as(Preferences).locale]?

  env.response.content_type = "text/xml"

  id = env.params.url["id"]
  source = env.params.query["source"]?
  source ||= "archive"

  if !id.match(/[a-zA-Z0-9_-]{11}/)
    env.response.status_code = 400
    next
  end

  annotations = ""

  case source
  when "archive"
    if CONFIG.cache_annotations && (cached_annotation = PG_DB.query_one?("SELECT * FROM annotations WHERE id = $1", id, as: Annotation))
      annotations = cached_annotation.annotations
    else
      index = CHARS_SAFE.index(id[0]).not_nil!.to_s.rjust(2, '0')

      # IA doesn't handle leading hyphens,
      # so we use https://archive.org/details/youtubeannotations_64
      if index == "62"
        index = "64"
        id = id.sub(/^-/, 'A')
      end

      file = URI.encode_www_form("#{id[0, 3]}/#{id}.xml")

      location = make_client(ARCHIVE_URL, &.get("/download/youtubeannotations_#{index}/#{id[0, 2]}.tar/#{file}"))

      if !location.headers["Location"]?
        env.response.status_code = location.status_code
      end

      response = make_client(URI.parse(location.headers["Location"]), &.get(location.headers["Location"]))

      if response.body.empty?
        env.response.status_code = 404
        next
      end

      if response.status_code != 200
        env.response.status_code = response.status_code
        next
      end

      annotations = response.body

      cache_annotation(PG_DB, id, annotations)
    end
  else # "youtube"
    response = YT_POOL.client &.get("/annotations_invideo?video_id=#{id}")

    if response.status_code != 200
      env.response.status_code = response.status_code
      next
    end

    annotations = response.body
  end

  etag = sha256(annotations)[0, 16]
  if env.request.headers["If-None-Match"]?.try &.== etag
    env.response.status_code = 304
  else
    env.response.headers["ETag"] = etag
    annotations
  end
end

get "/api/v1/videos/:id" do |env|
  locale = LOCALES[env.get("preferences").as(Preferences).locale]?

  env.response.content_type = "application/json"

  id = env.params.url["id"]
  region = env.params.query["region"]?

  begin
    video = get_video(id, PG_DB, region: region)
  rescue ex : VideoRedirect
    env.response.headers["Location"] = env.request.resource.gsub(id, ex.video_id)
    next error_json(302, "Video is unavailable", {"videoId" => ex.video_id})
  rescue ex
    next error_json(500, ex)
  end

  video.to_json(locale)
end

get "/api/v1/trending" do |env|
  locale = LOCALES[env.get("preferences").as(Preferences).locale]?

  env.response.content_type = "application/json"

  region = env.params.query["region"]?
  trending_type = env.params.query["type"]?

  begin
    trending, plid = fetch_trending(trending_type, region, locale)
  rescue ex
    next error_json(500, ex)
  end

  videos = JSON.build do |json|
    json.array do
      trending.each do |video|
        video.to_json(locale, json)
      end
    end
  end

  videos
end

get "/api/v1/popular" do |env|
  locale = LOCALES[env.get("preferences").as(Preferences).locale]?

  env.response.content_type = "application/json"

  if !CONFIG.popular_enabled
    error_message = {"error" => "Administrator has disabled this endpoint."}.to_json
    env.response.status_code = 400
    next error_message
  end

  JSON.build do |json|
    json.array do
      popular_videos.each do |video|
        video.to_json(locale, json)
      end
    end
  end
end

get "/api/v1/top" do |env|
  locale = LOCALES[env.get("preferences").as(Preferences).locale]?

  env.response.content_type = "application/json"
  env.response.status_code = 400
  {"error" => "The Top feed has been removed from Invidious."}.to_json
end

get "/api/v1/channels/:ucid" do |env|
  locale = LOCALES[env.get("preferences").as(Preferences).locale]?

  env.response.content_type = "application/json"

  ucid = env.params.url["ucid"]
  sort_by = env.params.query["sort_by"]?.try &.downcase
  sort_by ||= "newest"

  begin
    channel = get_about_info(ucid, locale)
  rescue ex : ChannelRedirect
    env.response.headers["Location"] = env.request.resource.gsub(ucid, ex.channel_id)
    next error_json(302, "Channel is unavailable", {"authorId" => ex.channel_id})
  rescue ex
    next error_json(500, ex)
  end

  page = 1
  if channel.auto_generated
    videos = [] of SearchVideo
    count = 0
  else
    begin
      count, videos = get_60_videos(channel.ucid, channel.author, page, channel.auto_generated, sort_by)
    rescue ex
      next error_json(500, ex)
    end
  end

  JSON.build do |json|
    # TODO: Refactor into `to_json` for InvidiousChannel
    json.object do
      json.field "author", channel.author
      json.field "authorId", channel.ucid
      json.field "authorUrl", channel.author_url

      json.field "authorBanners" do
        json.array do
          if channel.banner
            qualities = {
              {width: 2560, height: 424},
              {width: 2120, height: 351},
              {width: 1060, height: 175},
            }
            qualities.each do |quality|
              json.object do
                json.field "url", channel.banner.not_nil!.gsub("=w1060-", "=w#{quality[:width]}-")
                json.field "width", quality[:width]
                json.field "height", quality[:height]
              end
            end

            json.object do
              json.field "url", channel.banner.not_nil!.split("=w1060-")[0]
              json.field "width", 512
              json.field "height", 288
            end
          end
        end
      end

      json.field "authorThumbnails" do
        json.array do
          qualities = {32, 48, 76, 100, 176, 512}

          qualities.each do |quality|
            json.object do
              json.field "url", channel.author_thumbnail.gsub(/=s\d+/, "=s#{quality}")
              json.field "width", quality
              json.field "height", quality
            end
          end
        end
      end

      json.field "subCount", channel.sub_count
      json.field "totalViews", channel.total_views
      json.field "joined", channel.joined.to_unix
      json.field "paid", channel.paid

      json.field "autoGenerated", channel.auto_generated
      json.field "isFamilyFriendly", channel.is_family_friendly
      json.field "description", html_to_content(channel.description_html)
      json.field "descriptionHtml", channel.description_html

      json.field "allowedRegions", channel.allowed_regions

      json.field "latestVideos" do
        json.array do
          videos.each do |video|
            video.to_json(locale, json)
          end
        end
      end

      json.field "relatedChannels" do
        json.array do
          channel.related_channels.each do |related_channel|
            json.object do
              json.field "author", related_channel.author
              json.field "authorId", related_channel.ucid
              json.field "authorUrl", related_channel.author_url

              json.field "authorThumbnails" do
                json.array do
                  qualities = {32, 48, 76, 100, 176, 512}

                  qualities.each do |quality|
                    json.object do
                      json.field "url", related_channel.author_thumbnail.gsub(/=\d+/, "=s#{quality}")
                      json.field "width", quality
                      json.field "height", quality
                    end
                  end
                end
              end
            end
          end
        end
      end
    end
  end
end

{"/api/v1/channels/:ucid/videos", "/api/v1/channels/videos/:ucid"}.each do |route|
  get route do |env|
    locale = LOCALES[env.get("preferences").as(Preferences).locale]?

    env.response.content_type = "application/json"

    ucid = env.params.url["ucid"]
    page = env.params.query["page"]?.try &.to_i?
    page ||= 1
    sort_by = env.params.query["sort"]?.try &.downcase
    sort_by ||= env.params.query["sort_by"]?.try &.downcase
    sort_by ||= "newest"

    begin
      channel = get_about_info(ucid, locale)
    rescue ex : ChannelRedirect
      env.response.headers["Location"] = env.request.resource.gsub(ucid, ex.channel_id)
      next error_json(302, "Channel is unavailable", {"authorId" => ex.channel_id})
    rescue ex
      next error_json(500, ex)
    end

    begin
      count, videos = get_60_videos(channel.ucid, channel.author, page, channel.auto_generated, sort_by)
    rescue ex
      next error_json(500, ex)
    end

    JSON.build do |json|
      json.array do
        videos.each do |video|
          video.to_json(locale, json)
        end
      end
    end
  end
end

{"/api/v1/channels/:ucid/latest", "/api/v1/channels/latest/:ucid"}.each do |route|
  get route do |env|
    locale = LOCALES[env.get("preferences").as(Preferences).locale]?

    env.response.content_type = "application/json"

    ucid = env.params.url["ucid"]

    begin
      videos = get_latest_videos(ucid)
    rescue ex
      next error_json(500, ex)
    end

    JSON.build do |json|
      json.array do
        videos.each do |video|
          video.to_json(locale, json)
        end
      end
    end
  end
end

{"/api/v1/channels/:ucid/playlists", "/api/v1/channels/playlists/:ucid"}.each do |route|
  get route do |env|
    locale = LOCALES[env.get("preferences").as(Preferences).locale]?

    env.response.content_type = "application/json"

    ucid = env.params.url["ucid"]
    continuation = env.params.query["continuation"]?
    sort_by = env.params.query["sort"]?.try &.downcase ||
              env.params.query["sort_by"]?.try &.downcase ||
              "last"

    begin
      channel = get_about_info(ucid, locale)
    rescue ex : ChannelRedirect
      env.response.headers["Location"] = env.request.resource.gsub(ucid, ex.channel_id)
      next error_json(302, "Channel is unavailable", {"authorId" => ex.channel_id})
    rescue ex
      next error_json(500, ex)
    end

    items, continuation = fetch_channel_playlists(channel.ucid, channel.author, continuation, sort_by)

    JSON.build do |json|
      json.object do
        json.field "playlists" do
          json.array do
            items.each do |item|
              item.to_json(locale, json) if item.is_a?(SearchPlaylist)
            end
          end
        end

        json.field "continuation", continuation
      end
    end
  end
end

{"/api/v1/channels/:ucid/comments", "/api/v1/channels/comments/:ucid"}.each do |route|
  get route do |env|
    locale = LOCALES[env.get("preferences").as(Preferences).locale]?

    env.response.content_type = "application/json"

    ucid = env.params.url["ucid"]

    thin_mode = env.params.query["thin_mode"]?
    thin_mode = thin_mode == "true"

    format = env.params.query["format"]?
    format ||= "json"

    continuation = env.params.query["continuation"]?
    # sort_by = env.params.query["sort_by"]?.try &.downcase

    begin
      fetch_channel_community(ucid, continuation, locale, format, thin_mode)
    rescue ex
      next error_json(500, ex)
    end
  end
end

get "/api/v1/channels/search/:ucid" do |env|
  locale = LOCALES[env.get("preferences").as(Preferences).locale]?

  env.response.content_type = "application/json"

  ucid = env.params.url["ucid"]

  query = env.params.query["q"]?
  query ||= ""

  page = env.params.query["page"]?.try &.to_i?
  page ||= 1

  count, search_results = channel_search(query, page, ucid)
  JSON.build do |json|
    json.array do
      search_results.each do |item|
        item.to_json(locale, json)
      end
    end
  end
end

get "/api/v1/search" do |env|
  locale = LOCALES[env.get("preferences").as(Preferences).locale]?
  region = env.params.query["region"]?

  env.response.content_type = "application/json"

  query = env.params.query["q"]?
  query ||= ""

  page = env.params.query["page"]?.try &.to_i?
  page ||= 1

  sort_by = env.params.query["sort_by"]?.try &.downcase
  sort_by ||= "relevance"

  date = env.params.query["date"]?.try &.downcase
  date ||= ""

  duration = env.params.query["duration"]?.try &.downcase
  duration ||= ""

  features = env.params.query["features"]?.try &.split(",").map { |feature| feature.downcase }
  features ||= [] of String

  content_type = env.params.query["type"]?.try &.downcase
  content_type ||= "video"

  begin
    search_params = produce_search_params(page, sort_by, date, content_type, duration, features)
  rescue ex
    next error_json(400, ex)
  end

  count, search_results = search(query, search_params, region).as(Tuple)
  JSON.build do |json|
    json.array do
      search_results.each do |item|
        item.to_json(locale, json)
      end
    end
  end
end

get "/api/v1/search/suggestions" do |env|
  locale = LOCALES[env.get("preferences").as(Preferences).locale]?
  region = env.params.query["region"]?

  env.response.content_type = "application/json"

  query = env.params.query["q"]?
  query ||= ""

  begin
    headers = HTTP::Headers{":authority" => "suggestqueries.google.com"}
    response = YT_POOL.client &.get("/complete/search?hl=en&gl=#{region}&client=youtube&ds=yt&q=#{URI.encode_www_form(query)}&callback=suggestCallback", headers).body

    body = response[35..-2]
    body = JSON.parse(body).as_a
    suggestions = body[1].as_a[0..-2]

    JSON.build do |json|
      json.object do
        json.field "query", body[0].as_s
        json.field "suggestions" do
          json.array do
            suggestions.each do |suggestion|
              json.string suggestion[0].as_s
            end
          end
        end
      end
    end
  rescue ex
    next error_json(500, ex)
  end
end

{"/api/v1/playlists/:plid", "/api/v1/auth/playlists/:plid"}.each do |route|
  get route do |env|
    locale = LOCALES[env.get("preferences").as(Preferences).locale]?

    env.response.content_type = "application/json"
    plid = env.params.url["plid"]

    offset = env.params.query["index"]?.try &.to_i?
    offset ||= env.params.query["page"]?.try &.to_i?.try { |page| (page - 1) * 100 }
    offset ||= 0

    continuation = env.params.query["continuation"]?

    format = env.params.query["format"]?
    format ||= "json"

    if plid.starts_with? "RD"
      next env.redirect "/api/v1/mixes/#{plid}"
    end

    begin
      playlist = get_playlist(PG_DB, plid, locale)
    rescue ex : InfoException
      next error_json(404, ex)
    rescue ex
      next error_json(404, "Playlist does not exist.")
    end

    user = env.get?("user").try &.as(User)
    if !playlist || playlist.privacy.private? && playlist.author != user.try &.email
      next error_json(404, "Playlist does not exist.")
    end

    response = playlist.to_json(offset, locale, continuation: continuation)

    if format == "html"
      response = JSON.parse(response)
      playlist_html = template_playlist(response)
      index, next_video = response["videos"].as_a.skip(1).select { |video| !video["author"].as_s.empty? }[0]?.try { |v| {v["index"], v["videoId"]} } || {nil, nil}

      response = {
        "playlistHtml" => playlist_html,
        "index"        => index,
        "nextVideo"    => next_video,
      }.to_json
    end

    response
  end
end

get "/api/v1/mixes/:rdid" do |env|
  locale = LOCALES[env.get("preferences").as(Preferences).locale]?

  env.response.content_type = "application/json"

  rdid = env.params.url["rdid"]

  continuation = env.params.query["continuation"]?
  continuation ||= rdid.lchop("RD")[0, 11]

  format = env.params.query["format"]?
  format ||= "json"

  begin
    mix = fetch_mix(rdid, continuation, locale: locale)

    if !rdid.ends_with? continuation
      mix = fetch_mix(rdid, mix.videos[1].id)
      index = mix.videos.index(mix.videos.select { |video| video.id == continuation }[0]?)
    end

    mix.videos = mix.videos[index..-1]
  rescue ex
    next error_json(500, ex)
  end

  response = JSON.build do |json|
    json.object do
      json.field "title", mix.title
      json.field "mixId", mix.id

      json.field "videos" do
        json.array do
          mix.videos.each do |video|
            json.object do
              json.field "title", video.title
              json.field "videoId", video.id
              json.field "author", video.author

              json.field "authorId", video.ucid
              json.field "authorUrl", "/channel/#{video.ucid}"

              json.field "videoThumbnails" do
                json.array do
                  generate_thumbnails(json, video.id)
                end
              end

              json.field "index", video.index
              json.field "lengthSeconds", video.length_seconds
            end
          end
        end
      end
    end
  end

  if format == "html"
    response = JSON.parse(response)
    playlist_html = template_mix(response)
    next_video = response["videos"].as_a.select { |video| !video["author"].as_s.empty? }[0]?.try &.["videoId"]

    response = {
      "playlistHtml" => playlist_html,
      "nextVideo"    => next_video,
    }.to_json
  end

  response
end

# Authenticated endpoints

get "/api/v1/auth/notifications" do |env|
  env.response.content_type = "text/event-stream"

  topics = env.params.query["topics"]?.try &.split(",").uniq.first(1000)
  topics ||= [] of String

  create_notification_stream(env, topics, connection_channel)
end

post "/api/v1/auth/notifications" do |env|
  env.response.content_type = "text/event-stream"

  topics = env.params.body["topics"]?.try &.split(",").uniq.first(1000)
  topics ||= [] of String

  create_notification_stream(env, topics, connection_channel)
end

get "/api/v1/auth/preferences" do |env|
  env.response.content_type = "application/json"
  user = env.get("user").as(User)
  user.preferences.to_json
end

post "/api/v1/auth/preferences" do |env|
  env.response.content_type = "application/json"
  user = env.get("user").as(User)

  begin
    preferences = Preferences.from_json(env.request.body || "{}")
  rescue
    preferences = user.preferences
  end

  PG_DB.exec("UPDATE users SET preferences = $1 WHERE email = $2", preferences.to_json, user.email)

  env.response.status_code = 204
end

get "/api/v1/auth/feed" do |env|
  env.response.content_type = "application/json"

  user = env.get("user").as(User)
  locale = LOCALES[env.get("preferences").as(Preferences).locale]?

  max_results = env.params.query["max_results"]?.try &.to_i?
  max_results ||= user.preferences.max_results
  max_results ||= CONFIG.default_user_preferences.max_results

  page = env.params.query["page"]?.try &.to_i?
  page ||= 1

  videos, notifications = get_subscription_feed(PG_DB, user, max_results, page)

  JSON.build do |json|
    json.object do
      json.field "notifications" do
        json.array do
          notifications.each do |video|
            video.to_json(locale, json)
          end
        end
      end

      json.field "videos" do
        json.array do
          videos.each do |video|
            video.to_json(locale, json)
          end
        end
      end
    end
  end
end

get "/api/v1/auth/subscriptions" do |env|
  env.response.content_type = "application/json"
  user = env.get("user").as(User)

  if user.subscriptions.empty?
    values = "'{}'"
  else
    values = "VALUES #{user.subscriptions.map { |id| %(('#{id}')) }.join(",")}"
  end

  subscriptions = PG_DB.query_all("SELECT * FROM channels WHERE id = ANY(#{values})", as: InvidiousChannel)

  JSON.build do |json|
    json.array do
      subscriptions.each do |subscription|
        json.object do
          json.field "author", subscription.author
          json.field "authorId", subscription.id
        end
      end
    end
  end
end

post "/api/v1/auth/subscriptions/:ucid" do |env|
  env.response.content_type = "application/json"
  user = env.get("user").as(User)

  ucid = env.params.url["ucid"]

  if !user.subscriptions.includes? ucid
    get_channel(ucid, PG_DB, false, false)
    PG_DB.exec("UPDATE users SET feed_needs_update = true, subscriptions = array_append(subscriptions,$1) WHERE email = $2", ucid, user.email)
  end

  # For Google accounts, access tokens don't have enough information to
  # make a request on the user's behalf, which is why we don't sync with
  # YouTube.

  env.response.status_code = 204
end

delete "/api/v1/auth/subscriptions/:ucid" do |env|
  env.response.content_type = "application/json"
  user = env.get("user").as(User)

  ucid = env.params.url["ucid"]

  PG_DB.exec("UPDATE users SET feed_needs_update = true, subscriptions = array_remove(subscriptions, $1) WHERE email = $2", ucid, user.email)

  env.response.status_code = 204
end

get "/api/v1/auth/playlists" do |env|
  locale = LOCALES[env.get("preferences").as(Preferences).locale]?

  env.response.content_type = "application/json"
  user = env.get("user").as(User)

  playlists = PG_DB.query_all("SELECT * FROM playlists WHERE author = $1", user.email, as: InvidiousPlaylist)

  JSON.build do |json|
    json.array do
      playlists.each do |playlist|
        playlist.to_json(0, locale, json)
      end
    end
  end
end

post "/api/v1/auth/playlists" do |env|
  env.response.content_type = "application/json"
  user = env.get("user").as(User)
  locale = LOCALES[env.get("preferences").as(Preferences).locale]?

  title = env.params.json["title"]?.try &.as(String).delete("<>").byte_slice(0, 150)
  if !title
    next error_json(400, "Invalid title.")
  end

  privacy = env.params.json["privacy"]?.try { |privacy| PlaylistPrivacy.parse(privacy.as(String).downcase) }
  if !privacy
    next error_json(400, "Invalid privacy setting.")
  end

  if PG_DB.query_one("SELECT count(*) FROM playlists WHERE author = $1", user.email, as: Int64) >= 100
    next error_json(400, "User cannot have more than 100 playlists.")
  end

  playlist = create_playlist(PG_DB, title, privacy, user)
  env.response.headers["Location"] = "#{HOST_URL}/api/v1/auth/playlists/#{playlist.id}"
  env.response.status_code = 201
  {
    "title"      => title,
    "playlistId" => playlist.id,
  }.to_json
end

patch "/api/v1/auth/playlists/:plid" do |env|
  locale = LOCALES[env.get("preferences").as(Preferences).locale]?

  env.response.content_type = "application/json"
  user = env.get("user").as(User)

  plid = env.params.url["plid"]

  playlist = PG_DB.query_one?("SELECT * FROM playlists WHERE id = $1", plid, as: InvidiousPlaylist)
  if !playlist || playlist.author != user.email && playlist.privacy.private?
    next error_json(404, "Playlist does not exist.")
  end

  if playlist.author != user.email
    next error_json(403, "Invalid user")
  end

  title = env.params.json["title"].try &.as(String).delete("<>").byte_slice(0, 150) || playlist.title
  privacy = env.params.json["privacy"]?.try { |privacy| PlaylistPrivacy.parse(privacy.as(String).downcase) } || playlist.privacy
  description = env.params.json["description"]?.try &.as(String).delete("\r") || playlist.description

  if title != playlist.title ||
     privacy != playlist.privacy ||
     description != playlist.description
    updated = Time.utc
  else
    updated = playlist.updated
  end

  PG_DB.exec("UPDATE playlists SET title = $1, privacy = $2, description = $3, updated = $4 WHERE id = $5", title, privacy, description, updated, plid)
  env.response.status_code = 204
end

delete "/api/v1/auth/playlists/:plid" do |env|
  locale = LOCALES[env.get("preferences").as(Preferences).locale]?

  env.response.content_type = "application/json"
  user = env.get("user").as(User)

  plid = env.params.url["plid"]

  playlist = PG_DB.query_one?("SELECT * FROM playlists WHERE id = $1", plid, as: InvidiousPlaylist)
  if !playlist || playlist.author != user.email && playlist.privacy.private?
    next error_json(404, "Playlist does not exist.")
  end

  if playlist.author != user.email
    next error_json(403, "Invalid user")
  end

  PG_DB.exec("DELETE FROM playlist_videos * WHERE plid = $1", plid)
  PG_DB.exec("DELETE FROM playlists * WHERE id = $1", plid)

  env.response.status_code = 204
end

post "/api/v1/auth/playlists/:plid/videos" do |env|
  locale = LOCALES[env.get("preferences").as(Preferences).locale]?

  env.response.content_type = "application/json"
  user = env.get("user").as(User)

  plid = env.params.url["plid"]

  playlist = PG_DB.query_one?("SELECT * FROM playlists WHERE id = $1", plid, as: InvidiousPlaylist)
  if !playlist || playlist.author != user.email && playlist.privacy.private?
    next error_json(404, "Playlist does not exist.")
  end

  if playlist.author != user.email
    next error_json(403, "Invalid user")
  end

  if playlist.index.size >= 500
    next error_json(400, "Playlist cannot have more than 500 videos")
  end

  video_id = env.params.json["videoId"].try &.as(String)
  if !video_id
    next error_json(403, "Invalid videoId")
  end

  begin
    video = get_video(video_id, PG_DB)
  rescue ex
    next error_json(500, ex)
  end

  playlist_video = PlaylistVideo.new({
    title:          video.title,
    id:             video.id,
    author:         video.author,
    ucid:           video.ucid,
    length_seconds: video.length_seconds,
    published:      video.published,
    plid:           plid,
    live_now:       video.live_now,
    index:          Random::Secure.rand(0_i64..Int64::MAX),
  })

  video_array = playlist_video.to_a
  args = arg_array(video_array)

  PG_DB.exec("INSERT INTO playlist_videos VALUES (#{args})", args: video_array)
  PG_DB.exec("UPDATE playlists SET index = array_append(index, $1), video_count = cardinality(index) + 1, updated = $2 WHERE id = $3", playlist_video.index, Time.utc, plid)

  env.response.headers["Location"] = "#{HOST_URL}/api/v1/auth/playlists/#{plid}/videos/#{playlist_video.index.to_u64.to_s(16).upcase}"
  env.response.status_code = 201
  playlist_video.to_json(locale, index: playlist.index.size)
end

delete "/api/v1/auth/playlists/:plid/videos/:index" do |env|
  locale = LOCALES[env.get("preferences").as(Preferences).locale]?

  env.response.content_type = "application/json"
  user = env.get("user").as(User)

  plid = env.params.url["plid"]
  index = env.params.url["index"].to_i64(16)

  playlist = PG_DB.query_one?("SELECT * FROM playlists WHERE id = $1", plid, as: InvidiousPlaylist)
  if !playlist || playlist.author != user.email && playlist.privacy.private?
    next error_json(404, "Playlist does not exist.")
  end

  if playlist.author != user.email
    next error_json(403, "Invalid user")
  end

  if !playlist.index.includes? index
    next error_json(404, "Playlist does not contain index")
  end

  PG_DB.exec("DELETE FROM playlist_videos * WHERE index = $1", index)
  PG_DB.exec("UPDATE playlists SET index = array_remove(index, $1), video_count = cardinality(index) - 1, updated = $2 WHERE id = $3", index, Time.utc, plid)

  env.response.status_code = 204
end

# patch "/api/v1/auth/playlists/:plid/videos/:index" do |env|
# TODO: Playlist stub
# end

get "/api/v1/auth/tokens" do |env|
  env.response.content_type = "application/json"
  user = env.get("user").as(User)
  scopes = env.get("scopes").as(Array(String))

  tokens = PG_DB.query_all("SELECT id, issued FROM session_ids WHERE email = $1", user.email, as: {session: String, issued: Time})

  JSON.build do |json|
    json.array do
      tokens.each do |token|
        json.object do
          json.field "session", token[:session]
          json.field "issued", token[:issued].to_unix
        end
      end
    end
  end
end

post "/api/v1/auth/tokens/register" do |env|
  user = env.get("user").as(User)
  locale = LOCALES[env.get("preferences").as(Preferences).locale]?

  case env.request.headers["Content-Type"]?
  when "application/x-www-form-urlencoded"
    scopes = env.params.body.select { |k, v| k.match(/^scopes\[\d+\]$/) }.map { |k, v| v }
    callback_url = env.params.body["callbackUrl"]?
    expire = env.params.body["expire"]?.try &.to_i?
  when "application/json"
    scopes = env.params.json["scopes"].as(Array).map { |v| v.as_s }
    callback_url = env.params.json["callbackUrl"]?.try &.as(String)
    expire = env.params.json["expire"]?.try &.as(Int64)
  else
    next error_json(400, "Invalid or missing header 'Content-Type'")
  end

  if callback_url && callback_url.empty?
    callback_url = nil
  end

  if callback_url
    callback_url = URI.parse(callback_url)
  end

  if sid = env.get?("sid").try &.as(String)
    env.response.content_type = "text/html"

    csrf_token = generate_response(sid, {":authorize_token"}, HMAC_KEY, PG_DB, use_nonce: true)
    next templated "authorize_token"
  else
    env.response.content_type = "application/json"

    superset_scopes = env.get("scopes").as(Array(String))

    authorized_scopes = [] of String
    scopes.each do |scope|
      if scopes_include_scope(superset_scopes, scope)
        authorized_scopes << scope
      end
    end

    access_token = generate_token(user.email, authorized_scopes, expire, HMAC_KEY, PG_DB)

    if callback_url
      access_token = URI.encode_www_form(access_token)

      if query = callback_url.query
        query = HTTP::Params.parse(query.not_nil!)
      else
        query = HTTP::Params.new
      end

      query["token"] = access_token
      callback_url.query = query.to_s

      env.redirect callback_url.to_s
    else
      access_token
    end
  end
end

post "/api/v1/auth/tokens/unregister" do |env|
  locale = LOCALES[env.get("preferences").as(Preferences).locale]?
  env.response.content_type = "application/json"
  user = env.get("user").as(User)
  scopes = env.get("scopes").as(Array(String))

  session = env.params.json["session"]?.try &.as(String)
  session ||= env.get("session").as(String)

  # Allow tokens to revoke other tokens with correct scope
  if session == env.get("session").as(String)
    PG_DB.exec("DELETE FROM session_ids * WHERE id = $1", session)
  elsif scopes_include_scope(scopes, "GET:tokens")
    PG_DB.exec("DELETE FROM session_ids * WHERE id = $1", session)
  else
    next error_json(400, "Cannot revoke session #{session}")
  end

  env.response.status_code = 204
end

get "/api/manifest/dash/id/videoplayback" do |env|
  env.response.headers.delete("Content-Type")
  env.response.headers["Access-Control-Allow-Origin"] = "*"
  env.redirect "/videoplayback?#{env.params.query}"
end

get "/api/manifest/dash/id/videoplayback/*" do |env|
  env.response.headers.delete("Content-Type")
  env.response.headers["Access-Control-Allow-Origin"] = "*"
  env.redirect env.request.path.lchop("/api/manifest/dash/id")
end

get "/api/manifest/dash/id/:id" do |env|
  env.response.headers.add("Access-Control-Allow-Origin", "*")
  env.response.content_type = "application/dash+xml"

  local = env.params.query["local"]?.try &.== "true"
  id = env.params.url["id"]
  region = env.params.query["region"]?

  # Since some implementations create playlists based on resolution regardless of different codecs,
  # we can opt to only add a source to a representation if it has a unique height within that representation
  unique_res = env.params.query["unique_res"]?.try { |q| (q == "true" || q == "1").to_unsafe }

  begin
    video = get_video(id, PG_DB, region: region)
  rescue ex : VideoRedirect
    next env.redirect env.request.resource.gsub(id, ex.video_id)
  rescue ex
    env.response.status_code = 403
    next
  end

  if dashmpd = video.dash_manifest_url
    manifest = YT_POOL.client &.get(URI.parse(dashmpd).request_target).body

    manifest = manifest.gsub(/<BaseURL>[^<]+<\/BaseURL>/) do |baseurl|
      url = baseurl.lchop("<BaseURL>")
      url = url.rchop("</BaseURL>")

      if local
        uri = URI.parse(url)
        url = "#{uri.request_target}host/#{uri.host}/"
      end

      "<BaseURL>#{url}</BaseURL>"
    end

    next manifest
  end

  adaptive_fmts = video.adaptive_fmts

  if local
    adaptive_fmts.each do |fmt|
      fmt["url"] = JSON::Any.new(URI.parse(fmt["url"].as_s).request_target)
    end
  end

  audio_streams = video.audio_streams
  video_streams = video.video_streams.sort_by { |stream| {stream["width"].as_i, stream["fps"].as_i} }.reverse

  XML.build(indent: "  ", encoding: "UTF-8") do |xml|
    xml.element("MPD", "xmlns": "urn:mpeg:dash:schema:mpd:2011",
      "profiles": "urn:mpeg:dash:profile:full:2011", minBufferTime: "PT1.5S", type: "static",
      mediaPresentationDuration: "PT#{video.length_seconds}S") do
      xml.element("Period") do
        i = 0

        {"audio/mp4", "audio/webm"}.each do |mime_type|
          mime_streams = audio_streams.select { |stream| stream["mimeType"].as_s.starts_with? mime_type }
          next if mime_streams.empty?

          xml.element("AdaptationSet", id: i, mimeType: mime_type, startWithSAP: 1, subsegmentAlignment: true) do
            mime_streams.each do |fmt|
              codecs = fmt["mimeType"].as_s.split("codecs=")[1].strip('"')
              bandwidth = fmt["bitrate"].as_i
              itag = fmt["itag"].as_i
              url = fmt["url"].as_s

              xml.element("Representation", id: fmt["itag"], codecs: codecs, bandwidth: bandwidth) do
                xml.element("AudioChannelConfiguration", schemeIdUri: "urn:mpeg:dash:23003:3:audio_channel_configuration:2011",
                  value: "2")
                xml.element("BaseURL") { xml.text url }
                xml.element("SegmentBase", indexRange: "#{fmt["indexRange"]["start"]}-#{fmt["indexRange"]["end"]}") do
                  xml.element("Initialization", range: "#{fmt["initRange"]["start"]}-#{fmt["initRange"]["end"]}")
                end
              end
            end
          end

          i += 1
        end

        potential_heights = {4320, 2160, 1440, 1080, 720, 480, 360, 240, 144}

        {"video/mp4", "video/webm"}.each do |mime_type|
          mime_streams = video_streams.select { |stream| stream["mimeType"].as_s.starts_with? mime_type }
          next if mime_streams.empty?

          heights = [] of Int32
          xml.element("AdaptationSet", id: i, mimeType: mime_type, startWithSAP: 1, subsegmentAlignment: true, scanType: "progressive") do
            mime_streams.each do |fmt|
              codecs = fmt["mimeType"].as_s.split("codecs=")[1].strip('"')
              bandwidth = fmt["bitrate"].as_i
              itag = fmt["itag"].as_i
              url = fmt["url"].as_s
              width = fmt["width"].as_i
              height = fmt["height"].as_i

              # Resolutions reported by YouTube player (may not accurately reflect source)
              height = potential_heights.min_by { |i| (height - i).abs }
              next if unique_res && heights.includes? height
              heights << height

              xml.element("Representation", id: itag, codecs: codecs, width: width, height: height,
                startWithSAP: "1", maxPlayoutRate: "1",
                bandwidth: bandwidth, frameRate: fmt["fps"]) do
                xml.element("BaseURL") { xml.text url }
                xml.element("SegmentBase", indexRange: "#{fmt["indexRange"]["start"]}-#{fmt["indexRange"]["end"]}") do
                  xml.element("Initialization", range: "#{fmt["initRange"]["start"]}-#{fmt["initRange"]["end"]}")
                end
              end
            end
          end

          i += 1
        end
      end
    end
  end
end

get "/api/manifest/hls_variant/*" do |env|
  response = YT_POOL.client &.get(env.request.path)

  if response.status_code != 200
    env.response.status_code = response.status_code
    next
  end

  local = env.params.query["local"]?.try &.== "true"

  env.response.content_type = "application/x-mpegURL"
  env.response.headers.add("Access-Control-Allow-Origin", "*")

  manifest = response.body

  if local
    manifest = manifest.gsub("https://www.youtube.com", HOST_URL)
    manifest = manifest.gsub("index.m3u8", "index.m3u8?local=true")
  end

  manifest
end

get "/api/manifest/hls_playlist/*" do |env|
  response = YT_POOL.client &.get(env.request.path)

  if response.status_code != 200
    env.response.status_code = response.status_code
    next
  end

  local = env.params.query["local"]?.try &.== "true"

  env.response.content_type = "application/x-mpegURL"
  env.response.headers.add("Access-Control-Allow-Origin", "*")

  manifest = response.body

  if local
    manifest = manifest.gsub(/^https:\/\/r\d---.{11}\.c\.youtube\.com[^\n]*/m) do |match|
      path = URI.parse(match).path

      path = path.lchop("/videoplayback/")
      path = path.rchop("/")

      path = path.gsub(/mime\/\w+\/\w+/) do |mimetype|
        mimetype = mimetype.split("/")
        mimetype[0] + "/" + mimetype[1] + "%2F" + mimetype[2]
      end

      path = path.split("/")

      raw_params = {} of String => Array(String)
      path.each_slice(2) do |pair|
        key, value = pair
        value = URI.decode_www_form(value)

        if raw_params[key]?
          raw_params[key] << value
        else
          raw_params[key] = [value]
        end
      end

      raw_params = HTTP::Params.new(raw_params)
      if fvip = raw_params["hls_chunk_host"].match(/r(?<fvip>\d+)---/)
        raw_params["fvip"] = fvip["fvip"]
      end

      raw_params["local"] = "true"

      "#{HOST_URL}/videoplayback?#{raw_params}"
    end
  end

  manifest
end

# YouTube /videoplayback links expire after 6 hours,
# so we have a mechanism here to redirect to the latest version
get "/latest_version" do |env|
  if env.params.query["download_widget"]?
    download_widget = JSON.parse(env.params.query["download_widget"])

    id = download_widget["id"].as_s
    title = download_widget["title"].as_s

    if label = download_widget["label"]?
      env.redirect "/api/v1/captions/#{id}?label=#{label}&title=#{title}"
      next
    else
      itag = download_widget["itag"].as_s.to_i
      local = "true"
    end
  end

  id ||= env.params.query["id"]?
  itag ||= env.params.query["itag"]?.try &.to_i

  region = env.params.query["region"]?

  local ||= env.params.query["local"]?
  local ||= "false"
  local = local == "true"

  if !id || !itag
    env.response.status_code = 400
    next
  end

  video = get_video(id, PG_DB, region: region)

  fmt = video.fmt_stream.find(nil) { |f| f["itag"].as_i == itag } || video.adaptive_fmts.find(nil) { |f| f["itag"].as_i == itag }
  url = fmt.try &.["url"]?.try &.as_s

  if !url
    env.response.status_code = 404
    next
  end

  url = URI.parse(url).request_target.not_nil! if local
  url = "#{url}&title=#{title}" if title

  env.redirect url
end

options "/videoplayback" do |env|
  env.response.headers.delete("Content-Type")
  env.response.headers["Access-Control-Allow-Origin"] = "*"
  env.response.headers["Access-Control-Allow-Methods"] = "GET, OPTIONS"
  env.response.headers["Access-Control-Allow-Headers"] = "Content-Type, Range"
end

options "/videoplayback/*" do |env|
  env.response.headers.delete("Content-Type")
  env.response.headers["Access-Control-Allow-Origin"] = "*"
  env.response.headers["Access-Control-Allow-Methods"] = "GET, OPTIONS"
  env.response.headers["Access-Control-Allow-Headers"] = "Content-Type, Range"
end

options "/api/manifest/dash/id/videoplayback" do |env|
  env.response.headers.delete("Content-Type")
  env.response.headers["Access-Control-Allow-Origin"] = "*"
  env.response.headers["Access-Control-Allow-Methods"] = "GET, OPTIONS"
  env.response.headers["Access-Control-Allow-Headers"] = "Content-Type, Range"
end

options "/api/manifest/dash/id/videoplayback/*" do |env|
  env.response.headers.delete("Content-Type")
  env.response.headers["Access-Control-Allow-Origin"] = "*"
  env.response.headers["Access-Control-Allow-Methods"] = "GET, OPTIONS"
  env.response.headers["Access-Control-Allow-Headers"] = "Content-Type, Range"
end

get "/videoplayback/*" do |env|
  path = env.request.path

  path = path.lchop("/videoplayback/")
  path = path.rchop("/")

  path = path.gsub(/mime\/\w+\/\w+/) do |mimetype|
    mimetype = mimetype.split("/")
    mimetype[0] + "/" + mimetype[1] + "%2F" + mimetype[2]
  end

  path = path.split("/")

  raw_params = {} of String => Array(String)
  path.each_slice(2) do |pair|
    key, value = pair
    value = URI.decode_www_form(value)

    if raw_params[key]?
      raw_params[key] << value
    else
      raw_params[key] = [value]
    end
  end

  query_params = HTTP::Params.new(raw_params)

  env.response.headers["Access-Control-Allow-Origin"] = "*"
  env.redirect "/videoplayback?#{query_params}"
end

get "/videoplayback" do |env|
  locale = LOCALES[env.get("preferences").as(Preferences).locale]?
  query_params = env.params.query

  fvip = query_params["fvip"]? || "3"
  mns = query_params["mn"]?.try &.split(",")
  mns ||= [] of String

  if query_params["region"]?
    region = query_params["region"]
    query_params.delete("region")
  end

  if query_params["host"]? && !query_params["host"].empty?
    host = "https://#{query_params["host"]}"
    query_params.delete("host")
  else
    host = "https://r#{fvip}---#{mns.pop}.googlevideo.com"
  end

  url = "/videoplayback?#{query_params.to_s}"

  headers = HTTP::Headers.new
  REQUEST_HEADERS_WHITELIST.each do |header|
    if env.request.headers[header]?
      headers[header] = env.request.headers[header]
    end
  end

  client = make_client(URI.parse(host), region)
  response = HTTP::Client::Response.new(500)
  error = ""
  5.times do
    begin
      response = client.head(url, headers)

      if response.headers["Location"]?
        location = URI.parse(response.headers["Location"])
        env.response.headers["Access-Control-Allow-Origin"] = "*"

        new_host = "#{location.scheme}://#{location.host}"
        if new_host != host
          host = new_host
          client.close
          client = make_client(URI.parse(new_host), region)
        end

        url = "#{location.request_target}&host=#{location.host}#{region ? "&region=#{region}" : ""}"
      else
        break
      end
    rescue Socket::Addrinfo::Error
      if !mns.empty?
        mn = mns.pop
      end
      fvip = "3"

      host = "https://r#{fvip}---#{mn}.googlevideo.com"
      client = make_client(URI.parse(host), region)
    rescue ex
      error = ex.message
    end
  end

  if response.status_code >= 400
    env.response.status_code = response.status_code
    env.response.content_type = "text/plain"
    next error
  end

  if url.includes? "&file=seg.ts"
    if CONFIG.disabled?("livestreams")
      next error_template(403, "Administrator has disabled this endpoint.")
    end

    begin
      client.get(url, headers) do |response|
        response.headers.each do |key, value|
          if !RESPONSE_HEADERS_BLACKLIST.includes?(key.downcase)
            env.response.headers[key] = value
          end
        end

        env.response.headers["Access-Control-Allow-Origin"] = "*"

        if location = response.headers["Location"]?
          location = URI.parse(location)
          location = "#{location.request_target}&host=#{location.host}"

          if region
            location += "&region=#{region}"
          end

          next env.redirect location
        end

        IO.copy(response.body_io, env.response)
      end
    rescue ex
    end
  else
    if query_params["title"]? && CONFIG.disabled?("downloads") ||
       CONFIG.disabled?("dash")
      next error_template(403, "Administrator has disabled this endpoint.")
    end

    content_length = nil
    first_chunk = true
    range_start, range_end = parse_range(env.request.headers["Range"]?)
    chunk_start = range_start
    chunk_end = range_end

    if !chunk_end || chunk_end - chunk_start > HTTP_CHUNK_SIZE
      chunk_end = chunk_start + HTTP_CHUNK_SIZE - 1
    end

    # TODO: Record bytes written so we can restart after a chunk fails
    while true
      if !range_end && content_length
        range_end = content_length
      end

      if range_end && chunk_start > range_end
        break
      end

      if range_end && chunk_end > range_end
        chunk_end = range_end
      end

      headers["Range"] = "bytes=#{chunk_start}-#{chunk_end}"

      begin
        client.get(url, headers) do |response|
          if first_chunk
            if !env.request.headers["Range"]? && response.status_code == 206
              env.response.status_code = 200
            else
              env.response.status_code = response.status_code
            end

            response.headers.each do |key, value|
              if !RESPONSE_HEADERS_BLACKLIST.includes?(key.downcase) && key.downcase != "content-range"
                env.response.headers[key] = value
              end
            end

            env.response.headers["Access-Control-Allow-Origin"] = "*"

            if location = response.headers["Location"]?
              location = URI.parse(location)
              location = "#{location.request_target}&host=#{location.host}#{region ? "&region=#{region}" : ""}"

              env.redirect location
              break
            end

            if title = query_params["title"]?
              # https://blog.fastmail.com/2011/06/24/download-non-english-filenames/
              env.response.headers["Content-Disposition"] = "attachment; filename=\"#{URI.encode_www_form(title)}\"; filename*=UTF-8''#{URI.encode_www_form(title)}"
            end

            if !response.headers.includes_word?("Transfer-Encoding", "chunked")
              content_length = response.headers["Content-Range"].split("/")[-1].to_i64
              if env.request.headers["Range"]?
                env.response.headers["Content-Range"] = "bytes #{range_start}-#{range_end || (content_length - 1)}/#{content_length}"
                env.response.content_length = ((range_end.try &.+ 1) || content_length) - range_start
              else
                env.response.content_length = content_length
              end
            end
          end

          proxy_file(response, env)
        end
      rescue ex
        if ex.message != "Error reading socket: Connection reset by peer"
          break
        else
          client.close
          client = make_client(URI.parse(host), region)
        end
      end

      chunk_start = chunk_end + 1
      chunk_end += HTTP_CHUNK_SIZE
      first_chunk = false
    end
  end
  client.close
end

get "/ggpht/*" do |env|
  url = env.request.path.lchop("/ggpht")

  headers = HTTP::Headers{":authority" => "yt3.ggpht.com"}
  REQUEST_HEADERS_WHITELIST.each do |header|
    if env.request.headers[header]?
      headers[header] = env.request.headers[header]
    end
  end

  begin
    YT_POOL.client &.get(url, headers) do |response|
      env.response.status_code = response.status_code
      response.headers.each do |key, value|
        if !RESPONSE_HEADERS_BLACKLIST.includes?(key.downcase)
          env.response.headers[key] = value
        end
      end

      env.response.headers["Access-Control-Allow-Origin"] = "*"

      if response.status_code >= 300
        env.response.headers.delete("Transfer-Encoding")
        break
      end

      proxy_file(response, env)
    end
  rescue ex
  end
end

options "/sb/:authority/:id/:storyboard/:index" do |env|
  env.response.headers["Access-Control-Allow-Origin"] = "*"
  env.response.headers["Access-Control-Allow-Methods"] = "GET, OPTIONS"
  env.response.headers["Access-Control-Allow-Headers"] = "Content-Type, Range"
end

get "/sb/:authority/:id/:storyboard/:index" do |env|
  authority = env.params.url["authority"]
  id = env.params.url["id"]
  storyboard = env.params.url["storyboard"]
  index = env.params.url["index"]

  url = "/sb/#{id}/#{storyboard}/#{index}?#{env.params.query}"

  headers = HTTP::Headers.new

  headers[":authority"] = "#{authority}.ytimg.com"

  REQUEST_HEADERS_WHITELIST.each do |header|
    if env.request.headers[header]?
      headers[header] = env.request.headers[header]
    end
  end

  begin
    YT_POOL.client &.get(url, headers) do |response|
      env.response.status_code = response.status_code
      response.headers.each do |key, value|
        if !RESPONSE_HEADERS_BLACKLIST.includes?(key.downcase)
          env.response.headers[key] = value
        end
      end

      env.response.headers["Connection"] = "close"
      env.response.headers["Access-Control-Allow-Origin"] = "*"

      if response.status_code >= 300
        env.response.headers.delete("Transfer-Encoding")
        break
      end

      proxy_file(response, env)
    end
  rescue ex
  end
end

get "/s_p/:id/:name" do |env|
  id = env.params.url["id"]
  name = env.params.url["name"]

  url = env.request.resource

  headers = HTTP::Headers{":authority" => "i9.ytimg.com"}
  REQUEST_HEADERS_WHITELIST.each do |header|
    if env.request.headers[header]?
      headers[header] = env.request.headers[header]
    end
  end

  begin
    YT_POOL.client &.get(url, headers) do |response|
      env.response.status_code = response.status_code
      response.headers.each do |key, value|
        if !RESPONSE_HEADERS_BLACKLIST.includes?(key.downcase)
          env.response.headers[key] = value
        end
      end

      env.response.headers["Access-Control-Allow-Origin"] = "*"

      if response.status_code >= 300 && response.status_code != 404
        env.response.headers.delete("Transfer-Encoding")
        break
      end

      proxy_file(response, env)
    end
  rescue ex
  end
end

get "/yts/img/:name" do |env|
  headers = HTTP::Headers.new
  REQUEST_HEADERS_WHITELIST.each do |header|
    if env.request.headers[header]?
      headers[header] = env.request.headers[header]
    end
  end

  begin
    YT_POOL.client &.get(env.request.resource, headers) do |response|
      env.response.status_code = response.status_code
      response.headers.each do |key, value|
        if !RESPONSE_HEADERS_BLACKLIST.includes?(key.downcase)
          env.response.headers[key] = value
        end
      end

      env.response.headers["Access-Control-Allow-Origin"] = "*"

      if response.status_code >= 300 && response.status_code != 404
        env.response.headers.delete("Transfer-Encoding")
        break
      end

      proxy_file(response, env)
    end
  rescue ex
  end
end

get "/vi/:id/:name" do |env|
  id = env.params.url["id"]
  name = env.params.url["name"]

  headers = HTTP::Headers{":authority" => "i.ytimg.com"}

  if name == "maxres.jpg"
    build_thumbnails(id).each do |thumb|
      if YT_POOL.client &.head("/vi/#{id}/#{thumb[:url]}.jpg", headers).status_code == 200
        name = thumb[:url] + ".jpg"
        break
      end
    end
  end
  url = "/vi/#{id}/#{name}"

  REQUEST_HEADERS_WHITELIST.each do |header|
    if env.request.headers[header]?
      headers[header] = env.request.headers[header]
    end
  end

  begin
    YT_POOL.client &.get(url, headers) do |response|
      env.response.status_code = response.status_code
      response.headers.each do |key, value|
        if !RESPONSE_HEADERS_BLACKLIST.includes?(key.downcase)
          env.response.headers[key] = value
        end
      end

      env.response.headers["Access-Control-Allow-Origin"] = "*"

      if response.status_code >= 300 && response.status_code != 404
        env.response.headers.delete("Transfer-Encoding")
        break
      end

      proxy_file(response, env)
    end
  rescue ex
  end
end

get "/Captcha" do |env|
  headers = HTTP::Headers{":authority" => "accounts.google.com"}
  response = YT_POOL.client &.get(env.request.resource, headers)
  env.response.headers["Content-Type"] = response.headers["Content-Type"]
  response.body
end

# Undocumented, creates anonymous playlist with specified 'video_ids', max 50 videos
get "/watch_videos" do |env|
  response = YT_POOL.client &.get(env.request.resource)
  if url = response.headers["Location"]?
    url = URI.parse(url).request_target
    next env.redirect url
  end

  env.response.status_code = response.status_code
end

error 404 do |env|
  if md = env.request.path.match(/^\/(?<id>([a-zA-Z0-9_-]{11})|(\w+))$/)
    item = md["id"]

    # Check if item is branding URL e.g. https://youtube.com/gaming
    response = YT_POOL.client &.get("/#{item}")

    if response.status_code == 301
      response = YT_POOL.client &.get(URI.parse(response.headers["Location"]).request_target)
    end

    if response.body.empty?
      env.response.headers["Location"] = "/"
      halt env, status_code: 302
    end

    html = XML.parse_html(response.body)
    ucid = html.xpath_node(%q(//link[@rel="canonical"])).try &.["href"].split("/")[-1]

    if ucid
      env.response.headers["Location"] = "/channel/#{ucid}"
      halt env, status_code: 302
    end

    params = [] of String
    env.params.query.each do |k, v|
      params << "#{k}=#{v}"
    end
    params = params.join("&")

    url = "/watch?v=#{item}"
    if !params.empty?
      url += "&#{params}"
    end

    # Check if item is video ID
    if item.match(/^[a-zA-Z0-9_-]{11}$/) && YT_POOL.client &.head("/watch?v=#{item}").status_code != 404
      env.response.headers["Location"] = url
      halt env, status_code: 302
    end
  end

  env.response.headers["Location"] = "/"
  halt env, status_code: 302
end

error 500 do |env, ex|
  locale = LOCALES[env.get("preferences").as(Preferences).locale]?
  error_template(500, ex)
end

static_headers do |response, filepath, filestat|
  response.headers.add("Cache-Control", "max-age=2629800")
end

public_folder "assets"

Kemal.config.powered_by_header = false
add_handler FilteredCompressHandler.new
add_handler APIHandler.new
add_handler AuthHandler.new
add_handler DenyFrame.new
add_context_storage_type(Array(String))
add_context_storage_type(Preferences)
add_context_storage_type(User)

Kemal.config.logger = LOGGER

Kemal.run do |config|
  if CONFIG.bind_unix
    if File.exists?(CONFIG.bind_unix.not_nil!)
      File.delete(CONFIG.bind_unix.not_nil!)
    end
    config.server.not_nil!.bind_unix CONFIG.bind_unix.not_nil!
  else
    config.host_binding = config.host_binding != "0.0.0.0" ? config.host_binding : CONFIG.host_binding
    config.port = config.port != 3000 ? config.port : CONFIG.port
  end
end
=======
Kemal.run
>>>>>>> 98926047
<|MERGE_RESOLUTION|>--- conflicted
+++ resolved
@@ -239,8 +239,6 @@
 add_context_storage_type(Invidious::User)
 
 Kemal.config.logger = LOGGER
-Kemal.config.host_binding = Kemal.config.host_binding != "0.0.0.0" ? Kemal.config.host_binding : CONFIG.host_binding
-Kemal.config.port = Kemal.config.port != 3000 ? Kemal.config.port : CONFIG.port
 Kemal.config.app_name = "Invidious"
 
 # Use in kemal's production mode.
@@ -248,2964 +246,6 @@
 {% if flag?(:release) || flag?(:production) %}
   Kemal.config.env = "production" if !ENV.has_key?("KEMAL_ENV")
 {% end %}
-
-<<<<<<< HEAD
-  if !user
-    next env.redirect referer
-  end
-
-  user = user.as(User)
-  sid = sid.as(String)
-  token = env.params.body["csrf_token"]?
-
-  begin
-    validate_request(token, sid, env.request, HMAC_KEY, PG_DB, locale)
-  rescue ex
-    next error_template(400, ex)
-  end
-
-  PG_DB.exec("UPDATE users SET watched = '{}' WHERE email = $1", user.email)
-  env.redirect referer
-end
-
-get "/authorize_token" do |env|
-  locale = LOCALES[env.get("preferences").as(Preferences).locale]?
-
-  user = env.get? "user"
-  sid = env.get? "sid"
-  referer = get_referer(env)
-
-  if !user
-    next env.redirect referer
-  end
-
-  user = user.as(User)
-  sid = sid.as(String)
-  csrf_token = generate_response(sid, {":authorize_token"}, HMAC_KEY, PG_DB)
-
-  scopes = env.params.query["scopes"]?.try &.split(",")
-  scopes ||= [] of String
-
-  callback_url = env.params.query["callback_url"]?
-  if callback_url
-    callback_url = URI.parse(callback_url)
-  end
-
-  expire = env.params.query["expire"]?.try &.to_i?
-
-  templated "authorize_token"
-end
-
-post "/authorize_token" do |env|
-  locale = LOCALES[env.get("preferences").as(Preferences).locale]?
-
-  user = env.get? "user"
-  sid = env.get? "sid"
-  referer = get_referer(env)
-
-  if !user
-    next env.redirect referer
-  end
-
-  user = env.get("user").as(User)
-  sid = sid.as(String)
-  token = env.params.body["csrf_token"]?
-
-  begin
-    validate_request(token, sid, env.request, HMAC_KEY, PG_DB, locale)
-  rescue ex
-    next error_template(400, ex)
-  end
-
-  scopes = env.params.body.select { |k, v| k.match(/^scopes\[\d+\]$/) }.map { |k, v| v }
-  callback_url = env.params.body["callbackUrl"]?
-  expire = env.params.body["expire"]?.try &.to_i?
-
-  access_token = generate_token(user.email, scopes, expire, HMAC_KEY, PG_DB)
-
-  if callback_url
-    access_token = URI.encode_www_form(access_token)
-    url = URI.parse(callback_url)
-
-    if url.query
-      query = HTTP::Params.parse(url.query.not_nil!)
-    else
-      query = HTTP::Params.new
-    end
-
-    query["token"] = access_token
-    url.query = query.to_s
-
-    env.redirect url.to_s
-  else
-    csrf_token = ""
-    env.set "access_token", access_token
-    templated "authorize_token"
-  end
-end
-
-get "/token_manager" do |env|
-  locale = LOCALES[env.get("preferences").as(Preferences).locale]?
-
-  user = env.get? "user"
-  sid = env.get? "sid"
-  referer = get_referer(env, "/subscription_manager")
-
-  if !user
-    next env.redirect referer
-  end
-
-  user = user.as(User)
-
-  tokens = PG_DB.query_all("SELECT id, issued FROM session_ids WHERE email = $1 ORDER BY issued DESC", user.email, as: {session: String, issued: Time})
-
-  templated "token_manager"
-end
-
-post "/token_ajax" do |env|
-  locale = LOCALES[env.get("preferences").as(Preferences).locale]?
-
-  user = env.get? "user"
-  sid = env.get? "sid"
-  referer = get_referer(env)
-
-  redirect = env.params.query["redirect"]?
-  redirect ||= "true"
-  redirect = redirect == "true"
-
-  if !user
-    if redirect
-      next env.redirect referer
-    else
-      next error_json(403, "No such user")
-    end
-  end
-
-  user = user.as(User)
-  sid = sid.as(String)
-  token = env.params.body["csrf_token"]?
-
-  begin
-    validate_request(token, sid, env.request, HMAC_KEY, PG_DB, locale)
-  rescue ex
-    if redirect
-      next error_template(400, ex)
-    else
-      next error_json(400, ex)
-    end
-  end
-
-  if env.params.query["action_revoke_token"]?
-    action = "action_revoke_token"
-  else
-    next env.redirect referer
-  end
-
-  session = env.params.query["session"]?
-  session ||= ""
-
-  case action
-  when .starts_with? "action_revoke_token"
-    PG_DB.exec("DELETE FROM session_ids * WHERE id = $1 AND email = $2", session, user.email)
-  else
-    next error_json(400, "Unsupported action #{action}")
-  end
-
-  if redirect
-    env.redirect referer
-  else
-    env.response.content_type = "application/json"
-    "{}"
-  end
-end
-
-# Feeds
-
-get "/feed/playlists" do |env|
-  env.redirect "/view_all_playlists"
-end
-
-get "/feed/top" do |env|
-  locale = LOCALES[env.get("preferences").as(Preferences).locale]?
-
-  message = translate(locale, "The Top feed has been removed from Invidious.")
-  templated "message"
-end
-
-get "/feed/popular" do |env|
-  locale = LOCALES[env.get("preferences").as(Preferences).locale]?
-
-  if CONFIG.popular_enabled
-    templated "popular"
-  else
-    message = translate(locale, "The Popular feed has been disabled by the administrator.")
-    templated "message"
-  end
-end
-
-get "/feed/trending" do |env|
-  locale = LOCALES[env.get("preferences").as(Preferences).locale]?
-
-  trending_type = env.params.query["type"]?
-  trending_type ||= "Default"
-
-  region = env.params.query["region"]?
-  region ||= "US"
-
-  begin
-    trending, plid = fetch_trending(trending_type, region, locale)
-  rescue ex
-    next error_template(500, ex)
-  end
-
-  templated "trending"
-end
-
-get "/feed/subscriptions" do |env|
-  locale = LOCALES[env.get("preferences").as(Preferences).locale]?
-
-  user = env.get? "user"
-  sid = env.get? "sid"
-  referer = get_referer(env)
-
-  if !user
-    next env.redirect referer
-  end
-
-  user = user.as(User)
-  sid = sid.as(String)
-  token = user.token
-
-  if user.preferences.unseen_only
-    env.set "show_watched", true
-  end
-
-  # Refresh account
-  headers = HTTP::Headers.new
-  headers["Cookie"] = env.request.headers["Cookie"]
-
-  if !user.password
-    user, sid = get_user(sid, headers, PG_DB)
-  end
-
-  max_results = env.params.query["max_results"]?.try &.to_i?.try &.clamp(0, MAX_ITEMS_PER_PAGE)
-  max_results ||= user.preferences.max_results
-  max_results ||= CONFIG.default_user_preferences.max_results
-
-  page = env.params.query["page"]?.try &.to_i?
-  page ||= 1
-
-  videos, notifications = get_subscription_feed(PG_DB, user, max_results, page)
-
-  # "updated" here is used for delivering new notifications, so if
-  # we know a user has looked at their feed e.g. in the past 10 minutes,
-  # they've already seen a video posted 20 minutes ago, and don't need
-  # to be notified.
-  PG_DB.exec("UPDATE users SET notifications = $1, updated = $2 WHERE email = $3", [] of String, Time.utc,
-    user.email)
-  user.notifications = [] of String
-  env.set "user", user
-
-  templated "subscriptions"
-end
-
-get "/feed/history" do |env|
-  locale = LOCALES[env.get("preferences").as(Preferences).locale]?
-
-  user = env.get? "user"
-  referer = get_referer(env)
-
-  page = env.params.query["page"]?.try &.to_i?
-  page ||= 1
-
-  if !user
-    next env.redirect referer
-  end
-
-  user = user.as(User)
-
-  max_results = env.params.query["max_results"]?.try &.to_i?.try &.clamp(0, MAX_ITEMS_PER_PAGE)
-  max_results ||= user.preferences.max_results
-  max_results ||= CONFIG.default_user_preferences.max_results
-
-  if user.watched[(page - 1) * max_results]?
-    watched = user.watched.reverse[(page - 1) * max_results, max_results]
-  end
-  watched ||= [] of String
-
-  templated "history"
-end
-
-get "/feed/channel/:ucid" do |env|
-  locale = LOCALES[env.get("preferences").as(Preferences).locale]?
-
-  env.response.content_type = "application/atom+xml"
-
-  ucid = env.params.url["ucid"]
-
-  params = HTTP::Params.parse(env.params.query["params"]? || "")
-
-  begin
-    channel = get_about_info(ucid, locale)
-  rescue ex : ChannelRedirect
-    next env.redirect env.request.resource.gsub(ucid, ex.channel_id)
-  rescue ex
-    next error_atom(500, ex)
-  end
-
-  response = YT_POOL.client &.get("/feeds/videos.xml?channel_id=#{channel.ucid}")
-  rss = XML.parse_html(response.body)
-
-  videos = rss.xpath_nodes("//feed/entry").map do |entry|
-    video_id = entry.xpath_node("videoid").not_nil!.content
-    title = entry.xpath_node("title").not_nil!.content
-
-    published = Time.parse_rfc3339(entry.xpath_node("published").not_nil!.content)
-    updated = Time.parse_rfc3339(entry.xpath_node("updated").not_nil!.content)
-
-    author = entry.xpath_node("author/name").not_nil!.content
-    ucid = entry.xpath_node("channelid").not_nil!.content
-    description_html = entry.xpath_node("group/description").not_nil!.to_s
-    views = entry.xpath_node("group/community/statistics").not_nil!.["views"].to_i64
-
-    SearchVideo.new({
-      title:              title,
-      id:                 video_id,
-      author:             author,
-      ucid:               ucid,
-      published:          published,
-      views:              views,
-      description_html:   description_html,
-      length_seconds:     0,
-      live_now:           false,
-      paid:               false,
-      premium:            false,
-      premiere_timestamp: nil,
-    })
-  end
-
-  XML.build(indent: "  ", encoding: "UTF-8") do |xml|
-    xml.element("feed", "xmlns:yt": "http://www.youtube.com/xml/schemas/2015",
-      "xmlns:media": "http://search.yahoo.com/mrss/", xmlns: "http://www.w3.org/2005/Atom",
-      "xml:lang": "en-US") do
-      xml.element("link", rel: "self", href: "#{HOST_URL}#{env.request.resource}")
-      xml.element("id") { xml.text "yt:channel:#{channel.ucid}" }
-      xml.element("yt:channelId") { xml.text channel.ucid }
-      xml.element("icon") { xml.text channel.author_thumbnail }
-      xml.element("title") { xml.text channel.author }
-      xml.element("link", rel: "alternate", href: "#{HOST_URL}/channel/#{channel.ucid}")
-
-      xml.element("author") do
-        xml.element("name") { xml.text channel.author }
-        xml.element("uri") { xml.text "#{HOST_URL}/channel/#{channel.ucid}" }
-      end
-
-      videos.each do |video|
-        video.to_xml(channel.auto_generated, params, xml)
-      end
-    end
-  end
-end
-
-get "/feed/private" do |env|
-  locale = LOCALES[env.get("preferences").as(Preferences).locale]?
-
-  env.response.content_type = "application/atom+xml"
-
-  token = env.params.query["token"]?
-
-  if !token
-    env.response.status_code = 403
-    next
-  end
-
-  user = PG_DB.query_one?("SELECT * FROM users WHERE token = $1", token.strip, as: User)
-  if !user
-    env.response.status_code = 403
-    next
-  end
-
-  max_results = env.params.query["max_results"]?.try &.to_i?.try &.clamp(0, MAX_ITEMS_PER_PAGE)
-  max_results ||= user.preferences.max_results
-  max_results ||= CONFIG.default_user_preferences.max_results
-
-  page = env.params.query["page"]?.try &.to_i?
-  page ||= 1
-
-  params = HTTP::Params.parse(env.params.query["params"]? || "")
-
-  videos, notifications = get_subscription_feed(PG_DB, user, max_results, page)
-
-  XML.build(indent: "  ", encoding: "UTF-8") do |xml|
-    xml.element("feed", "xmlns:yt": "http://www.youtube.com/xml/schemas/2015",
-      "xmlns:media": "http://search.yahoo.com/mrss/", xmlns: "http://www.w3.org/2005/Atom",
-      "xml:lang": "en-US") do
-      xml.element("link", "type": "text/html", rel: "alternate", href: "#{HOST_URL}/feed/subscriptions")
-      xml.element("link", "type": "application/atom+xml", rel: "self",
-        href: "#{HOST_URL}#{env.request.resource}")
-      xml.element("title") { xml.text translate(locale, "Invidious Private Feed for `x`", user.email) }
-
-      (notifications + videos).each do |video|
-        video.to_xml(locale, params, xml)
-      end
-    end
-  end
-end
-
-get "/feed/playlist/:plid" do |env|
-  locale = LOCALES[env.get("preferences").as(Preferences).locale]?
-
-  env.response.content_type = "application/atom+xml"
-
-  plid = env.params.url["plid"]
-
-  params = HTTP::Params.parse(env.params.query["params"]? || "")
-  path = env.request.path
-
-  if plid.starts_with? "IV"
-    if playlist = PG_DB.query_one?("SELECT * FROM playlists WHERE id = $1", plid, as: InvidiousPlaylist)
-      videos = get_playlist_videos(PG_DB, playlist, offset: 0, locale: locale)
-
-      next XML.build(indent: "  ", encoding: "UTF-8") do |xml|
-        xml.element("feed", "xmlns:yt": "http://www.youtube.com/xml/schemas/2015",
-          "xmlns:media": "http://search.yahoo.com/mrss/", xmlns: "http://www.w3.org/2005/Atom",
-          "xml:lang": "en-US") do
-          xml.element("link", rel: "self", href: "#{HOST_URL}#{env.request.resource}")
-          xml.element("id") { xml.text "iv:playlist:#{plid}" }
-          xml.element("iv:playlistId") { xml.text plid }
-          xml.element("title") { xml.text playlist.title }
-          xml.element("link", rel: "alternate", href: "#{HOST_URL}/playlist?list=#{plid}")
-
-          xml.element("author") do
-            xml.element("name") { xml.text playlist.author }
-          end
-
-          videos.each do |video|
-            video.to_xml(false, xml)
-          end
-        end
-      end
-    else
-      env.response.status_code = 404
-      next
-    end
-  end
-
-  response = YT_POOL.client &.get("/feeds/videos.xml?playlist_id=#{plid}")
-  document = XML.parse(response.body)
-
-  document.xpath_nodes(%q(//*[@href]|//*[@url])).each do |node|
-    node.attributes.each do |attribute|
-      case attribute.name
-      when "url", "href"
-        request_target = URI.parse(node[attribute.name]).request_target
-        query_string_opt = request_target.starts_with?("/watch?v=") ? "&#{params}" : ""
-        node[attribute.name] = "#{HOST_URL}#{request_target}#{query_string_opt}"
-      else nil # Skip
-      end
-    end
-  end
-
-  document = document.to_xml(options: XML::SaveOptions::NO_DECL)
-
-  document.scan(/<uri>(?<url>[^<]+)<\/uri>/).each do |match|
-    content = "#{HOST_URL}#{URI.parse(match["url"]).request_target}"
-    document = document.gsub(match[0], "<uri>#{content}</uri>")
-  end
-
-  document
-end
-
-get "/feeds/videos.xml" do |env|
-  if ucid = env.params.query["channel_id"]?
-    env.redirect "/feed/channel/#{ucid}"
-  elsif user = env.params.query["user"]?
-    env.redirect "/feed/channel/#{user}"
-  elsif plid = env.params.query["playlist_id"]?
-    env.redirect "/feed/playlist/#{plid}"
-  end
-end
-
-# Support push notifications via PubSubHubbub
-
-get "/feed/webhook/:token" do |env|
-  verify_token = env.params.url["token"]
-
-  mode = env.params.query["hub.mode"]?
-  topic = env.params.query["hub.topic"]?
-  challenge = env.params.query["hub.challenge"]?
-
-  if !mode || !topic || !challenge
-    env.response.status_code = 400
-    next
-  else
-    mode = mode.not_nil!
-    topic = topic.not_nil!
-    challenge = challenge.not_nil!
-  end
-
-  case verify_token
-  when .starts_with? "v1"
-    _, time, nonce, signature = verify_token.split(":")
-    data = "#{time}:#{nonce}"
-  when .starts_with? "v2"
-    time, signature = verify_token.split(":")
-    data = "#{time}"
-  else
-    env.response.status_code = 400
-    next
-  end
-
-  # The hub will sometimes check if we're still subscribed after delivery errors,
-  # so we reply with a 200 as long as the request hasn't expired
-  if Time.utc.to_unix - time.to_i > 432000
-    env.response.status_code = 400
-    next
-  end
-
-  if OpenSSL::HMAC.hexdigest(:sha1, HMAC_KEY, data) != signature
-    env.response.status_code = 400
-    next
-  end
-
-  if ucid = HTTP::Params.parse(URI.parse(topic).query.not_nil!)["channel_id"]?
-    PG_DB.exec("UPDATE channels SET subscribed = $1 WHERE id = $2", Time.utc, ucid)
-  elsif plid = HTTP::Params.parse(URI.parse(topic).query.not_nil!)["playlist_id"]?
-    PG_DB.exec("UPDATE playlists SET subscribed = $1 WHERE id = $2", Time.utc, ucid)
-  else
-    env.response.status_code = 400
-    next
-  end
-
-  env.response.status_code = 200
-  challenge
-end
-
-post "/feed/webhook/:token" do |env|
-  locale = LOCALES[env.get("preferences").as(Preferences).locale]?
-
-  token = env.params.url["token"]
-  body = env.request.body.not_nil!.gets_to_end
-  signature = env.request.headers["X-Hub-Signature"].lchop("sha1=")
-
-  if signature != OpenSSL::HMAC.hexdigest(:sha1, HMAC_KEY, body)
-    LOGGER.error("/feed/webhook/#{token} : Invalid signature")
-    env.response.status_code = 200
-    next
-  end
-
-  spawn do
-    rss = XML.parse_html(body)
-    rss.xpath_nodes("//feed/entry").each do |entry|
-      id = entry.xpath_node("videoid").not_nil!.content
-      author = entry.xpath_node("author/name").not_nil!.content
-      published = Time.parse_rfc3339(entry.xpath_node("published").not_nil!.content)
-      updated = Time.parse_rfc3339(entry.xpath_node("updated").not_nil!.content)
-
-      video = get_video(id, PG_DB, force_refresh: true)
-
-      # Deliver notifications to `/api/v1/auth/notifications`
-      payload = {
-        "topic"     => video.ucid,
-        "videoId"   => video.id,
-        "published" => published.to_unix,
-      }.to_json
-      PG_DB.exec("NOTIFY notifications, E'#{payload}'")
-
-      video = ChannelVideo.new({
-        id:                 id,
-        title:              video.title,
-        published:          published,
-        updated:            updated,
-        ucid:               video.ucid,
-        author:             author,
-        length_seconds:     video.length_seconds,
-        live_now:           video.live_now,
-        premiere_timestamp: video.premiere_timestamp,
-        views:              video.views,
-      })
-
-      was_insert = PG_DB.query_one("INSERT INTO channel_videos VALUES ($1, $2, $3, $4, $5, $6, $7, $8, $9, $10)
-        ON CONFLICT (id) DO UPDATE SET title = $2, published = $3,
-        updated = $4, ucid = $5, author = $6, length_seconds = $7,
-        live_now = $8, premiere_timestamp = $9, views = $10 returning (xmax=0) as was_insert", *video.to_tuple, as: Bool)
-
-      PG_DB.exec("UPDATE users SET notifications = array_append(notifications, $1),
-        feed_needs_update = true WHERE $2 = ANY(subscriptions)", video.id, video.ucid) if was_insert
-    end
-  end
-
-  env.response.status_code = 200
-  next
-end
-
-# Channels
-
-{"/channel/:ucid/live", "/user/:user/live", "/c/:user/live"}.each do |route|
-  get route do |env|
-    locale = LOCALES[env.get("preferences").as(Preferences).locale]?
-
-    # Appears to be a bug in routing, having several routes configured
-    # as `/a/:a`, `/b/:a`, `/c/:a` results in 404
-    value = env.request.resource.split("/")[2]
-    body = ""
-    {"channel", "user", "c"}.each do |type|
-      response = YT_POOL.client &.get("/#{type}/#{value}/live?disable_polymer=1")
-      if response.status_code == 200
-        body = response.body
-      end
-    end
-
-    video_id = body.match(/'VIDEO_ID': "(?<id>[a-zA-Z0-9_-]{11})"/).try &.["id"]?
-    if video_id
-      params = [] of String
-      env.params.query.each do |k, v|
-        params << "#{k}=#{v}"
-      end
-      params = params.join("&")
-
-      url = "/watch?v=#{video_id}"
-      if !params.empty?
-        url += "&#{params}"
-      end
-
-      env.redirect url
-    else
-      env.redirect "/channel/#{value}"
-    end
-  end
-end
-
-# YouTube appears to let users set a "brand" URL that
-# is different from their username, so we convert that here
-get "/c/:user" do |env|
-  locale = LOCALES[env.get("preferences").as(Preferences).locale]?
-
-  user = env.params.url["user"]
-
-  response = YT_POOL.client &.get("/c/#{user}")
-  html = XML.parse_html(response.body)
-
-  ucid = html.xpath_node(%q(//link[@rel="canonical"])).try &.["href"].split("/")[-1]
-  next env.redirect "/" if !ucid
-
-  env.redirect "/channel/#{ucid}"
-end
-
-# Legacy endpoint for /user/:username
-get "/profile" do |env|
-  user = env.params.query["user"]?
-  if !user
-    env.redirect "/"
-  else
-    env.redirect "/user/#{user}"
-  end
-end
-
-get "/attribution_link" do |env|
-  if query = env.params.query["u"]?
-    url = URI.parse(query).request_target
-  else
-    url = "/"
-  end
-
-  env.redirect url
-end
-
-# Page used by YouTube to provide captioning widget, since we
-# don't support it we redirect to '/'
-get "/timedtext_video" do |env|
-  env.redirect "/"
-end
-
-get "/user/:user" do |env|
-  user = env.params.url["user"]
-  env.redirect "/channel/#{user}"
-end
-
-get "/user/:user/videos" do |env|
-  user = env.params.url["user"]
-  env.redirect "/channel/#{user}/videos"
-end
-
-get "/user/:user/about" do |env|
-  user = env.params.url["user"]
-  env.redirect "/channel/#{user}"
-end
-
-get "/channel/:ucid/about" do |env|
-  ucid = env.params.url["ucid"]
-  env.redirect "/channel/#{ucid}"
-end
-
-get "/channel/:ucid" do |env|
-  locale = LOCALES[env.get("preferences").as(Preferences).locale]?
-
-  user = env.get? "user"
-  if user
-    user = user.as(User)
-    subscriptions = user.subscriptions
-  end
-  subscriptions ||= [] of String
-
-  ucid = env.params.url["ucid"]
-
-  page = env.params.query["page"]?.try &.to_i?
-  page ||= 1
-
-  continuation = env.params.query["continuation"]?
-
-  sort_by = env.params.query["sort_by"]?.try &.downcase
-
-  begin
-    channel = get_about_info(ucid, locale)
-  rescue ex : ChannelRedirect
-    next env.redirect env.request.resource.gsub(ucid, ex.channel_id)
-  rescue ex
-    next error_template(500, ex)
-  end
-
-  if channel.auto_generated
-    sort_options = {"last", "oldest", "newest"}
-    sort_by ||= "last"
-
-    items, continuation = fetch_channel_playlists(channel.ucid, channel.author, continuation, sort_by)
-    items.uniq! do |item|
-      if item.responds_to?(:title)
-        item.title
-      elsif item.responds_to?(:author)
-        item.author
-      end
-    end
-    items = items.select(&.is_a?(SearchPlaylist)).map(&.as(SearchPlaylist))
-    items.each { |item| item.author = "" }
-  else
-    sort_options = {"newest", "oldest", "popular"}
-    sort_by ||= "newest"
-
-    count, items = get_60_videos(channel.ucid, channel.author, page, channel.auto_generated, sort_by)
-    items.reject! &.paid
-
-    env.set "search", "channel:#{channel.ucid} "
-  end
-
-  templated "channel"
-end
-
-get "/channel/:ucid/videos" do |env|
-  locale = LOCALES[env.get("preferences").as(Preferences).locale]?
-
-  ucid = env.params.url["ucid"]
-  params = env.request.query
-
-  if !params || params.empty?
-    params = ""
-  else
-    params = "?#{params}"
-  end
-
-  env.redirect "/channel/#{ucid}#{params}"
-end
-
-get "/channel/:ucid/playlists" do |env|
-  locale = LOCALES[env.get("preferences").as(Preferences).locale]?
-
-  user = env.get? "user"
-  if user
-    user = user.as(User)
-    subscriptions = user.subscriptions
-  end
-  subscriptions ||= [] of String
-
-  ucid = env.params.url["ucid"]
-
-  continuation = env.params.query["continuation"]?
-
-  sort_by = env.params.query["sort_by"]?.try &.downcase
-  sort_by ||= "last"
-
-  begin
-    channel = get_about_info(ucid, locale)
-  rescue ex : ChannelRedirect
-    next env.redirect env.request.resource.gsub(ucid, ex.channel_id)
-  rescue ex
-    next error_template(500, ex)
-  end
-
-  if channel.auto_generated
-    next env.redirect "/channel/#{channel.ucid}"
-  end
-
-  items, continuation = fetch_channel_playlists(channel.ucid, channel.author, continuation, sort_by)
-  items = items.select { |item| item.is_a?(SearchPlaylist) }.map { |item| item.as(SearchPlaylist) }
-  items.each { |item| item.author = "" }
-
-  env.set "search", "channel:#{channel.ucid} "
-  templated "playlists"
-end
-
-get "/channel/:ucid/community" do |env|
-  locale = LOCALES[env.get("preferences").as(Preferences).locale]?
-
-  user = env.get? "user"
-  if user
-    user = user.as(User)
-    subscriptions = user.subscriptions
-  end
-  subscriptions ||= [] of String
-
-  ucid = env.params.url["ucid"]
-
-  thin_mode = env.params.query["thin_mode"]? || env.get("preferences").as(Preferences).thin_mode
-  thin_mode = thin_mode == "true"
-
-  continuation = env.params.query["continuation"]?
-  # sort_by = env.params.query["sort_by"]?.try &.downcase
-
-  begin
-    channel = get_about_info(ucid, locale)
-  rescue ex : ChannelRedirect
-    next env.redirect env.request.resource.gsub(ucid, ex.channel_id)
-  rescue ex
-    next error_template(500, ex)
-  end
-
-  if !channel.tabs.includes? "community"
-    next env.redirect "/channel/#{channel.ucid}"
-  end
-
-  begin
-    items = JSON.parse(fetch_channel_community(ucid, continuation, locale, "json", thin_mode))
-  rescue ex : InfoException
-    env.response.status_code = 500
-    error_message = ex.message
-  rescue ex
-    next error_template(500, ex)
-  end
-
-  env.set "search", "channel:#{channel.ucid} "
-  templated "community"
-end
-
-# API Endpoints
-
-get "/api/v1/stats" do |env|
-  locale = LOCALES[env.get("preferences").as(Preferences).locale]?
-  env.response.content_type = "application/json"
-
-  if !CONFIG.statistics_enabled
-    next error_json(400, "Statistics are not enabled.")
-  end
-
-  Invidious::Jobs::StatisticsRefreshJob::STATISTICS.to_json
-end
-
-# YouTube provides "storyboards", which are sprites containing x * y
-# preview thumbnails for individual scenes in a video.
-# See https://support.jwplayer.com/articles/how-to-add-preview-thumbnails
-get "/api/v1/storyboards/:id" do |env|
-  locale = LOCALES[env.get("preferences").as(Preferences).locale]?
-
-  env.response.content_type = "application/json"
-
-  id = env.params.url["id"]
-  region = env.params.query["region"]?
-
-  begin
-    video = get_video(id, PG_DB, region: region)
-  rescue ex : VideoRedirect
-    env.response.headers["Location"] = env.request.resource.gsub(id, ex.video_id)
-    next error_json(302, "Video is unavailable", {"videoId" => ex.video_id})
-  rescue ex
-    env.response.status_code = 500
-    next
-  end
-
-  storyboards = video.storyboards
-  width = env.params.query["width"]?
-  height = env.params.query["height"]?
-
-  if !width && !height
-    response = JSON.build do |json|
-      json.object do
-        json.field "storyboards" do
-          generate_storyboards(json, id, storyboards)
-        end
-      end
-    end
-
-    next response
-  end
-
-  env.response.content_type = "text/vtt"
-
-  storyboard = storyboards.select { |storyboard| width == "#{storyboard[:width]}" || height == "#{storyboard[:height]}" }
-
-  if storyboard.empty?
-    env.response.status_code = 404
-    next
-  else
-    storyboard = storyboard[0]
-  end
-
-  String.build do |str|
-    str << <<-END_VTT
-    WEBVTT
-
-
-    END_VTT
-
-    start_time = 0.milliseconds
-    end_time = storyboard[:interval].milliseconds
-
-    storyboard[:storyboard_count].times do |i|
-      url = storyboard[:url]
-      authority = /(i\d?).ytimg.com/.match(url).not_nil![1]?
-      url = url.gsub("$M", i).gsub(%r(https://i\d?.ytimg.com/sb/), "")
-      url = "#{HOST_URL}/sb/#{authority}/#{url}"
-
-      storyboard[:storyboard_height].times do |j|
-        storyboard[:storyboard_width].times do |k|
-          str << <<-END_CUE
-          #{start_time}.000 --> #{end_time}.000
-          #{url}#xywh=#{storyboard[:width] * k},#{storyboard[:height] * j},#{storyboard[:width] - 2},#{storyboard[:height]}
-
-
-          END_CUE
-
-          start_time += storyboard[:interval].milliseconds
-          end_time += storyboard[:interval].milliseconds
-        end
-      end
-    end
-  end
-end
-
-get "/api/v1/captions/:id" do |env|
-  locale = LOCALES[env.get("preferences").as(Preferences).locale]?
-
-  env.response.content_type = "application/json"
-
-  id = env.params.url["id"]
-  region = env.params.query["region"]?
-
-  # See https://github.com/ytdl-org/youtube-dl/blob/6ab30ff50bf6bd0585927cb73c7421bef184f87a/youtube_dl/extractor/youtube.py#L1354
-  # It is possible to use `/api/timedtext?type=list&v=#{id}` and
-  # `/api/timedtext?type=track&v=#{id}&lang=#{lang_code}` directly,
-  # but this does not provide links for auto-generated captions.
-  #
-  # In future this should be investigated as an alternative, since it does not require
-  # getting video info.
-
-  begin
-    video = get_video(id, PG_DB, region: region)
-  rescue ex : VideoRedirect
-    env.response.headers["Location"] = env.request.resource.gsub(id, ex.video_id)
-    next error_json(302, "Video is unavailable", {"videoId" => ex.video_id})
-  rescue ex
-    env.response.status_code = 500
-    next
-  end
-
-  captions = video.captions
-
-  label = env.params.query["label"]?
-  lang = env.params.query["lang"]?
-  tlang = env.params.query["tlang"]?
-
-  if !label && !lang
-    response = JSON.build do |json|
-      json.object do
-        json.field "captions" do
-          json.array do
-            captions.each do |caption|
-              json.object do
-                json.field "label", caption.name.simpleText
-                json.field "languageCode", caption.languageCode
-                json.field "url", "/api/v1/captions/#{id}?label=#{URI.encode_www_form(caption.name.simpleText)}"
-              end
-            end
-          end
-        end
-      end
-    end
-
-    next response
-  end
-
-  env.response.content_type = "text/vtt; charset=UTF-8"
-
-  if lang
-    caption = captions.select { |caption| caption.languageCode == lang }
-  else
-    caption = captions.select { |caption| caption.name.simpleText == label }
-  end
-
-  if caption.empty?
-    env.response.status_code = 404
-    next
-  else
-    caption = caption[0]
-  end
-
-  url = URI.parse("#{caption.baseUrl}&tlang=#{tlang}").request_target
-
-  # Auto-generated captions often have cues that aren't aligned properly with the video,
-  # as well as some other markup that makes it cumbersome, so we try to fix that here
-  if caption.name.simpleText.includes? "auto-generated"
-    caption_xml = YT_POOL.client &.get(url).body
-    caption_xml = XML.parse(caption_xml)
-
-    webvtt = String.build do |str|
-      str << <<-END_VTT
-      WEBVTT
-      Kind: captions
-      Language: #{tlang || caption.languageCode}
-
-
-      END_VTT
-
-      caption_nodes = caption_xml.xpath_nodes("//transcript/text")
-      caption_nodes.each_with_index do |node, i|
-        start_time = node["start"].to_f.seconds
-        duration = node["dur"]?.try &.to_f.seconds
-        duration ||= start_time
-
-        if caption_nodes.size > i + 1
-          end_time = caption_nodes[i + 1]["start"].to_f.seconds
-        else
-          end_time = start_time + duration
-        end
-
-        start_time = "#{start_time.hours.to_s.rjust(2, '0')}:#{start_time.minutes.to_s.rjust(2, '0')}:#{start_time.seconds.to_s.rjust(2, '0')}.#{start_time.milliseconds.to_s.rjust(3, '0')}"
-        end_time = "#{end_time.hours.to_s.rjust(2, '0')}:#{end_time.minutes.to_s.rjust(2, '0')}:#{end_time.seconds.to_s.rjust(2, '0')}.#{end_time.milliseconds.to_s.rjust(3, '0')}"
-
-        text = HTML.unescape(node.content)
-        text = text.gsub(/<font color="#[a-fA-F0-9]{6}">/, "")
-        text = text.gsub(/<\/font>/, "")
-        if md = text.match(/(?<name>.*) : (?<text>.*)/)
-          text = "<v #{md["name"]}>#{md["text"]}</v>"
-        end
-
-        str << <<-END_CUE
-        #{start_time} --> #{end_time}
-        #{text}
-
-
-        END_CUE
-      end
-    end
-  else
-    webvtt = YT_POOL.client &.get("#{url}&format=vtt").body
-  end
-
-  if title = env.params.query["title"]?
-    # https://blog.fastmail.com/2011/06/24/download-non-english-filenames/
-    env.response.headers["Content-Disposition"] = "attachment; filename=\"#{URI.encode_www_form(title)}\"; filename*=UTF-8''#{URI.encode_www_form(title)}"
-  end
-
-  webvtt
-end
-
-get "/api/v1/comments/:id" do |env|
-  locale = LOCALES[env.get("preferences").as(Preferences).locale]?
-  region = env.params.query["region"]?
-
-  env.response.content_type = "application/json"
-
-  id = env.params.url["id"]
-
-  source = env.params.query["source"]?
-  source ||= "youtube"
-
-  thin_mode = env.params.query["thin_mode"]?
-  thin_mode = thin_mode == "true"
-
-  format = env.params.query["format"]?
-  format ||= "json"
-
-  action = env.params.query["action"]?
-  action ||= "action_get_comments"
-
-  continuation = env.params.query["continuation"]?
-  sort_by = env.params.query["sort_by"]?.try &.downcase
-
-  if source == "youtube"
-    sort_by ||= "top"
-
-    begin
-      comments = fetch_youtube_comments(id, PG_DB, continuation, format, locale, thin_mode, region, sort_by: sort_by, action: action)
-    rescue ex
-      next error_json(500, ex)
-    end
-
-    next comments
-  elsif source == "reddit"
-    sort_by ||= "confidence"
-
-    begin
-      comments, reddit_thread = fetch_reddit_comments(id, sort_by: sort_by)
-      content_html = template_reddit_comments(comments, locale)
-
-      content_html = fill_links(content_html, "https", "www.reddit.com")
-      content_html = replace_links(content_html)
-    rescue ex
-      comments = nil
-      reddit_thread = nil
-      content_html = ""
-    end
-
-    if !reddit_thread || !comments
-      env.response.status_code = 404
-      next
-    end
-
-    if format == "json"
-      reddit_thread = JSON.parse(reddit_thread.to_json).as_h
-      reddit_thread["comments"] = JSON.parse(comments.to_json)
-
-      next reddit_thread.to_json
-    else
-      response = {
-        "title"       => reddit_thread.title,
-        "permalink"   => reddit_thread.permalink,
-        "contentHtml" => content_html,
-      }
-
-      next response.to_json
-    end
-  end
-end
-
-get "/api/v1/insights/:id" do |env|
-  locale = LOCALES[env.get("preferences").as(Preferences).locale]?
-  next error_json(410, "YouTube has removed publicly available analytics.")
-end
-
-get "/api/v1/annotations/:id" do |env|
-  locale = LOCALES[env.get("preferences").as(Preferences).locale]?
-
-  env.response.content_type = "text/xml"
-
-  id = env.params.url["id"]
-  source = env.params.query["source"]?
-  source ||= "archive"
-
-  if !id.match(/[a-zA-Z0-9_-]{11}/)
-    env.response.status_code = 400
-    next
-  end
-
-  annotations = ""
-
-  case source
-  when "archive"
-    if CONFIG.cache_annotations && (cached_annotation = PG_DB.query_one?("SELECT * FROM annotations WHERE id = $1", id, as: Annotation))
-      annotations = cached_annotation.annotations
-    else
-      index = CHARS_SAFE.index(id[0]).not_nil!.to_s.rjust(2, '0')
-
-      # IA doesn't handle leading hyphens,
-      # so we use https://archive.org/details/youtubeannotations_64
-      if index == "62"
-        index = "64"
-        id = id.sub(/^-/, 'A')
-      end
-
-      file = URI.encode_www_form("#{id[0, 3]}/#{id}.xml")
-
-      location = make_client(ARCHIVE_URL, &.get("/download/youtubeannotations_#{index}/#{id[0, 2]}.tar/#{file}"))
-
-      if !location.headers["Location"]?
-        env.response.status_code = location.status_code
-      end
-
-      response = make_client(URI.parse(location.headers["Location"]), &.get(location.headers["Location"]))
-
-      if response.body.empty?
-        env.response.status_code = 404
-        next
-      end
-
-      if response.status_code != 200
-        env.response.status_code = response.status_code
-        next
-      end
-
-      annotations = response.body
-
-      cache_annotation(PG_DB, id, annotations)
-    end
-  else # "youtube"
-    response = YT_POOL.client &.get("/annotations_invideo?video_id=#{id}")
-
-    if response.status_code != 200
-      env.response.status_code = response.status_code
-      next
-    end
-
-    annotations = response.body
-  end
-
-  etag = sha256(annotations)[0, 16]
-  if env.request.headers["If-None-Match"]?.try &.== etag
-    env.response.status_code = 304
-  else
-    env.response.headers["ETag"] = etag
-    annotations
-  end
-end
-
-get "/api/v1/videos/:id" do |env|
-  locale = LOCALES[env.get("preferences").as(Preferences).locale]?
-
-  env.response.content_type = "application/json"
-
-  id = env.params.url["id"]
-  region = env.params.query["region"]?
-
-  begin
-    video = get_video(id, PG_DB, region: region)
-  rescue ex : VideoRedirect
-    env.response.headers["Location"] = env.request.resource.gsub(id, ex.video_id)
-    next error_json(302, "Video is unavailable", {"videoId" => ex.video_id})
-  rescue ex
-    next error_json(500, ex)
-  end
-
-  video.to_json(locale)
-end
-
-get "/api/v1/trending" do |env|
-  locale = LOCALES[env.get("preferences").as(Preferences).locale]?
-
-  env.response.content_type = "application/json"
-
-  region = env.params.query["region"]?
-  trending_type = env.params.query["type"]?
-
-  begin
-    trending, plid = fetch_trending(trending_type, region, locale)
-  rescue ex
-    next error_json(500, ex)
-  end
-
-  videos = JSON.build do |json|
-    json.array do
-      trending.each do |video|
-        video.to_json(locale, json)
-      end
-    end
-  end
-
-  videos
-end
-
-get "/api/v1/popular" do |env|
-  locale = LOCALES[env.get("preferences").as(Preferences).locale]?
-
-  env.response.content_type = "application/json"
-
-  if !CONFIG.popular_enabled
-    error_message = {"error" => "Administrator has disabled this endpoint."}.to_json
-    env.response.status_code = 400
-    next error_message
-  end
-
-  JSON.build do |json|
-    json.array do
-      popular_videos.each do |video|
-        video.to_json(locale, json)
-      end
-    end
-  end
-end
-
-get "/api/v1/top" do |env|
-  locale = LOCALES[env.get("preferences").as(Preferences).locale]?
-
-  env.response.content_type = "application/json"
-  env.response.status_code = 400
-  {"error" => "The Top feed has been removed from Invidious."}.to_json
-end
-
-get "/api/v1/channels/:ucid" do |env|
-  locale = LOCALES[env.get("preferences").as(Preferences).locale]?
-
-  env.response.content_type = "application/json"
-
-  ucid = env.params.url["ucid"]
-  sort_by = env.params.query["sort_by"]?.try &.downcase
-  sort_by ||= "newest"
-
-  begin
-    channel = get_about_info(ucid, locale)
-  rescue ex : ChannelRedirect
-    env.response.headers["Location"] = env.request.resource.gsub(ucid, ex.channel_id)
-    next error_json(302, "Channel is unavailable", {"authorId" => ex.channel_id})
-  rescue ex
-    next error_json(500, ex)
-  end
-
-  page = 1
-  if channel.auto_generated
-    videos = [] of SearchVideo
-    count = 0
-  else
-    begin
-      count, videos = get_60_videos(channel.ucid, channel.author, page, channel.auto_generated, sort_by)
-    rescue ex
-      next error_json(500, ex)
-    end
-  end
-
-  JSON.build do |json|
-    # TODO: Refactor into `to_json` for InvidiousChannel
-    json.object do
-      json.field "author", channel.author
-      json.field "authorId", channel.ucid
-      json.field "authorUrl", channel.author_url
-
-      json.field "authorBanners" do
-        json.array do
-          if channel.banner
-            qualities = {
-              {width: 2560, height: 424},
-              {width: 2120, height: 351},
-              {width: 1060, height: 175},
-            }
-            qualities.each do |quality|
-              json.object do
-                json.field "url", channel.banner.not_nil!.gsub("=w1060-", "=w#{quality[:width]}-")
-                json.field "width", quality[:width]
-                json.field "height", quality[:height]
-              end
-            end
-
-            json.object do
-              json.field "url", channel.banner.not_nil!.split("=w1060-")[0]
-              json.field "width", 512
-              json.field "height", 288
-            end
-          end
-        end
-      end
-
-      json.field "authorThumbnails" do
-        json.array do
-          qualities = {32, 48, 76, 100, 176, 512}
-
-          qualities.each do |quality|
-            json.object do
-              json.field "url", channel.author_thumbnail.gsub(/=s\d+/, "=s#{quality}")
-              json.field "width", quality
-              json.field "height", quality
-            end
-          end
-        end
-      end
-
-      json.field "subCount", channel.sub_count
-      json.field "totalViews", channel.total_views
-      json.field "joined", channel.joined.to_unix
-      json.field "paid", channel.paid
-
-      json.field "autoGenerated", channel.auto_generated
-      json.field "isFamilyFriendly", channel.is_family_friendly
-      json.field "description", html_to_content(channel.description_html)
-      json.field "descriptionHtml", channel.description_html
-
-      json.field "allowedRegions", channel.allowed_regions
-
-      json.field "latestVideos" do
-        json.array do
-          videos.each do |video|
-            video.to_json(locale, json)
-          end
-        end
-      end
-
-      json.field "relatedChannels" do
-        json.array do
-          channel.related_channels.each do |related_channel|
-            json.object do
-              json.field "author", related_channel.author
-              json.field "authorId", related_channel.ucid
-              json.field "authorUrl", related_channel.author_url
-
-              json.field "authorThumbnails" do
-                json.array do
-                  qualities = {32, 48, 76, 100, 176, 512}
-
-                  qualities.each do |quality|
-                    json.object do
-                      json.field "url", related_channel.author_thumbnail.gsub(/=\d+/, "=s#{quality}")
-                      json.field "width", quality
-                      json.field "height", quality
-                    end
-                  end
-                end
-              end
-            end
-          end
-        end
-      end
-    end
-  end
-end
-
-{"/api/v1/channels/:ucid/videos", "/api/v1/channels/videos/:ucid"}.each do |route|
-  get route do |env|
-    locale = LOCALES[env.get("preferences").as(Preferences).locale]?
-
-    env.response.content_type = "application/json"
-
-    ucid = env.params.url["ucid"]
-    page = env.params.query["page"]?.try &.to_i?
-    page ||= 1
-    sort_by = env.params.query["sort"]?.try &.downcase
-    sort_by ||= env.params.query["sort_by"]?.try &.downcase
-    sort_by ||= "newest"
-
-    begin
-      channel = get_about_info(ucid, locale)
-    rescue ex : ChannelRedirect
-      env.response.headers["Location"] = env.request.resource.gsub(ucid, ex.channel_id)
-      next error_json(302, "Channel is unavailable", {"authorId" => ex.channel_id})
-    rescue ex
-      next error_json(500, ex)
-    end
-
-    begin
-      count, videos = get_60_videos(channel.ucid, channel.author, page, channel.auto_generated, sort_by)
-    rescue ex
-      next error_json(500, ex)
-    end
-
-    JSON.build do |json|
-      json.array do
-        videos.each do |video|
-          video.to_json(locale, json)
-        end
-      end
-    end
-  end
-end
-
-{"/api/v1/channels/:ucid/latest", "/api/v1/channels/latest/:ucid"}.each do |route|
-  get route do |env|
-    locale = LOCALES[env.get("preferences").as(Preferences).locale]?
-
-    env.response.content_type = "application/json"
-
-    ucid = env.params.url["ucid"]
-
-    begin
-      videos = get_latest_videos(ucid)
-    rescue ex
-      next error_json(500, ex)
-    end
-
-    JSON.build do |json|
-      json.array do
-        videos.each do |video|
-          video.to_json(locale, json)
-        end
-      end
-    end
-  end
-end
-
-{"/api/v1/channels/:ucid/playlists", "/api/v1/channels/playlists/:ucid"}.each do |route|
-  get route do |env|
-    locale = LOCALES[env.get("preferences").as(Preferences).locale]?
-
-    env.response.content_type = "application/json"
-
-    ucid = env.params.url["ucid"]
-    continuation = env.params.query["continuation"]?
-    sort_by = env.params.query["sort"]?.try &.downcase ||
-              env.params.query["sort_by"]?.try &.downcase ||
-              "last"
-
-    begin
-      channel = get_about_info(ucid, locale)
-    rescue ex : ChannelRedirect
-      env.response.headers["Location"] = env.request.resource.gsub(ucid, ex.channel_id)
-      next error_json(302, "Channel is unavailable", {"authorId" => ex.channel_id})
-    rescue ex
-      next error_json(500, ex)
-    end
-
-    items, continuation = fetch_channel_playlists(channel.ucid, channel.author, continuation, sort_by)
-
-    JSON.build do |json|
-      json.object do
-        json.field "playlists" do
-          json.array do
-            items.each do |item|
-              item.to_json(locale, json) if item.is_a?(SearchPlaylist)
-            end
-          end
-        end
-
-        json.field "continuation", continuation
-      end
-    end
-  end
-end
-
-{"/api/v1/channels/:ucid/comments", "/api/v1/channels/comments/:ucid"}.each do |route|
-  get route do |env|
-    locale = LOCALES[env.get("preferences").as(Preferences).locale]?
-
-    env.response.content_type = "application/json"
-
-    ucid = env.params.url["ucid"]
-
-    thin_mode = env.params.query["thin_mode"]?
-    thin_mode = thin_mode == "true"
-
-    format = env.params.query["format"]?
-    format ||= "json"
-
-    continuation = env.params.query["continuation"]?
-    # sort_by = env.params.query["sort_by"]?.try &.downcase
-
-    begin
-      fetch_channel_community(ucid, continuation, locale, format, thin_mode)
-    rescue ex
-      next error_json(500, ex)
-    end
-  end
-end
-
-get "/api/v1/channels/search/:ucid" do |env|
-  locale = LOCALES[env.get("preferences").as(Preferences).locale]?
-
-  env.response.content_type = "application/json"
-
-  ucid = env.params.url["ucid"]
-
-  query = env.params.query["q"]?
-  query ||= ""
-
-  page = env.params.query["page"]?.try &.to_i?
-  page ||= 1
-
-  count, search_results = channel_search(query, page, ucid)
-  JSON.build do |json|
-    json.array do
-      search_results.each do |item|
-        item.to_json(locale, json)
-      end
-    end
-  end
-end
-
-get "/api/v1/search" do |env|
-  locale = LOCALES[env.get("preferences").as(Preferences).locale]?
-  region = env.params.query["region"]?
-
-  env.response.content_type = "application/json"
-
-  query = env.params.query["q"]?
-  query ||= ""
-
-  page = env.params.query["page"]?.try &.to_i?
-  page ||= 1
-
-  sort_by = env.params.query["sort_by"]?.try &.downcase
-  sort_by ||= "relevance"
-
-  date = env.params.query["date"]?.try &.downcase
-  date ||= ""
-
-  duration = env.params.query["duration"]?.try &.downcase
-  duration ||= ""
-
-  features = env.params.query["features"]?.try &.split(",").map { |feature| feature.downcase }
-  features ||= [] of String
-
-  content_type = env.params.query["type"]?.try &.downcase
-  content_type ||= "video"
-
-  begin
-    search_params = produce_search_params(page, sort_by, date, content_type, duration, features)
-  rescue ex
-    next error_json(400, ex)
-  end
-
-  count, search_results = search(query, search_params, region).as(Tuple)
-  JSON.build do |json|
-    json.array do
-      search_results.each do |item|
-        item.to_json(locale, json)
-      end
-    end
-  end
-end
-
-get "/api/v1/search/suggestions" do |env|
-  locale = LOCALES[env.get("preferences").as(Preferences).locale]?
-  region = env.params.query["region"]?
-
-  env.response.content_type = "application/json"
-
-  query = env.params.query["q"]?
-  query ||= ""
-
-  begin
-    headers = HTTP::Headers{":authority" => "suggestqueries.google.com"}
-    response = YT_POOL.client &.get("/complete/search?hl=en&gl=#{region}&client=youtube&ds=yt&q=#{URI.encode_www_form(query)}&callback=suggestCallback", headers).body
-
-    body = response[35..-2]
-    body = JSON.parse(body).as_a
-    suggestions = body[1].as_a[0..-2]
-
-    JSON.build do |json|
-      json.object do
-        json.field "query", body[0].as_s
-        json.field "suggestions" do
-          json.array do
-            suggestions.each do |suggestion|
-              json.string suggestion[0].as_s
-            end
-          end
-        end
-      end
-    end
-  rescue ex
-    next error_json(500, ex)
-  end
-end
-
-{"/api/v1/playlists/:plid", "/api/v1/auth/playlists/:plid"}.each do |route|
-  get route do |env|
-    locale = LOCALES[env.get("preferences").as(Preferences).locale]?
-
-    env.response.content_type = "application/json"
-    plid = env.params.url["plid"]
-
-    offset = env.params.query["index"]?.try &.to_i?
-    offset ||= env.params.query["page"]?.try &.to_i?.try { |page| (page - 1) * 100 }
-    offset ||= 0
-
-    continuation = env.params.query["continuation"]?
-
-    format = env.params.query["format"]?
-    format ||= "json"
-
-    if plid.starts_with? "RD"
-      next env.redirect "/api/v1/mixes/#{plid}"
-    end
-
-    begin
-      playlist = get_playlist(PG_DB, plid, locale)
-    rescue ex : InfoException
-      next error_json(404, ex)
-    rescue ex
-      next error_json(404, "Playlist does not exist.")
-    end
-
-    user = env.get?("user").try &.as(User)
-    if !playlist || playlist.privacy.private? && playlist.author != user.try &.email
-      next error_json(404, "Playlist does not exist.")
-    end
-
-    response = playlist.to_json(offset, locale, continuation: continuation)
-
-    if format == "html"
-      response = JSON.parse(response)
-      playlist_html = template_playlist(response)
-      index, next_video = response["videos"].as_a.skip(1).select { |video| !video["author"].as_s.empty? }[0]?.try { |v| {v["index"], v["videoId"]} } || {nil, nil}
-
-      response = {
-        "playlistHtml" => playlist_html,
-        "index"        => index,
-        "nextVideo"    => next_video,
-      }.to_json
-    end
-
-    response
-  end
-end
-
-get "/api/v1/mixes/:rdid" do |env|
-  locale = LOCALES[env.get("preferences").as(Preferences).locale]?
-
-  env.response.content_type = "application/json"
-
-  rdid = env.params.url["rdid"]
-
-  continuation = env.params.query["continuation"]?
-  continuation ||= rdid.lchop("RD")[0, 11]
-
-  format = env.params.query["format"]?
-  format ||= "json"
-
-  begin
-    mix = fetch_mix(rdid, continuation, locale: locale)
-
-    if !rdid.ends_with? continuation
-      mix = fetch_mix(rdid, mix.videos[1].id)
-      index = mix.videos.index(mix.videos.select { |video| video.id == continuation }[0]?)
-    end
-
-    mix.videos = mix.videos[index..-1]
-  rescue ex
-    next error_json(500, ex)
-  end
-
-  response = JSON.build do |json|
-    json.object do
-      json.field "title", mix.title
-      json.field "mixId", mix.id
-
-      json.field "videos" do
-        json.array do
-          mix.videos.each do |video|
-            json.object do
-              json.field "title", video.title
-              json.field "videoId", video.id
-              json.field "author", video.author
-
-              json.field "authorId", video.ucid
-              json.field "authorUrl", "/channel/#{video.ucid}"
-
-              json.field "videoThumbnails" do
-                json.array do
-                  generate_thumbnails(json, video.id)
-                end
-              end
-
-              json.field "index", video.index
-              json.field "lengthSeconds", video.length_seconds
-            end
-          end
-        end
-      end
-    end
-  end
-
-  if format == "html"
-    response = JSON.parse(response)
-    playlist_html = template_mix(response)
-    next_video = response["videos"].as_a.select { |video| !video["author"].as_s.empty? }[0]?.try &.["videoId"]
-
-    response = {
-      "playlistHtml" => playlist_html,
-      "nextVideo"    => next_video,
-    }.to_json
-  end
-
-  response
-end
-
-# Authenticated endpoints
-
-get "/api/v1/auth/notifications" do |env|
-  env.response.content_type = "text/event-stream"
-
-  topics = env.params.query["topics"]?.try &.split(",").uniq.first(1000)
-  topics ||= [] of String
-
-  create_notification_stream(env, topics, connection_channel)
-end
-
-post "/api/v1/auth/notifications" do |env|
-  env.response.content_type = "text/event-stream"
-
-  topics = env.params.body["topics"]?.try &.split(",").uniq.first(1000)
-  topics ||= [] of String
-
-  create_notification_stream(env, topics, connection_channel)
-end
-
-get "/api/v1/auth/preferences" do |env|
-  env.response.content_type = "application/json"
-  user = env.get("user").as(User)
-  user.preferences.to_json
-end
-
-post "/api/v1/auth/preferences" do |env|
-  env.response.content_type = "application/json"
-  user = env.get("user").as(User)
-
-  begin
-    preferences = Preferences.from_json(env.request.body || "{}")
-  rescue
-    preferences = user.preferences
-  end
-
-  PG_DB.exec("UPDATE users SET preferences = $1 WHERE email = $2", preferences.to_json, user.email)
-
-  env.response.status_code = 204
-end
-
-get "/api/v1/auth/feed" do |env|
-  env.response.content_type = "application/json"
-
-  user = env.get("user").as(User)
-  locale = LOCALES[env.get("preferences").as(Preferences).locale]?
-
-  max_results = env.params.query["max_results"]?.try &.to_i?
-  max_results ||= user.preferences.max_results
-  max_results ||= CONFIG.default_user_preferences.max_results
-
-  page = env.params.query["page"]?.try &.to_i?
-  page ||= 1
-
-  videos, notifications = get_subscription_feed(PG_DB, user, max_results, page)
-
-  JSON.build do |json|
-    json.object do
-      json.field "notifications" do
-        json.array do
-          notifications.each do |video|
-            video.to_json(locale, json)
-          end
-        end
-      end
-
-      json.field "videos" do
-        json.array do
-          videos.each do |video|
-            video.to_json(locale, json)
-          end
-        end
-      end
-    end
-  end
-end
-
-get "/api/v1/auth/subscriptions" do |env|
-  env.response.content_type = "application/json"
-  user = env.get("user").as(User)
-
-  if user.subscriptions.empty?
-    values = "'{}'"
-  else
-    values = "VALUES #{user.subscriptions.map { |id| %(('#{id}')) }.join(",")}"
-  end
-
-  subscriptions = PG_DB.query_all("SELECT * FROM channels WHERE id = ANY(#{values})", as: InvidiousChannel)
-
-  JSON.build do |json|
-    json.array do
-      subscriptions.each do |subscription|
-        json.object do
-          json.field "author", subscription.author
-          json.field "authorId", subscription.id
-        end
-      end
-    end
-  end
-end
-
-post "/api/v1/auth/subscriptions/:ucid" do |env|
-  env.response.content_type = "application/json"
-  user = env.get("user").as(User)
-
-  ucid = env.params.url["ucid"]
-
-  if !user.subscriptions.includes? ucid
-    get_channel(ucid, PG_DB, false, false)
-    PG_DB.exec("UPDATE users SET feed_needs_update = true, subscriptions = array_append(subscriptions,$1) WHERE email = $2", ucid, user.email)
-  end
-
-  # For Google accounts, access tokens don't have enough information to
-  # make a request on the user's behalf, which is why we don't sync with
-  # YouTube.
-
-  env.response.status_code = 204
-end
-
-delete "/api/v1/auth/subscriptions/:ucid" do |env|
-  env.response.content_type = "application/json"
-  user = env.get("user").as(User)
-
-  ucid = env.params.url["ucid"]
-
-  PG_DB.exec("UPDATE users SET feed_needs_update = true, subscriptions = array_remove(subscriptions, $1) WHERE email = $2", ucid, user.email)
-
-  env.response.status_code = 204
-end
-
-get "/api/v1/auth/playlists" do |env|
-  locale = LOCALES[env.get("preferences").as(Preferences).locale]?
-
-  env.response.content_type = "application/json"
-  user = env.get("user").as(User)
-
-  playlists = PG_DB.query_all("SELECT * FROM playlists WHERE author = $1", user.email, as: InvidiousPlaylist)
-
-  JSON.build do |json|
-    json.array do
-      playlists.each do |playlist|
-        playlist.to_json(0, locale, json)
-      end
-    end
-  end
-end
-
-post "/api/v1/auth/playlists" do |env|
-  env.response.content_type = "application/json"
-  user = env.get("user").as(User)
-  locale = LOCALES[env.get("preferences").as(Preferences).locale]?
-
-  title = env.params.json["title"]?.try &.as(String).delete("<>").byte_slice(0, 150)
-  if !title
-    next error_json(400, "Invalid title.")
-  end
-
-  privacy = env.params.json["privacy"]?.try { |privacy| PlaylistPrivacy.parse(privacy.as(String).downcase) }
-  if !privacy
-    next error_json(400, "Invalid privacy setting.")
-  end
-
-  if PG_DB.query_one("SELECT count(*) FROM playlists WHERE author = $1", user.email, as: Int64) >= 100
-    next error_json(400, "User cannot have more than 100 playlists.")
-  end
-
-  playlist = create_playlist(PG_DB, title, privacy, user)
-  env.response.headers["Location"] = "#{HOST_URL}/api/v1/auth/playlists/#{playlist.id}"
-  env.response.status_code = 201
-  {
-    "title"      => title,
-    "playlistId" => playlist.id,
-  }.to_json
-end
-
-patch "/api/v1/auth/playlists/:plid" do |env|
-  locale = LOCALES[env.get("preferences").as(Preferences).locale]?
-
-  env.response.content_type = "application/json"
-  user = env.get("user").as(User)
-
-  plid = env.params.url["plid"]
-
-  playlist = PG_DB.query_one?("SELECT * FROM playlists WHERE id = $1", plid, as: InvidiousPlaylist)
-  if !playlist || playlist.author != user.email && playlist.privacy.private?
-    next error_json(404, "Playlist does not exist.")
-  end
-
-  if playlist.author != user.email
-    next error_json(403, "Invalid user")
-  end
-
-  title = env.params.json["title"].try &.as(String).delete("<>").byte_slice(0, 150) || playlist.title
-  privacy = env.params.json["privacy"]?.try { |privacy| PlaylistPrivacy.parse(privacy.as(String).downcase) } || playlist.privacy
-  description = env.params.json["description"]?.try &.as(String).delete("\r") || playlist.description
-
-  if title != playlist.title ||
-     privacy != playlist.privacy ||
-     description != playlist.description
-    updated = Time.utc
-  else
-    updated = playlist.updated
-  end
-
-  PG_DB.exec("UPDATE playlists SET title = $1, privacy = $2, description = $3, updated = $4 WHERE id = $5", title, privacy, description, updated, plid)
-  env.response.status_code = 204
-end
-
-delete "/api/v1/auth/playlists/:plid" do |env|
-  locale = LOCALES[env.get("preferences").as(Preferences).locale]?
-
-  env.response.content_type = "application/json"
-  user = env.get("user").as(User)
-
-  plid = env.params.url["plid"]
-
-  playlist = PG_DB.query_one?("SELECT * FROM playlists WHERE id = $1", plid, as: InvidiousPlaylist)
-  if !playlist || playlist.author != user.email && playlist.privacy.private?
-    next error_json(404, "Playlist does not exist.")
-  end
-
-  if playlist.author != user.email
-    next error_json(403, "Invalid user")
-  end
-
-  PG_DB.exec("DELETE FROM playlist_videos * WHERE plid = $1", plid)
-  PG_DB.exec("DELETE FROM playlists * WHERE id = $1", plid)
-
-  env.response.status_code = 204
-end
-
-post "/api/v1/auth/playlists/:plid/videos" do |env|
-  locale = LOCALES[env.get("preferences").as(Preferences).locale]?
-
-  env.response.content_type = "application/json"
-  user = env.get("user").as(User)
-
-  plid = env.params.url["plid"]
-
-  playlist = PG_DB.query_one?("SELECT * FROM playlists WHERE id = $1", plid, as: InvidiousPlaylist)
-  if !playlist || playlist.author != user.email && playlist.privacy.private?
-    next error_json(404, "Playlist does not exist.")
-  end
-
-  if playlist.author != user.email
-    next error_json(403, "Invalid user")
-  end
-
-  if playlist.index.size >= 500
-    next error_json(400, "Playlist cannot have more than 500 videos")
-  end
-
-  video_id = env.params.json["videoId"].try &.as(String)
-  if !video_id
-    next error_json(403, "Invalid videoId")
-  end
-
-  begin
-    video = get_video(video_id, PG_DB)
-  rescue ex
-    next error_json(500, ex)
-  end
-
-  playlist_video = PlaylistVideo.new({
-    title:          video.title,
-    id:             video.id,
-    author:         video.author,
-    ucid:           video.ucid,
-    length_seconds: video.length_seconds,
-    published:      video.published,
-    plid:           plid,
-    live_now:       video.live_now,
-    index:          Random::Secure.rand(0_i64..Int64::MAX),
-  })
-
-  video_array = playlist_video.to_a
-  args = arg_array(video_array)
-
-  PG_DB.exec("INSERT INTO playlist_videos VALUES (#{args})", args: video_array)
-  PG_DB.exec("UPDATE playlists SET index = array_append(index, $1), video_count = cardinality(index) + 1, updated = $2 WHERE id = $3", playlist_video.index, Time.utc, plid)
-
-  env.response.headers["Location"] = "#{HOST_URL}/api/v1/auth/playlists/#{plid}/videos/#{playlist_video.index.to_u64.to_s(16).upcase}"
-  env.response.status_code = 201
-  playlist_video.to_json(locale, index: playlist.index.size)
-end
-
-delete "/api/v1/auth/playlists/:plid/videos/:index" do |env|
-  locale = LOCALES[env.get("preferences").as(Preferences).locale]?
-
-  env.response.content_type = "application/json"
-  user = env.get("user").as(User)
-
-  plid = env.params.url["plid"]
-  index = env.params.url["index"].to_i64(16)
-
-  playlist = PG_DB.query_one?("SELECT * FROM playlists WHERE id = $1", plid, as: InvidiousPlaylist)
-  if !playlist || playlist.author != user.email && playlist.privacy.private?
-    next error_json(404, "Playlist does not exist.")
-  end
-
-  if playlist.author != user.email
-    next error_json(403, "Invalid user")
-  end
-
-  if !playlist.index.includes? index
-    next error_json(404, "Playlist does not contain index")
-  end
-
-  PG_DB.exec("DELETE FROM playlist_videos * WHERE index = $1", index)
-  PG_DB.exec("UPDATE playlists SET index = array_remove(index, $1), video_count = cardinality(index) - 1, updated = $2 WHERE id = $3", index, Time.utc, plid)
-
-  env.response.status_code = 204
-end
-
-# patch "/api/v1/auth/playlists/:plid/videos/:index" do |env|
-# TODO: Playlist stub
-# end
-
-get "/api/v1/auth/tokens" do |env|
-  env.response.content_type = "application/json"
-  user = env.get("user").as(User)
-  scopes = env.get("scopes").as(Array(String))
-
-  tokens = PG_DB.query_all("SELECT id, issued FROM session_ids WHERE email = $1", user.email, as: {session: String, issued: Time})
-
-  JSON.build do |json|
-    json.array do
-      tokens.each do |token|
-        json.object do
-          json.field "session", token[:session]
-          json.field "issued", token[:issued].to_unix
-        end
-      end
-    end
-  end
-end
-
-post "/api/v1/auth/tokens/register" do |env|
-  user = env.get("user").as(User)
-  locale = LOCALES[env.get("preferences").as(Preferences).locale]?
-
-  case env.request.headers["Content-Type"]?
-  when "application/x-www-form-urlencoded"
-    scopes = env.params.body.select { |k, v| k.match(/^scopes\[\d+\]$/) }.map { |k, v| v }
-    callback_url = env.params.body["callbackUrl"]?
-    expire = env.params.body["expire"]?.try &.to_i?
-  when "application/json"
-    scopes = env.params.json["scopes"].as(Array).map { |v| v.as_s }
-    callback_url = env.params.json["callbackUrl"]?.try &.as(String)
-    expire = env.params.json["expire"]?.try &.as(Int64)
-  else
-    next error_json(400, "Invalid or missing header 'Content-Type'")
-  end
-
-  if callback_url && callback_url.empty?
-    callback_url = nil
-  end
-
-  if callback_url
-    callback_url = URI.parse(callback_url)
-  end
-
-  if sid = env.get?("sid").try &.as(String)
-    env.response.content_type = "text/html"
-
-    csrf_token = generate_response(sid, {":authorize_token"}, HMAC_KEY, PG_DB, use_nonce: true)
-    next templated "authorize_token"
-  else
-    env.response.content_type = "application/json"
-
-    superset_scopes = env.get("scopes").as(Array(String))
-
-    authorized_scopes = [] of String
-    scopes.each do |scope|
-      if scopes_include_scope(superset_scopes, scope)
-        authorized_scopes << scope
-      end
-    end
-
-    access_token = generate_token(user.email, authorized_scopes, expire, HMAC_KEY, PG_DB)
-
-    if callback_url
-      access_token = URI.encode_www_form(access_token)
-
-      if query = callback_url.query
-        query = HTTP::Params.parse(query.not_nil!)
-      else
-        query = HTTP::Params.new
-      end
-
-      query["token"] = access_token
-      callback_url.query = query.to_s
-
-      env.redirect callback_url.to_s
-    else
-      access_token
-    end
-  end
-end
-
-post "/api/v1/auth/tokens/unregister" do |env|
-  locale = LOCALES[env.get("preferences").as(Preferences).locale]?
-  env.response.content_type = "application/json"
-  user = env.get("user").as(User)
-  scopes = env.get("scopes").as(Array(String))
-
-  session = env.params.json["session"]?.try &.as(String)
-  session ||= env.get("session").as(String)
-
-  # Allow tokens to revoke other tokens with correct scope
-  if session == env.get("session").as(String)
-    PG_DB.exec("DELETE FROM session_ids * WHERE id = $1", session)
-  elsif scopes_include_scope(scopes, "GET:tokens")
-    PG_DB.exec("DELETE FROM session_ids * WHERE id = $1", session)
-  else
-    next error_json(400, "Cannot revoke session #{session}")
-  end
-
-  env.response.status_code = 204
-end
-
-get "/api/manifest/dash/id/videoplayback" do |env|
-  env.response.headers.delete("Content-Type")
-  env.response.headers["Access-Control-Allow-Origin"] = "*"
-  env.redirect "/videoplayback?#{env.params.query}"
-end
-
-get "/api/manifest/dash/id/videoplayback/*" do |env|
-  env.response.headers.delete("Content-Type")
-  env.response.headers["Access-Control-Allow-Origin"] = "*"
-  env.redirect env.request.path.lchop("/api/manifest/dash/id")
-end
-
-get "/api/manifest/dash/id/:id" do |env|
-  env.response.headers.add("Access-Control-Allow-Origin", "*")
-  env.response.content_type = "application/dash+xml"
-
-  local = env.params.query["local"]?.try &.== "true"
-  id = env.params.url["id"]
-  region = env.params.query["region"]?
-
-  # Since some implementations create playlists based on resolution regardless of different codecs,
-  # we can opt to only add a source to a representation if it has a unique height within that representation
-  unique_res = env.params.query["unique_res"]?.try { |q| (q == "true" || q == "1").to_unsafe }
-
-  begin
-    video = get_video(id, PG_DB, region: region)
-  rescue ex : VideoRedirect
-    next env.redirect env.request.resource.gsub(id, ex.video_id)
-  rescue ex
-    env.response.status_code = 403
-    next
-  end
-
-  if dashmpd = video.dash_manifest_url
-    manifest = YT_POOL.client &.get(URI.parse(dashmpd).request_target).body
-
-    manifest = manifest.gsub(/<BaseURL>[^<]+<\/BaseURL>/) do |baseurl|
-      url = baseurl.lchop("<BaseURL>")
-      url = url.rchop("</BaseURL>")
-
-      if local
-        uri = URI.parse(url)
-        url = "#{uri.request_target}host/#{uri.host}/"
-      end
-
-      "<BaseURL>#{url}</BaseURL>"
-    end
-
-    next manifest
-  end
-
-  adaptive_fmts = video.adaptive_fmts
-
-  if local
-    adaptive_fmts.each do |fmt|
-      fmt["url"] = JSON::Any.new(URI.parse(fmt["url"].as_s).request_target)
-    end
-  end
-
-  audio_streams = video.audio_streams
-  video_streams = video.video_streams.sort_by { |stream| {stream["width"].as_i, stream["fps"].as_i} }.reverse
-
-  XML.build(indent: "  ", encoding: "UTF-8") do |xml|
-    xml.element("MPD", "xmlns": "urn:mpeg:dash:schema:mpd:2011",
-      "profiles": "urn:mpeg:dash:profile:full:2011", minBufferTime: "PT1.5S", type: "static",
-      mediaPresentationDuration: "PT#{video.length_seconds}S") do
-      xml.element("Period") do
-        i = 0
-
-        {"audio/mp4", "audio/webm"}.each do |mime_type|
-          mime_streams = audio_streams.select { |stream| stream["mimeType"].as_s.starts_with? mime_type }
-          next if mime_streams.empty?
-
-          xml.element("AdaptationSet", id: i, mimeType: mime_type, startWithSAP: 1, subsegmentAlignment: true) do
-            mime_streams.each do |fmt|
-              codecs = fmt["mimeType"].as_s.split("codecs=")[1].strip('"')
-              bandwidth = fmt["bitrate"].as_i
-              itag = fmt["itag"].as_i
-              url = fmt["url"].as_s
-
-              xml.element("Representation", id: fmt["itag"], codecs: codecs, bandwidth: bandwidth) do
-                xml.element("AudioChannelConfiguration", schemeIdUri: "urn:mpeg:dash:23003:3:audio_channel_configuration:2011",
-                  value: "2")
-                xml.element("BaseURL") { xml.text url }
-                xml.element("SegmentBase", indexRange: "#{fmt["indexRange"]["start"]}-#{fmt["indexRange"]["end"]}") do
-                  xml.element("Initialization", range: "#{fmt["initRange"]["start"]}-#{fmt["initRange"]["end"]}")
-                end
-              end
-            end
-          end
-
-          i += 1
-        end
-
-        potential_heights = {4320, 2160, 1440, 1080, 720, 480, 360, 240, 144}
-
-        {"video/mp4", "video/webm"}.each do |mime_type|
-          mime_streams = video_streams.select { |stream| stream["mimeType"].as_s.starts_with? mime_type }
-          next if mime_streams.empty?
-
-          heights = [] of Int32
-          xml.element("AdaptationSet", id: i, mimeType: mime_type, startWithSAP: 1, subsegmentAlignment: true, scanType: "progressive") do
-            mime_streams.each do |fmt|
-              codecs = fmt["mimeType"].as_s.split("codecs=")[1].strip('"')
-              bandwidth = fmt["bitrate"].as_i
-              itag = fmt["itag"].as_i
-              url = fmt["url"].as_s
-              width = fmt["width"].as_i
-              height = fmt["height"].as_i
-
-              # Resolutions reported by YouTube player (may not accurately reflect source)
-              height = potential_heights.min_by { |i| (height - i).abs }
-              next if unique_res && heights.includes? height
-              heights << height
-
-              xml.element("Representation", id: itag, codecs: codecs, width: width, height: height,
-                startWithSAP: "1", maxPlayoutRate: "1",
-                bandwidth: bandwidth, frameRate: fmt["fps"]) do
-                xml.element("BaseURL") { xml.text url }
-                xml.element("SegmentBase", indexRange: "#{fmt["indexRange"]["start"]}-#{fmt["indexRange"]["end"]}") do
-                  xml.element("Initialization", range: "#{fmt["initRange"]["start"]}-#{fmt["initRange"]["end"]}")
-                end
-              end
-            end
-          end
-
-          i += 1
-        end
-      end
-    end
-  end
-end
-
-get "/api/manifest/hls_variant/*" do |env|
-  response = YT_POOL.client &.get(env.request.path)
-
-  if response.status_code != 200
-    env.response.status_code = response.status_code
-    next
-  end
-
-  local = env.params.query["local"]?.try &.== "true"
-
-  env.response.content_type = "application/x-mpegURL"
-  env.response.headers.add("Access-Control-Allow-Origin", "*")
-
-  manifest = response.body
-
-  if local
-    manifest = manifest.gsub("https://www.youtube.com", HOST_URL)
-    manifest = manifest.gsub("index.m3u8", "index.m3u8?local=true")
-  end
-
-  manifest
-end
-
-get "/api/manifest/hls_playlist/*" do |env|
-  response = YT_POOL.client &.get(env.request.path)
-
-  if response.status_code != 200
-    env.response.status_code = response.status_code
-    next
-  end
-
-  local = env.params.query["local"]?.try &.== "true"
-
-  env.response.content_type = "application/x-mpegURL"
-  env.response.headers.add("Access-Control-Allow-Origin", "*")
-
-  manifest = response.body
-
-  if local
-    manifest = manifest.gsub(/^https:\/\/r\d---.{11}\.c\.youtube\.com[^\n]*/m) do |match|
-      path = URI.parse(match).path
-
-      path = path.lchop("/videoplayback/")
-      path = path.rchop("/")
-
-      path = path.gsub(/mime\/\w+\/\w+/) do |mimetype|
-        mimetype = mimetype.split("/")
-        mimetype[0] + "/" + mimetype[1] + "%2F" + mimetype[2]
-      end
-
-      path = path.split("/")
-
-      raw_params = {} of String => Array(String)
-      path.each_slice(2) do |pair|
-        key, value = pair
-        value = URI.decode_www_form(value)
-
-        if raw_params[key]?
-          raw_params[key] << value
-        else
-          raw_params[key] = [value]
-        end
-      end
-
-      raw_params = HTTP::Params.new(raw_params)
-      if fvip = raw_params["hls_chunk_host"].match(/r(?<fvip>\d+)---/)
-        raw_params["fvip"] = fvip["fvip"]
-      end
-
-      raw_params["local"] = "true"
-
-      "#{HOST_URL}/videoplayback?#{raw_params}"
-    end
-  end
-
-  manifest
-end
-
-# YouTube /videoplayback links expire after 6 hours,
-# so we have a mechanism here to redirect to the latest version
-get "/latest_version" do |env|
-  if env.params.query["download_widget"]?
-    download_widget = JSON.parse(env.params.query["download_widget"])
-
-    id = download_widget["id"].as_s
-    title = download_widget["title"].as_s
-
-    if label = download_widget["label"]?
-      env.redirect "/api/v1/captions/#{id}?label=#{label}&title=#{title}"
-      next
-    else
-      itag = download_widget["itag"].as_s.to_i
-      local = "true"
-    end
-  end
-
-  id ||= env.params.query["id"]?
-  itag ||= env.params.query["itag"]?.try &.to_i
-
-  region = env.params.query["region"]?
-
-  local ||= env.params.query["local"]?
-  local ||= "false"
-  local = local == "true"
-
-  if !id || !itag
-    env.response.status_code = 400
-    next
-  end
-
-  video = get_video(id, PG_DB, region: region)
-
-  fmt = video.fmt_stream.find(nil) { |f| f["itag"].as_i == itag } || video.adaptive_fmts.find(nil) { |f| f["itag"].as_i == itag }
-  url = fmt.try &.["url"]?.try &.as_s
-
-  if !url
-    env.response.status_code = 404
-    next
-  end
-
-  url = URI.parse(url).request_target.not_nil! if local
-  url = "#{url}&title=#{title}" if title
-
-  env.redirect url
-end
-
-options "/videoplayback" do |env|
-  env.response.headers.delete("Content-Type")
-  env.response.headers["Access-Control-Allow-Origin"] = "*"
-  env.response.headers["Access-Control-Allow-Methods"] = "GET, OPTIONS"
-  env.response.headers["Access-Control-Allow-Headers"] = "Content-Type, Range"
-end
-
-options "/videoplayback/*" do |env|
-  env.response.headers.delete("Content-Type")
-  env.response.headers["Access-Control-Allow-Origin"] = "*"
-  env.response.headers["Access-Control-Allow-Methods"] = "GET, OPTIONS"
-  env.response.headers["Access-Control-Allow-Headers"] = "Content-Type, Range"
-end
-
-options "/api/manifest/dash/id/videoplayback" do |env|
-  env.response.headers.delete("Content-Type")
-  env.response.headers["Access-Control-Allow-Origin"] = "*"
-  env.response.headers["Access-Control-Allow-Methods"] = "GET, OPTIONS"
-  env.response.headers["Access-Control-Allow-Headers"] = "Content-Type, Range"
-end
-
-options "/api/manifest/dash/id/videoplayback/*" do |env|
-  env.response.headers.delete("Content-Type")
-  env.response.headers["Access-Control-Allow-Origin"] = "*"
-  env.response.headers["Access-Control-Allow-Methods"] = "GET, OPTIONS"
-  env.response.headers["Access-Control-Allow-Headers"] = "Content-Type, Range"
-end
-
-get "/videoplayback/*" do |env|
-  path = env.request.path
-
-  path = path.lchop("/videoplayback/")
-  path = path.rchop("/")
-
-  path = path.gsub(/mime\/\w+\/\w+/) do |mimetype|
-    mimetype = mimetype.split("/")
-    mimetype[0] + "/" + mimetype[1] + "%2F" + mimetype[2]
-  end
-
-  path = path.split("/")
-
-  raw_params = {} of String => Array(String)
-  path.each_slice(2) do |pair|
-    key, value = pair
-    value = URI.decode_www_form(value)
-
-    if raw_params[key]?
-      raw_params[key] << value
-    else
-      raw_params[key] = [value]
-    end
-  end
-
-  query_params = HTTP::Params.new(raw_params)
-
-  env.response.headers["Access-Control-Allow-Origin"] = "*"
-  env.redirect "/videoplayback?#{query_params}"
-end
-
-get "/videoplayback" do |env|
-  locale = LOCALES[env.get("preferences").as(Preferences).locale]?
-  query_params = env.params.query
-
-  fvip = query_params["fvip"]? || "3"
-  mns = query_params["mn"]?.try &.split(",")
-  mns ||= [] of String
-
-  if query_params["region"]?
-    region = query_params["region"]
-    query_params.delete("region")
-  end
-
-  if query_params["host"]? && !query_params["host"].empty?
-    host = "https://#{query_params["host"]}"
-    query_params.delete("host")
-  else
-    host = "https://r#{fvip}---#{mns.pop}.googlevideo.com"
-  end
-
-  url = "/videoplayback?#{query_params.to_s}"
-
-  headers = HTTP::Headers.new
-  REQUEST_HEADERS_WHITELIST.each do |header|
-    if env.request.headers[header]?
-      headers[header] = env.request.headers[header]
-    end
-  end
-
-  client = make_client(URI.parse(host), region)
-  response = HTTP::Client::Response.new(500)
-  error = ""
-  5.times do
-    begin
-      response = client.head(url, headers)
-
-      if response.headers["Location"]?
-        location = URI.parse(response.headers["Location"])
-        env.response.headers["Access-Control-Allow-Origin"] = "*"
-
-        new_host = "#{location.scheme}://#{location.host}"
-        if new_host != host
-          host = new_host
-          client.close
-          client = make_client(URI.parse(new_host), region)
-        end
-
-        url = "#{location.request_target}&host=#{location.host}#{region ? "&region=#{region}" : ""}"
-      else
-        break
-      end
-    rescue Socket::Addrinfo::Error
-      if !mns.empty?
-        mn = mns.pop
-      end
-      fvip = "3"
-
-      host = "https://r#{fvip}---#{mn}.googlevideo.com"
-      client = make_client(URI.parse(host), region)
-    rescue ex
-      error = ex.message
-    end
-  end
-
-  if response.status_code >= 400
-    env.response.status_code = response.status_code
-    env.response.content_type = "text/plain"
-    next error
-  end
-
-  if url.includes? "&file=seg.ts"
-    if CONFIG.disabled?("livestreams")
-      next error_template(403, "Administrator has disabled this endpoint.")
-    end
-
-    begin
-      client.get(url, headers) do |response|
-        response.headers.each do |key, value|
-          if !RESPONSE_HEADERS_BLACKLIST.includes?(key.downcase)
-            env.response.headers[key] = value
-          end
-        end
-
-        env.response.headers["Access-Control-Allow-Origin"] = "*"
-
-        if location = response.headers["Location"]?
-          location = URI.parse(location)
-          location = "#{location.request_target}&host=#{location.host}"
-
-          if region
-            location += "&region=#{region}"
-          end
-
-          next env.redirect location
-        end
-
-        IO.copy(response.body_io, env.response)
-      end
-    rescue ex
-    end
-  else
-    if query_params["title"]? && CONFIG.disabled?("downloads") ||
-       CONFIG.disabled?("dash")
-      next error_template(403, "Administrator has disabled this endpoint.")
-    end
-
-    content_length = nil
-    first_chunk = true
-    range_start, range_end = parse_range(env.request.headers["Range"]?)
-    chunk_start = range_start
-    chunk_end = range_end
-
-    if !chunk_end || chunk_end - chunk_start > HTTP_CHUNK_SIZE
-      chunk_end = chunk_start + HTTP_CHUNK_SIZE - 1
-    end
-
-    # TODO: Record bytes written so we can restart after a chunk fails
-    while true
-      if !range_end && content_length
-        range_end = content_length
-      end
-
-      if range_end && chunk_start > range_end
-        break
-      end
-
-      if range_end && chunk_end > range_end
-        chunk_end = range_end
-      end
-
-      headers["Range"] = "bytes=#{chunk_start}-#{chunk_end}"
-
-      begin
-        client.get(url, headers) do |response|
-          if first_chunk
-            if !env.request.headers["Range"]? && response.status_code == 206
-              env.response.status_code = 200
-            else
-              env.response.status_code = response.status_code
-            end
-
-            response.headers.each do |key, value|
-              if !RESPONSE_HEADERS_BLACKLIST.includes?(key.downcase) && key.downcase != "content-range"
-                env.response.headers[key] = value
-              end
-            end
-
-            env.response.headers["Access-Control-Allow-Origin"] = "*"
-
-            if location = response.headers["Location"]?
-              location = URI.parse(location)
-              location = "#{location.request_target}&host=#{location.host}#{region ? "&region=#{region}" : ""}"
-
-              env.redirect location
-              break
-            end
-
-            if title = query_params["title"]?
-              # https://blog.fastmail.com/2011/06/24/download-non-english-filenames/
-              env.response.headers["Content-Disposition"] = "attachment; filename=\"#{URI.encode_www_form(title)}\"; filename*=UTF-8''#{URI.encode_www_form(title)}"
-            end
-
-            if !response.headers.includes_word?("Transfer-Encoding", "chunked")
-              content_length = response.headers["Content-Range"].split("/")[-1].to_i64
-              if env.request.headers["Range"]?
-                env.response.headers["Content-Range"] = "bytes #{range_start}-#{range_end || (content_length - 1)}/#{content_length}"
-                env.response.content_length = ((range_end.try &.+ 1) || content_length) - range_start
-              else
-                env.response.content_length = content_length
-              end
-            end
-          end
-
-          proxy_file(response, env)
-        end
-      rescue ex
-        if ex.message != "Error reading socket: Connection reset by peer"
-          break
-        else
-          client.close
-          client = make_client(URI.parse(host), region)
-        end
-      end
-
-      chunk_start = chunk_end + 1
-      chunk_end += HTTP_CHUNK_SIZE
-      first_chunk = false
-    end
-  end
-  client.close
-end
-
-get "/ggpht/*" do |env|
-  url = env.request.path.lchop("/ggpht")
-
-  headers = HTTP::Headers{":authority" => "yt3.ggpht.com"}
-  REQUEST_HEADERS_WHITELIST.each do |header|
-    if env.request.headers[header]?
-      headers[header] = env.request.headers[header]
-    end
-  end
-
-  begin
-    YT_POOL.client &.get(url, headers) do |response|
-      env.response.status_code = response.status_code
-      response.headers.each do |key, value|
-        if !RESPONSE_HEADERS_BLACKLIST.includes?(key.downcase)
-          env.response.headers[key] = value
-        end
-      end
-
-      env.response.headers["Access-Control-Allow-Origin"] = "*"
-
-      if response.status_code >= 300
-        env.response.headers.delete("Transfer-Encoding")
-        break
-      end
-
-      proxy_file(response, env)
-    end
-  rescue ex
-  end
-end
-
-options "/sb/:authority/:id/:storyboard/:index" do |env|
-  env.response.headers["Access-Control-Allow-Origin"] = "*"
-  env.response.headers["Access-Control-Allow-Methods"] = "GET, OPTIONS"
-  env.response.headers["Access-Control-Allow-Headers"] = "Content-Type, Range"
-end
-
-get "/sb/:authority/:id/:storyboard/:index" do |env|
-  authority = env.params.url["authority"]
-  id = env.params.url["id"]
-  storyboard = env.params.url["storyboard"]
-  index = env.params.url["index"]
-
-  url = "/sb/#{id}/#{storyboard}/#{index}?#{env.params.query}"
-
-  headers = HTTP::Headers.new
-
-  headers[":authority"] = "#{authority}.ytimg.com"
-
-  REQUEST_HEADERS_WHITELIST.each do |header|
-    if env.request.headers[header]?
-      headers[header] = env.request.headers[header]
-    end
-  end
-
-  begin
-    YT_POOL.client &.get(url, headers) do |response|
-      env.response.status_code = response.status_code
-      response.headers.each do |key, value|
-        if !RESPONSE_HEADERS_BLACKLIST.includes?(key.downcase)
-          env.response.headers[key] = value
-        end
-      end
-
-      env.response.headers["Connection"] = "close"
-      env.response.headers["Access-Control-Allow-Origin"] = "*"
-
-      if response.status_code >= 300
-        env.response.headers.delete("Transfer-Encoding")
-        break
-      end
-
-      proxy_file(response, env)
-    end
-  rescue ex
-  end
-end
-
-get "/s_p/:id/:name" do |env|
-  id = env.params.url["id"]
-  name = env.params.url["name"]
-
-  url = env.request.resource
-
-  headers = HTTP::Headers{":authority" => "i9.ytimg.com"}
-  REQUEST_HEADERS_WHITELIST.each do |header|
-    if env.request.headers[header]?
-      headers[header] = env.request.headers[header]
-    end
-  end
-
-  begin
-    YT_POOL.client &.get(url, headers) do |response|
-      env.response.status_code = response.status_code
-      response.headers.each do |key, value|
-        if !RESPONSE_HEADERS_BLACKLIST.includes?(key.downcase)
-          env.response.headers[key] = value
-        end
-      end
-
-      env.response.headers["Access-Control-Allow-Origin"] = "*"
-
-      if response.status_code >= 300 && response.status_code != 404
-        env.response.headers.delete("Transfer-Encoding")
-        break
-      end
-
-      proxy_file(response, env)
-    end
-  rescue ex
-  end
-end
-
-get "/yts/img/:name" do |env|
-  headers = HTTP::Headers.new
-  REQUEST_HEADERS_WHITELIST.each do |header|
-    if env.request.headers[header]?
-      headers[header] = env.request.headers[header]
-    end
-  end
-
-  begin
-    YT_POOL.client &.get(env.request.resource, headers) do |response|
-      env.response.status_code = response.status_code
-      response.headers.each do |key, value|
-        if !RESPONSE_HEADERS_BLACKLIST.includes?(key.downcase)
-          env.response.headers[key] = value
-        end
-      end
-
-      env.response.headers["Access-Control-Allow-Origin"] = "*"
-
-      if response.status_code >= 300 && response.status_code != 404
-        env.response.headers.delete("Transfer-Encoding")
-        break
-      end
-
-      proxy_file(response, env)
-    end
-  rescue ex
-  end
-end
-
-get "/vi/:id/:name" do |env|
-  id = env.params.url["id"]
-  name = env.params.url["name"]
-
-  headers = HTTP::Headers{":authority" => "i.ytimg.com"}
-
-  if name == "maxres.jpg"
-    build_thumbnails(id).each do |thumb|
-      if YT_POOL.client &.head("/vi/#{id}/#{thumb[:url]}.jpg", headers).status_code == 200
-        name = thumb[:url] + ".jpg"
-        break
-      end
-    end
-  end
-  url = "/vi/#{id}/#{name}"
-
-  REQUEST_HEADERS_WHITELIST.each do |header|
-    if env.request.headers[header]?
-      headers[header] = env.request.headers[header]
-    end
-  end
-
-  begin
-    YT_POOL.client &.get(url, headers) do |response|
-      env.response.status_code = response.status_code
-      response.headers.each do |key, value|
-        if !RESPONSE_HEADERS_BLACKLIST.includes?(key.downcase)
-          env.response.headers[key] = value
-        end
-      end
-
-      env.response.headers["Access-Control-Allow-Origin"] = "*"
-
-      if response.status_code >= 300 && response.status_code != 404
-        env.response.headers.delete("Transfer-Encoding")
-        break
-      end
-
-      proxy_file(response, env)
-    end
-  rescue ex
-  end
-end
-
-get "/Captcha" do |env|
-  headers = HTTP::Headers{":authority" => "accounts.google.com"}
-  response = YT_POOL.client &.get(env.request.resource, headers)
-  env.response.headers["Content-Type"] = response.headers["Content-Type"]
-  response.body
-end
-
-# Undocumented, creates anonymous playlist with specified 'video_ids', max 50 videos
-get "/watch_videos" do |env|
-  response = YT_POOL.client &.get(env.request.resource)
-  if url = response.headers["Location"]?
-    url = URI.parse(url).request_target
-    next env.redirect url
-  end
-
-  env.response.status_code = response.status_code
-end
-
-error 404 do |env|
-  if md = env.request.path.match(/^\/(?<id>([a-zA-Z0-9_-]{11})|(\w+))$/)
-    item = md["id"]
-
-    # Check if item is branding URL e.g. https://youtube.com/gaming
-    response = YT_POOL.client &.get("/#{item}")
-
-    if response.status_code == 301
-      response = YT_POOL.client &.get(URI.parse(response.headers["Location"]).request_target)
-    end
-
-    if response.body.empty?
-      env.response.headers["Location"] = "/"
-      halt env, status_code: 302
-    end
-
-    html = XML.parse_html(response.body)
-    ucid = html.xpath_node(%q(//link[@rel="canonical"])).try &.["href"].split("/")[-1]
-
-    if ucid
-      env.response.headers["Location"] = "/channel/#{ucid}"
-      halt env, status_code: 302
-    end
-
-    params = [] of String
-    env.params.query.each do |k, v|
-      params << "#{k}=#{v}"
-    end
-    params = params.join("&")
-
-    url = "/watch?v=#{item}"
-    if !params.empty?
-      url += "&#{params}"
-    end
-
-    # Check if item is video ID
-    if item.match(/^[a-zA-Z0-9_-]{11}$/) && YT_POOL.client &.head("/watch?v=#{item}").status_code != 404
-      env.response.headers["Location"] = url
-      halt env, status_code: 302
-    end
-  end
-
-  env.response.headers["Location"] = "/"
-  halt env, status_code: 302
-end
-
-error 500 do |env, ex|
-  locale = LOCALES[env.get("preferences").as(Preferences).locale]?
-  error_template(500, ex)
-end
-
-static_headers do |response, filepath, filestat|
-  response.headers.add("Cache-Control", "max-age=2629800")
-end
-
-public_folder "assets"
-
-Kemal.config.powered_by_header = false
-add_handler FilteredCompressHandler.new
-add_handler APIHandler.new
-add_handler AuthHandler.new
-add_handler DenyFrame.new
-add_context_storage_type(Array(String))
-add_context_storage_type(Preferences)
-add_context_storage_type(User)
-
-Kemal.config.logger = LOGGER
 
 Kemal.run do |config|
   if CONFIG.bind_unix
@@ -3214,10 +254,7 @@
     end
     config.server.not_nil!.bind_unix CONFIG.bind_unix.not_nil!
   else
-    config.host_binding = config.host_binding != "0.0.0.0" ? config.host_binding : CONFIG.host_binding
-    config.port = config.port != 3000 ? config.port : CONFIG.port
-  end
-end
-=======
-Kemal.run
->>>>>>> 98926047
+    Kemal.config.host_binding = Kemal.config.host_binding != "0.0.0.0" ? Kemal.config.host_binding : CONFIG.host_binding
+    Kemal.config.port = Kemal.config.port != 3000 ? Kemal.config.port : CONFIG.port
+  end
+end