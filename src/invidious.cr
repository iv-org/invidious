--- conflicted
+++ resolved
@@ -113,3000 +113,17 @@
 
 Kemal::CLI.new ARGV
 
-<<<<<<< HEAD
 statistics = {
   "error" => "Statistics are not availabile.",
 }
-=======
-# Check table integrity
-if CONFIG.check_tables
-  analyze_table(PG_DB, logger, "channels", InvidiousChannel)
-  analyze_table(PG_DB, logger, "channel_videos", ChannelVideo)
-  analyze_table(PG_DB, logger, "nonces", Nonce)
-  analyze_table(PG_DB, logger, "session_ids", SessionId)
-  analyze_table(PG_DB, logger, "users", User)
-  analyze_table(PG_DB, logger, "videos", Video)
-
-  if CONFIG.cache_annotations
-    analyze_table(PG_DB, logger, "annotations", Annotation)
-  end
-end
-
-# Start jobs
-
-refresh_channels(PG_DB, logger, config)
-refresh_feeds(PG_DB, logger, config)
-subscribe_to_feeds(PG_DB, logger, HMAC_KEY, config)
-
-statistics = {
-  "error" => "Statistics are not availabile.",
-}
-if config.statistics_enabled
-  spawn do
-    loop do
-      statistics = {
-        "version"           => "2.0",
-        "software"          => SOFTWARE,
-        "openRegistrations" => config.registration_enabled,
-        "usage"             => {
-          "users" => {
-            "total"          => PG_DB.query_one("SELECT count(*) FROM users", as: Int64),
-            "activeHalfyear" => PG_DB.query_one("SELECT count(*) FROM users WHERE CURRENT_TIMESTAMP - updated < '6 months'", as: Int64),
-            "activeMonth"    => PG_DB.query_one("SELECT count(*) FROM users WHERE CURRENT_TIMESTAMP - updated < '1 month'", as: Int64),
-          },
-        },
-        "metadata" => {
-          "updatedAt"              => Time.utc.to_unix,
-          "lastChannelRefreshedAt" => PG_DB.query_one?("SELECT updated FROM channels ORDER BY updated DESC LIMIT 1", as: Time).try &.to_unix || 0,
-        },
-      }
-
-      sleep 1.minute
-      Fiber.yield
-    end
-  end
-end
-
-top_videos = [] of Video
-if config.top_enabled
-  spawn do
-    pull_top_videos(config, PG_DB) do |videos|
-      top_videos = videos
-    end
-  end
-end
-
-popular_videos = [] of ChannelVideo
-spawn do
-  pull_popular_videos(PG_DB) do |videos|
-    popular_videos = videos
-  end
-end
+
+proxies = PROXY_LIST
 
 decrypt_function = [] of {name: String, value: Int32}
 spawn do
   update_decrypt_function do |function|
     decrypt_function = function
   end
-end
-
-connection_channel = Channel({Bool, Channel(PQ::Notification)}).new(32)
-spawn do
-  connections = [] of Channel(PQ::Notification)
-
-  PG.connect_listen(PG_URL, "notifications") { |event| connections.each { |connection| connection.send(event) } }
-
-  loop do
-    action, connection = connection_channel.receive
-
-    case action
-    when true
-      connections << connection
-    when false
-      connections.delete(connection)
-    end
-  end
-end
-
-before_all do |env|
-  host_url = make_host_url(config, Kemal.config)
-  env.response.headers["X-XSS-Protection"] = "1; mode=block"
-  env.response.headers["X-Content-Type-Options"] = "nosniff"
-  env.response.headers["Content-Security-Policy"] = "default-src blob: data: 'self' #{host_url} 'unsafe-inline' 'unsafe-eval'; media-src blob: 'self' #{host_url} https://*.googlevideo.com:443"
-  env.response.headers["Referrer-Policy"] = "same-origin"
-
-  if (Kemal.config.ssl || config.https_only) && config.hsts
-    env.response.headers["Strict-Transport-Security"] = "max-age=31536000; includeSubDomains; preload"
-  end
-
-  begin
-    preferences = Preferences.from_json(env.request.cookies["PREFS"]?.try &.value || "{}")
-  rescue
-    preferences = Preferences.from_json("{}")
-  end
-
-  if env.request.cookies.has_key? "SID"
-    sid = env.request.cookies["SID"].value
-
-    if sid.starts_with? "v1:"
-      raise "Cannot use token as SID"
-    end
-
-    # Invidious users only have SID
-    if !env.request.cookies.has_key? "SSID"
-      if email = PG_DB.query_one?("SELECT email FROM session_ids WHERE id = $1", sid, as: String)
-        user = PG_DB.query_one("SELECT * FROM users WHERE email = $1", email, as: User)
-        csrf_token = generate_response(sid, {":signout", ":watch_ajax", ":subscription_ajax", ":token_ajax", ":authorize_token"}, HMAC_KEY, PG_DB, 1.week)
-
-        preferences = user.preferences
-
-        env.set "sid", sid
-        env.set "csrf_token", csrf_token
-        env.set "user", user
-      end
-    else
-      headers = HTTP::Headers.new
-      headers["Cookie"] = env.request.headers["Cookie"]
-
-      begin
-        user, sid = get_user(sid, headers, PG_DB, false)
-        csrf_token = generate_response(sid, {":signout", ":watch_ajax", ":subscription_ajax", ":token_ajax", ":authorize_token"}, HMAC_KEY, PG_DB, 1.week)
-
-        preferences = user.preferences
-
-        env.set "sid", sid
-        env.set "csrf_token", csrf_token
-        env.set "user", user
-      rescue ex
-      end
-    end
-  end
-
-  dark_mode = convert_theme(env.params.query["dark_mode"]?) || preferences.dark_mode.to_s
-
-  thin_mode = env.params.query["thin_mode"]? || preferences.thin_mode.to_s
-  thin_mode = thin_mode == "true"
-
-  locale = env.params.query["hl"]? || preferences.locale
-
-  preferences.dark_mode = dark_mode
-  preferences.thin_mode = thin_mode
-  preferences.locale = locale
-  env.set "preferences", preferences
-
-  current_page = env.request.path
-  if env.request.query
-    query = HTTP::Params.parse(env.request.query.not_nil!)
-
-    if query["referer"]?
-      query["referer"] = get_referer(env, "/")
-    end
-
-    current_page += "?#{query}"
-  end
-
-  env.set "current_page", URI.escape(current_page)
-end
-
-get "/" do |env|
-  locale = LOCALES[env.get("preferences").as(Preferences).locale]?
-  user = env.get? "user"
-
-  if user
-    user = user.as(User)
-    if user.preferences.redirect_feed
-      next env.redirect "/feed/subscriptions"
-    end
-  end
-
-  case config.default_home
-  when "Popular"
-    templated "popular"
-  when "Top"
-    templated "top"
-  when "Trending"
-    env.redirect "/feed/trending"
-  when "Subscriptions"
-    if user
-      env.redirect "/feed/subscriptions"
-    else
-      templated "popular"
-    end
-  end
-end
-
-get "/privacy" do |env|
-  locale = LOCALES[env.get("preferences").as(Preferences).locale]?
-  templated "privacy"
-end
-
-get "/licenses" do |env|
-  locale = LOCALES[env.get("preferences").as(Preferences).locale]?
-  rendered "licenses"
-end
-
-# Videos
-
-get "/watch" do |env|
-  locale = LOCALES[env.get("preferences").as(Preferences).locale]?
-  region = env.params.query["region"]?
-
-  if env.params.query.to_s.includes?("%20") || env.params.query.to_s.includes?("+")
-    url = "/watch?" + env.params.query.to_s.gsub("%20", "").delete("+")
-    next env.redirect url
-  end
-
-  if env.params.query["v"]?
-    id = env.params.query["v"]
-
-    if env.params.query["v"].empty?
-      error_message = "Invalid parameters."
-      env.response.status_code = 400
-      next templated "error"
-    end
-
-    if id.size > 11
-      url = "/watch?v=#{id[0, 11]}"
-      env.params.query.delete_all("v")
-      if env.params.query.size > 0
-        url += "&#{env.params.query}"
-      end
-
-      next env.redirect url
-    end
-  else
-    next env.redirect "/"
-  end
-
-  plid = env.params.query["list"]?
-  nojs = env.params.query["nojs"]?
-
-  nojs ||= "0"
-  nojs = nojs == "1"
-
-  preferences = env.get("preferences").as(Preferences)
-
-  user = env.get?("user").try &.as(User)
-  if user
-    subscriptions = user.subscriptions
-    watched = user.watched
-    notifications = user.notifications
-  end
-  subscriptions ||= [] of String
-
-  params = process_video_params(env.params.query, preferences)
-  env.params.query.delete_all("listen")
-
-  begin
-    video = get_video(id, PG_DB, region: params.region)
-  rescue ex : VideoRedirect
-    next env.redirect "/watch?v=#{ex.message}"
-  rescue ex
-    error_message = ex.message
-    env.response.status_code = 500
-    logger.puts("#{id} : #{ex.message}")
-    next templated "error"
-  end
-
-  if preferences.annotations_subscribed &&
-     subscriptions.includes?(video.ucid) &&
-     (env.params.query["iv_load_policy"]? || "1") == "1"
-    params.annotations = true
-  end
-  env.params.query.delete_all("iv_load_policy")
-
-  if watched && !watched.includes? id
-    PG_DB.exec("UPDATE users SET watched = watched || $1 WHERE email = $2", [id], user.as(User).email)
-  end
-
-  if notifications && notifications.includes? id
-    PG_DB.exec("UPDATE users SET notifications = array_remove(notifications, $1) WHERE email = $2", id, user.as(User).email)
-    env.get("user").as(User).notifications.delete(id)
-    notifications.delete(id)
-  end
-
-  if nojs
-    if preferences
-      source = preferences.comments[0]
-      if source.empty?
-        source = preferences.comments[1]
-      end
-
-      if source == "youtube"
-        begin
-          comment_html = JSON.parse(fetch_youtube_comments(id, PG_DB, nil, "html", locale, preferences.thin_mode, region))["contentHtml"]
-        rescue ex
-          if preferences.comments[1] == "reddit"
-            comments, reddit_thread = fetch_reddit_comments(id)
-            comment_html = template_reddit_comments(comments, locale)
-
-            comment_html = fill_links(comment_html, "https", "www.reddit.com")
-            comment_html = replace_links(comment_html)
-          end
-        end
-      elsif source == "reddit"
-        begin
-          comments, reddit_thread = fetch_reddit_comments(id)
-          comment_html = template_reddit_comments(comments, locale)
-
-          comment_html = fill_links(comment_html, "https", "www.reddit.com")
-          comment_html = replace_links(comment_html)
-        rescue ex
-          if preferences.comments[1] == "youtube"
-            comment_html = JSON.parse(fetch_youtube_comments(id, PG_DB, nil, "html", locale, preferences.thin_mode, region))["contentHtml"]
-          end
-        end
-      end
-    else
-      comment_html = JSON.parse(fetch_youtube_comments(id, PG_DB, nil, "html", locale, preferences.thin_mode, region))["contentHtml"]
-    end
-
-    comment_html ||= ""
-  end
-
-  fmt_stream = video.fmt_stream(decrypt_function)
-  adaptive_fmts = video.adaptive_fmts(decrypt_function)
-
-  if params.local
-    fmt_stream.each { |fmt| fmt["url"] = URI.parse(fmt["url"]).full_path }
-    adaptive_fmts.each { |fmt| fmt["url"] = URI.parse(fmt["url"]).full_path }
-  end
-
-  video_streams = video.video_streams(adaptive_fmts)
-  audio_streams = video.audio_streams(adaptive_fmts)
-
-  # Older videos may not have audio sources available.
-  # We redirect here so they're not unplayable
-  if audio_streams.empty?
-    if params.quality == "dash"
-      env.params.query.delete_all("quality")
-      env.params.query["quality"] = "medium"
-      next env.redirect "/watch?#{env.params.query}"
-    elsif params.listen
-      env.params.query.delete_all("listen")
-      env.params.query["listen"] = "0"
-      next env.redirect "/watch?#{env.params.query}"
-    end
-  end
-
-  captions = video.captions
-
-  preferred_captions = captions.select { |caption|
-    params.preferred_captions.includes?(caption.name.simpleText) ||
-      params.preferred_captions.includes?(caption.languageCode.split("-")[0])
-  }
-  preferred_captions.sort_by! { |caption|
-    (params.preferred_captions.index(caption.name.simpleText) ||
-      params.preferred_captions.index(caption.languageCode.split("-")[0])).not_nil!
-  }
-  captions = captions - preferred_captions
-
-  aspect_ratio = "16:9"
-
-  video.description_html = fill_links(video.description_html, "https", "www.youtube.com")
-  video.description_html = replace_links(video.description_html)
-
-  host_url = make_host_url(config, Kemal.config)
-
-  if video.player_response["streamingData"]?.try &.["hlsManifestUrl"]?
-    hlsvp = video.player_response["streamingData"]["hlsManifestUrl"].as_s
-    hlsvp = hlsvp.gsub("https://manifest.googlevideo.com", host_url)
-  end
-
-  thumbnail = "/vi/#{video.id}/maxres.jpg"
-
-  if params.raw
-    if params.listen
-      url = audio_streams[0]["url"]
-
-      audio_streams.each do |fmt|
-        if fmt["bitrate"] == params.quality.rchop("k")
-          url = fmt["url"]
-        end
-      end
-    else
-      url = fmt_stream[0]["url"]
-
-      fmt_stream.each do |fmt|
-        if fmt["label"].split(" - ")[0] == params.quality
-          url = fmt["url"]
-        end
-      end
-    end
-
-    next env.redirect url
-  end
-
-  rvs = [] of Hash(String, String)
-  video.info["rvs"]?.try &.split(",").each do |rv|
-    rvs << HTTP::Params.parse(rv).to_h
-  end
-
-  rating = video.info["avg_rating"].to_f64
-  if video.views > 0
-    engagement = ((video.dislikes.to_f + video.likes.to_f)/video.views * 100)
-  else
-    engagement = 0
-  end
-
-  playability_status = video.player_response["playabilityStatus"]?
-  if playability_status && playability_status["status"] == "LIVE_STREAM_OFFLINE" && !video.premiere_timestamp
-    reason = playability_status["reason"]?.try &.as_s
-  end
-  reason ||= ""
-
-  templated "watch"
-end
-
-get "/embed/" do |env|
-  locale = LOCALES[env.get("preferences").as(Preferences).locale]?
-
-  if plid = env.params.query["list"]?
-    begin
-      videos = fetch_playlist_videos(plid, 1, 1, locale: locale)
-    rescue ex
-      error_message = ex.message
-      env.response.status_code = 500
-      next templated "error"
-    end
-
-    url = "/embed/#{videos[0].id}?#{env.params.query}"
-
-    if env.params.query.size > 0
-      url += "?#{env.params.query}"
-    end
-  else
-    url = "/"
-  end
-
-  env.redirect url
-end
-
-get "/embed/:id" do |env|
-  locale = LOCALES[env.get("preferences").as(Preferences).locale]?
-  id = env.params.url["id"]
-  plid = env.params.query["list"]?
-
-  if md = env.params.query["playlist"]?
-       .try &.match(/[a-zA-Z0-9_-]{11}(,[a-zA-Z0-9_-]{11})*/)
-    video_series = md[0].split(",")
-    env.params.query.delete("playlist")
-  end
-
-  preferences = env.get("preferences").as(Preferences)
-
-  if id.includes?("%20") || id.includes?("+") || env.params.query.to_s.includes?("%20") || env.params.query.to_s.includes?("+")
-    id = env.params.url["id"].gsub("%20", "").delete("+")
-
-    url = "/embed/#{id}"
-
-    if env.params.query.size > 0
-      url += "?#{env.params.query.to_s.gsub("%20", "").delete("+")}"
-    end
-
-    next env.redirect url
-  end
-
-  # YouTube embed supports `videoseries` with either `list=PLID`
-  # or `playlist=VIDEO_ID,VIDEO_ID`
-  case id
-  when "videoseries"
-    url = ""
-
-    if plid
-      begin
-        videos = fetch_playlist_videos(plid, 1, 1, locale: locale)
-      rescue ex
-        error_message = ex.message
-        env.response.status_code = 500
-        next templated "error"
-      end
-
-      url = "/embed/#{videos[0].id}"
-    elsif video_series
-      url = "/embed/#{video_series.shift}"
-      env.params.query["playlist"] = video_series.join(",")
-    else
-      next env.redirect "/"
-    end
-
-    if env.params.query.size > 0
-      url += "?#{env.params.query}"
-    end
-
-    next env.redirect url
-  when "live_stream"
-    client = make_client(YT_URL)
-    response = client.get("/embed/live_stream?channel=#{env.params.query["channel"]? || ""}")
-    video_id = response.body.match(/"video_id":"(?<video_id>[a-zA-Z0-9_-]{11})"/).try &.["video_id"]
-
-    env.params.query.delete_all("channel")
-
-    if !video_id || video_id == "live_stream"
-      error_message = "Video is unavailable."
-      next templated "error"
-    end
-
-    url = "/embed/#{video_id}"
-
-    if env.params.query.size > 0
-      url += "?#{env.params.query}"
-    end
-
-    next env.redirect url
-  when id.size > 11
-    url = "/embed/#{id[0, 11]}"
-
-    if env.params.query.size > 0
-      url += "?#{env.params.query}"
-    end
-
-    next env.redirect url
-  end
-
-  params = process_video_params(env.params.query, preferences)
-
-  user = env.get?("user").try &.as(User)
-  if user
-    subscriptions = user.subscriptions
-    watched = user.watched
-    notifications = user.notifications
-  end
-  subscriptions ||= [] of String
-
-  begin
-    video = get_video(id, PG_DB, region: params.region)
-  rescue ex : VideoRedirect
-    next env.redirect "/embed/#{ex.message}"
-  rescue ex
-    error_message = ex.message
-    env.response.status_code = 500
-    next templated "error"
-  end
-
-  if preferences.annotations_subscribed &&
-     subscriptions.includes?(video.ucid) &&
-     (env.params.query["iv_load_policy"]? || "1") == "1"
-    params.annotations = true
-  end
-
-  # if watched && !watched.includes? id
-  #   PG_DB.exec("UPDATE users SET watched = watched || $1 WHERE email = $2", [id], user.as(User).email)
-  # end
-
-  if notifications && notifications.includes? id
-    PG_DB.exec("UPDATE users SET notifications = array_remove(notifications, $1) WHERE email = $2", id, user.as(User).email)
-    env.get("user").as(User).notifications.delete(id)
-    notifications.delete(id)
-  end
-
-  fmt_stream = video.fmt_stream(decrypt_function)
-  adaptive_fmts = video.adaptive_fmts(decrypt_function)
-
-  if params.local
-    fmt_stream.each { |fmt| fmt["url"] = URI.parse(fmt["url"]).full_path }
-    adaptive_fmts.each { |fmt| fmt["url"] = URI.parse(fmt["url"]).full_path }
-  end
-
-  video_streams = video.video_streams(adaptive_fmts)
-  audio_streams = video.audio_streams(adaptive_fmts)
-
-  if audio_streams.empty?
-    if params.quality == "dash"
-      env.params.query.delete_all("quality")
-      next env.redirect "/embed/#{video_id}?#{env.params.query}"
-    elsif params.listen
-      env.params.query.delete_all("listen")
-      env.params.query["listen"] = "0"
-      next env.redirect "/embed/#{video_id}?#{env.params.query}"
-    end
-  end
-
-  captions = video.captions
-
-  preferred_captions = captions.select { |caption|
-    params.preferred_captions.includes?(caption.name.simpleText) ||
-      params.preferred_captions.includes?(caption.languageCode.split("-")[0])
-  }
-  preferred_captions.sort_by! { |caption|
-    (params.preferred_captions.index(caption.name.simpleText) ||
-      params.preferred_captions.index(caption.languageCode.split("-")[0])).not_nil!
-  }
-  captions = captions - preferred_captions
-
-  aspect_ratio = nil
-
-  video.description_html = fill_links(video.description_html, "https", "www.youtube.com")
-  video.description_html = replace_links(video.description_html)
-
-  host_url = make_host_url(config, Kemal.config)
-
-  if video.player_response["streamingData"]?.try &.["hlsManifestUrl"]?
-    hlsvp = video.player_response["streamingData"]["hlsManifestUrl"].as_s
-    hlsvp = hlsvp.gsub("https://manifest.googlevideo.com", host_url)
-  end
-
-  thumbnail = "/vi/#{video.id}/maxres.jpg"
-
-  if params.raw
-    url = fmt_stream[0]["url"]
-
-    fmt_stream.each do |fmt|
-      if fmt["label"].split(" - ")[0] == params.quality
-        url = fmt["url"]
-      end
-    end
-
-    next env.redirect url
-  end
-
-  rendered "embed"
-end
-
-# Playlists
-
-get "/playlist" do |env|
-  locale = LOCALES[env.get("preferences").as(Preferences).locale]?
-
-  plid = env.params.query["list"]?
-  if !plid
-    next env.redirect "/"
-  end
-
-  page = env.params.query["page"]?.try &.to_i?
-  page ||= 1
-
-  if plid.starts_with? "RD"
-    next env.redirect "/mix?list=#{plid}"
-  end
-
-  begin
-    playlist = fetch_playlist(plid, locale)
-  rescue ex
-    error_message = ex.message
-    env.response.status_code = 500
-    next templated "error"
-  end
-
-  begin
-    videos = fetch_playlist_videos(plid, page, playlist.video_count, locale: locale)
-  rescue ex
-    videos = [] of PlaylistVideo
-  end
-
-  templated "playlist"
-end
-
-get "/mix" do |env|
-  locale = LOCALES[env.get("preferences").as(Preferences).locale]?
-
-  rdid = env.params.query["list"]?
-  if !rdid
-    next env.redirect "/"
-  end
-
-  continuation = env.params.query["continuation"]?
-  continuation ||= rdid.lchop("RD")
-
-  begin
-    mix = fetch_mix(rdid, continuation, locale: locale)
-  rescue ex
-    error_message = ex.message
-    env.response.status_code = 500
-    next templated "error"
-  end
-
-  templated "mix"
-end
-
-# Search
-
-get "/opensearch.xml" do |env|
-  locale = LOCALES[env.get("preferences").as(Preferences).locale]?
-  env.response.content_type = "application/opensearchdescription+xml"
-
-  host = make_host_url(config, Kemal.config)
-
-  XML.build(indent: "  ", encoding: "UTF-8") do |xml|
-    xml.element("OpenSearchDescription", xmlns: "http://a9.com/-/spec/opensearch/1.1/") do
-      xml.element("ShortName") { xml.text "Invidious" }
-      xml.element("LongName") { xml.text "Invidious Search" }
-      xml.element("Description") { xml.text "Search for videos, channels, and playlists on Invidious" }
-      xml.element("InputEncoding") { xml.text "UTF-8" }
-      xml.element("Image", width: 48, height: 48, type: "image/x-icon") { xml.text "#{host}/favicon.ico" }
-      xml.element("Url", type: "text/html", method: "get", template: "#{host}/search?q={searchTerms}")
-    end
-  end
-end
-
-get "/results" do |env|
-  locale = LOCALES[env.get("preferences").as(Preferences).locale]?
-
-  query = env.params.query["search_query"]?
-  query ||= env.params.query["q"]?
-  query ||= ""
-
-  page = env.params.query["page"]?.try &.to_i?
-  page ||= 1
-
-  if query
-    env.redirect "/search?q=#{URI.escape(query)}&page=#{page}"
-  else
-    env.redirect "/"
-  end
-end
-
-get "/search" do |env|
-  locale = LOCALES[env.get("preferences").as(Preferences).locale]?
-  region = env.params.query["region"]?
-
-  query = env.params.query["search_query"]?
-  query ||= env.params.query["q"]?
-  query ||= ""
-
-  if query.empty?
-    next env.redirect "/"
-  end
-
-  page = env.params.query["page"]?.try &.to_i?
-  page ||= 1
-
-  user = env.get? "user"
-  if user
-    user = user.as(User)
-    view_name = "subscriptions_#{sha256(user.email)}"
-  end
-
-  channel = nil
-  content_type = "all"
-  date = ""
-  duration = ""
-  features = [] of String
-  sort = "relevance"
-  subscriptions = nil
-
-  operators = query.split(" ").select { |a| a.match(/\w+:[\w,]+/) }
-  operators.each do |operator|
-    key, value = operator.downcase.split(":")
-
-    case key
-    when "channel", "user"
-      channel = operator.split(":")[-1]
-    when "content_type", "type"
-      content_type = value
-    when "date"
-      date = value
-    when "duration"
-      duration = value
-    when "feature", "features"
-      features = value.split(",")
-    when "sort"
-      sort = value
-    when "subscriptions"
-      subscriptions = value == "true"
-    else
-      operators.delete(operator)
-    end
-  end
-
-  search_query = (query.split(" ") - operators).join(" ")
-
-  if channel
-    count, videos = channel_search(search_query, page, channel)
-  elsif subscriptions
-    if view_name
-      videos = PG_DB.query_all("SELECT id,title,published,updated,ucid,author,length_seconds FROM (
-      SELECT *,
-      to_tsvector(#{view_name}.title) ||
-      to_tsvector(#{view_name}.author)
-      as document
-      FROM #{view_name}
-      ) v_search WHERE v_search.document @@ plainto_tsquery($1) LIMIT 20 OFFSET $2;", search_query, (page - 1) * 20, as: ChannelVideo)
-      count = videos.size
-    else
-      videos = [] of ChannelVideo
-      count = 0
-    end
-  else
-    begin
-      search_params = produce_search_params(sort: sort, date: date, content_type: content_type,
-        duration: duration, features: features)
-    rescue ex
-      error_message = ex.message
-      env.response.status_code = 500
-      next templated "error"
-    end
-
-    count, videos = search(search_query, page, search_params, region).as(Tuple)
-  end
-
-  env.set "search", query
-  templated "search"
-end
-
-# Users
-
-get "/login" do |env|
-  locale = LOCALES[env.get("preferences").as(Preferences).locale]?
-
-  user = env.get? "user"
-  if user
-    next env.redirect "/feed/subscriptions"
-  end
-
-  if !config.login_enabled
-    error_message = "Login has been disabled by administrator."
-    env.response.status_code = 400
-    next templated "error"
-  end
-
-  referer = get_referer(env, "/feed/subscriptions")
-
-  email = nil
-  password = nil
-  captcha = nil
-
-  account_type = env.params.query["type"]?
-  account_type ||= "invidious"
-
-  captcha_type = env.params.query["captcha"]?
-  captcha_type ||= "image"
-
-  tfa = env.params.query["tfa"]?
-  tfa ||= false
-  prompt = ""
-
-  templated "login"
-end
-
-post "/login" do |env|
-  locale = LOCALES[env.get("preferences").as(Preferences).locale]?
-
-  referer = get_referer(env, "/feed/subscriptions")
-
-  if !config.login_enabled
-    error_message = "Login has been disabled by administrator."
-    env.response.status_code = 403
-    next templated "error"
-  end
-
-  # https://stackoverflow.com/a/574698
-  email = env.params.body["email"]?.try &.downcase.byte_slice(0, 254)
-  password = env.params.body["password"]?
-
-  account_type = env.params.query["type"]?
-  account_type ||= "invidious"
-
-  case account_type
-  when "google"
-    tfa_code = env.params.body["tfa"]?.try &.lchop("G-")
-    traceback = IO::Memory.new
-
-    # See https://github.com/ytdl-org/youtube-dl/blob/2019.04.07/youtube_dl/extractor/youtube.py#L82
-    begin
-      client = make_client(LOGIN_URL)
-      headers = HTTP::Headers.new
-
-      login_page = client.get("/ServiceLogin")
-      headers = login_page.cookies.add_request_headers(headers)
-
-      lookup_req = {
-        email, nil, [] of String, nil, "US", nil, nil, 2, false, true,
-        {nil, nil,
-         {2, 1, nil, 1,
-          "https://accounts.google.com/ServiceLogin?passive=true&continue=https%3A%2F%2Fwww.youtube.com%2Fsignin%3Fnext%3D%252F%26action_handle_signin%3Dtrue%26hl%3Den%26app%3Ddesktop%26feature%3Dsign_in_button&hl=en&service=youtube&uilel=3&requestPath=%2FServiceLogin&Page=PasswordSeparationSignIn",
-          nil, [] of String, 4},
-         1,
-         {nil, nil, [] of String},
-         nil, nil, nil, true,
-        },
-        email,
-      }.to_json
-
-      traceback << "Getting lookup..."
-
-      headers["Content-Type"] = "application/x-www-form-urlencoded;charset=utf-8"
-      headers["Google-Accounts-XSRF"] = "1"
-
-      response = client.post("/_/signin/sl/lookup", headers, login_req(lookup_req))
-      lookup_results = JSON.parse(response.body[5..-1])
-
-      traceback << "done, returned #{response.status_code}.<br/>"
-
-      user_hash = lookup_results[0][2]
-
-      challenge_req = {
-        user_hash, nil, 1, nil,
-        {1, nil, nil, nil,
-         {password, nil, true},
-        },
-        {nil, nil,
-         {2, 1, nil, 1,
-          "https://accounts.google.com/ServiceLogin?passive=true&continue=https%3A%2F%2Fwww.youtube.com%2Fsignin%3Fnext%3D%252F%26action_handle_signin%3Dtrue%26hl%3Den%26app%3Ddesktop%26feature%3Dsign_in_button&hl=en&service=youtube&uilel=3&requestPath=%2FServiceLogin&Page=PasswordSeparationSignIn",
-          nil, [] of String, 4},
-         1,
-         {nil, nil, [] of String},
-         nil, nil, nil, true,
-        },
-      }.to_json
-
-      traceback << "Getting challenge..."
-
-      response = client.post("/_/signin/sl/challenge", headers, login_req(challenge_req))
-      headers = response.cookies.add_request_headers(headers)
-      challenge_results = JSON.parse(response.body[5..-1])
-
-      traceback << "done, returned #{response.status_code}.<br/>"
-
-      headers["Cookie"] = URI.unescape(headers["Cookie"])
-
-      if challenge_results[0][3]?.try &.== 7
-        error_message = translate(locale, "Account has temporarily been disabled")
-        env.response.status_code = 423
-        next templated "error"
-      end
-
-      if challenge_results[0][-1]?.try &.[5] == "INCORRECT_ANSWER_ENTERED"
-        error_message = translate(locale, "Incorrect password")
-        env.response.status_code = 401
-        next templated "error"
-      end
-
-      prompt_type = challenge_results[0][-1]?.try &.[0].as_a?.try &.[0][2]?
-      if {"TWO_STEP_VERIFICATION", "LOGIN_CHALLENGE"}.includes? prompt_type
-        traceback << "Handling prompt #{prompt_type}.<br/>"
-        case prompt_type
-        when "TWO_STEP_VERIFICATION"
-          prompt_type = 2
-        when "LOGIN_CHALLENGE"
-          prompt_type = 4
-        end
-
-        # Prefer Authenticator app and SMS over unsupported protocols
-        if !{6, 9, 12, 15}.includes?(challenge_results[0][-1][0][0][8]) && prompt_type == 4
-          tfa = challenge_results[0][-1][0].as_a.select { |auth_type| {6, 9, 12, 15}.includes? auth_type[8] }[0]
-
-          traceback << "Selecting challenge #{tfa[8]}..."
-          select_challenge = {prompt_type, nil, nil, nil, {tfa[8]}}.to_json
-
-          tl = challenge_results[1][2]
-
-          tfa = client.post("/_/signin/selectchallenge?TL=#{tl}", headers, login_req(select_challenge)).body
-          tfa = tfa[5..-1]
-          tfa = JSON.parse(tfa)[0][-1]
-
-          traceback << "done.<br/>"
-        else
-          traceback << "Using challenge #{challenge_results[0][-1][0][0][8]}.<br/>"
-          tfa = challenge_results[0][-1][0][0]
-        end
-
-        if tfa[5] == "QUOTA_EXCEEDED"
-          error_message = translate(locale, "Quota exceeded, try again in a few hours")
-          env.response.status_code = 423
-          next templated "error"
-        end
-
-        if !tfa_code
-          account_type = "google"
-          captcha_type = "image"
-
-          case tfa[8]
-          when 6, 9
-            prompt = "Google verification code"
-          when 12
-            prompt = "Login verification, recovery email: #{tfa[-1][tfa[-1].as_h.keys[0]][0]}"
-          when 15
-            prompt = "Login verification, security question: #{tfa[-1][tfa[-1].as_h.keys[0]][0]}"
-          else
-            prompt = "Google verification code"
-          end
-
-          tfa = true
-          captcha = nil
-          next templated "login"
-        end
-
-        tl = challenge_results[1][2]
-
-        request_type = tfa[8]
-        case request_type
-        when 6 # Authenticator app
-          tfa_req = {
-            user_hash, nil, 2, nil,
-            {6, nil, nil, nil, nil,
-             {tfa_code, false},
-            },
-          }.to_json
-        when 9 # Voice or text message
-          tfa_req = {
-            user_hash, nil, 2, nil,
-            {9, nil, nil, nil, nil, nil, nil, nil,
-             {nil, tfa_code, false, 2},
-            },
-          }.to_json
-        when 12 # Recovery email
-          tfa_req = {
-            user_hash, nil, 4, nil,
-            {12, nil, nil, nil, nil, nil, nil, nil, nil, nil, nil, nil, nil, nil, nil, nil, nil, nil,
-             {tfa_code},
-            },
-          }.to_json
-        when 15 # Security question
-          tfa_req = {
-            user_hash, nil, 5, nil,
-            {15, nil, nil, nil, nil, nil, nil, nil, nil, nil, nil, nil, nil, nil, nil,
-             {tfa_code},
-            },
-          }.to_json
-        else
-          error_message = translate(locale, "Unable to log in, make sure two-factor authentication (Authenticator or SMS) is turned on.")
-          env.response.status_code = 500
-          next templated "error"
-        end
-
-        traceback << "Submitting challenge..."
-
-        response = client.post("/_/signin/challenge?hl=en&TL=#{tl}", headers, login_req(tfa_req))
-        headers = response.cookies.add_request_headers(headers)
-        challenge_results = JSON.parse(response.body[5..-1])
-
-        if (challenge_results[0][-1]?.try &.[5] == "INCORRECT_ANSWER_ENTERED") ||
-           (challenge_results[0][-1]?.try &.[5] == "INVALID_INPUT")
-          error_message = translate(locale, "Invalid TFA code")
-          env.response.status_code = 401
-          next templated "error"
-        end
-
-        traceback << "done.<br/>"
-      end
-
-      traceback << "Logging in..."
-
-      location = challenge_results[0][-1][2].to_s
-      cookies = HTTP::Cookies.from_headers(headers)
-
-      loop do
-        if !location || location.includes? "/ManageAccount"
-          break
-        end
-
-        # TODO: Occasionally there will be a second page after login confirming
-        # the user's phone number ("/b/0/SmsAuthInterstitial"), which we currently choke on.
-
-        login = client.get(location, headers)
-        headers = login.cookies.add_request_headers(headers)
-
-        cookies = HTTP::Cookies.from_headers(headers)
-        location = login.headers["Location"]?
-      end
-
-      sid = cookies["SID"]?.try &.value
-      if !sid
-        raise "Couldn't get SID."
-      end
-
-      user, sid = get_user(sid, headers, PG_DB)
-
-      # We are now logged in
-      traceback << "done.<br/>"
-
-      host = URI.parse(env.request.headers["Host"]).host
-
-      if Kemal.config.ssl || config.https_only
-        secure = true
-      else
-        secure = false
-      end
-
-      cookies.each do |cookie|
-        if Kemal.config.ssl || config.https_only
-          cookie.secure = secure
-        else
-          cookie.secure = secure
-        end
-
-        if cookie.extension
-          cookie.extension = cookie.extension.not_nil!.gsub(".youtube.com", host)
-          cookie.extension = cookie.extension.not_nil!.gsub("Secure; ", "")
-        end
-        env.response.cookies << cookie
-      end
-
-      if env.request.cookies["PREFS"]?
-        preferences = env.get("preferences").as(Preferences)
-        PG_DB.exec("UPDATE users SET preferences = $1 WHERE email = $2", preferences.to_json, user.email)
-
-        cookie = env.request.cookies["PREFS"]
-        cookie.expires = Time.utc(1990, 1, 1)
-        env.response.cookies << cookie
-      end
-
-      env.redirect referer
-    rescue ex
-      traceback.rewind
-      # error_message = translate(locale, "Login failed. This may be because two-factor authentication is not turned on for your account.")
-      error_message = %(#{ex.message}<br/>Traceback:<br/><div style="padding-left:2em" id="traceback">#{traceback.gets_to_end}</div>)
-      env.response.status_code = 500
-      next templated "error"
-    end
-  when "invidious"
-    if !email
-      error_message = translate(locale, "User ID is a required field")
-      env.response.status_code = 401
-      next templated "error"
-    end
-
-    if !password
-      error_message = translate(locale, "Password is a required field")
-      env.response.status_code = 401
-      next templated "error"
-    end
-
-    user = PG_DB.query_one?("SELECT * FROM users WHERE email = $1", email, as: User)
-
-    if user
-      if !user.password
-        error_message = translate(locale, "Please sign in using 'Log in with Google'")
-        env.response.status_code = 400
-        next templated "error"
-      end
-
-      if Crypto::Bcrypt::Password.new(user.password.not_nil!).verify(password.byte_slice(0, 55))
-        sid = Base64.urlsafe_encode(Random::Secure.random_bytes(32))
-        PG_DB.exec("INSERT INTO session_ids VALUES ($1, $2, $3)", sid, email, Time.utc)
-
-        if Kemal.config.ssl || config.https_only
-          secure = true
-        else
-          secure = false
-        end
-
-        if config.domain
-          env.response.cookies["SID"] = HTTP::Cookie.new(name: "SID", domain: "#{config.domain}", value: sid, expires: Time.utc + 2.years,
-            secure: secure, http_only: true)
-        else
-          env.response.cookies["SID"] = HTTP::Cookie.new(name: "SID", value: sid, expires: Time.utc + 2.years,
-            secure: secure, http_only: true)
-        end
-      else
-        error_message = translate(locale, "Wrong username or password")
-        env.response.status_code = 401
-        next templated "error"
-      end
-
-      # Since this user has already registered, we don't want to overwrite their preferences
-      if env.request.cookies["PREFS"]?
-        cookie = env.request.cookies["PREFS"]
-        cookie.expires = Time.utc(1990, 1, 1)
-        env.response.cookies << cookie
-      end
-    else
-      if !config.registration_enabled
-        error_message = "Registration has been disabled by administrator."
-        env.response.status_code = 400
-        next templated "error"
-      end
-
-      if password.empty?
-        error_message = translate(locale, "Password cannot be empty")
-        env.response.status_code = 401
-        next templated "error"
-      end
-
-      # See https://security.stackexchange.com/a/39851
-      if password.bytesize > 55
-        error_message = translate(locale, "Password should not be longer than 55 characters")
-        env.response.status_code = 400
-        next templated "error"
-      end
-
-      password = password.byte_slice(0, 55)
-
-      if config.captcha_enabled
-        captcha_type = env.params.body["captcha_type"]?
-        answer = env.params.body["answer"]?
-        change_type = env.params.body["change_type"]?
-
-        if !captcha_type || change_type
-          if change_type
-            captcha_type = change_type
-          end
-          captcha_type ||= "image"
-
-          account_type = "invidious"
-          tfa = false
-          prompt = ""
-
-          if captcha_type == "image"
-            captcha = generate_captcha(HMAC_KEY, PG_DB)
-          else
-            captcha = generate_text_captcha(HMAC_KEY, PG_DB)
-          end
-
-          next templated "login"
-        end
-
-        tokens = env.params.body.select { |k, v| k.match(/^token\[\d+\]$/) }.map { |k, v| v }
-
-        answer ||= ""
-        captcha_type ||= "image"
-
-        case captcha_type
-        when "image"
-          answer = answer.lstrip('0')
-          answer = OpenSSL::HMAC.hexdigest(:sha256, HMAC_KEY, answer)
-
-          begin
-            validate_request(tokens[0], answer, env.request, HMAC_KEY, PG_DB, locale)
-          rescue ex
-            error_message = ex.message
-            env.response.status_code = 400
-            next templated "error"
-          end
-        when "text"
-          answer = Digest::MD5.hexdigest(answer.downcase.strip)
-
-          found_valid_captcha = false
-
-          error_message = translate(locale, "Erroneous CAPTCHA")
-          tokens.each_with_index do |token, i|
-            begin
-              validate_request(token, answer, env.request, HMAC_KEY, PG_DB, locale)
-              found_valid_captcha = true
-            rescue ex
-              error_message = ex.message
-            end
-          end
-
-          if !found_valid_captcha
-            env.response.status_code = 500
-            next templated "error"
-          end
-        end
-      end
-
-      sid = Base64.urlsafe_encode(Random::Secure.random_bytes(32))
-      user, sid = create_user(sid, email, password)
-      user_array = user.to_a
-
-      user_array[4] = user_array[4].to_json
-      args = arg_array(user_array)
-
-      PG_DB.exec("INSERT INTO users VALUES (#{args})", user_array)
-      PG_DB.exec("INSERT INTO session_ids VALUES ($1, $2, $3)", sid, email, Time.utc)
-
-      view_name = "subscriptions_#{sha256(user.email)}"
-      PG_DB.exec("CREATE MATERIALIZED VIEW #{view_name} AS #{MATERIALIZED_VIEW_SQL.call(user.email)}")
-
-      if Kemal.config.ssl || config.https_only
-        secure = true
-      else
-        secure = false
-      end
-
-      if config.domain
-        env.response.cookies["SID"] = HTTP::Cookie.new(name: "SID", domain: "#{config.domain}", value: sid, expires: Time.utc + 2.years,
-          secure: secure, http_only: true)
-      else
-        env.response.cookies["SID"] = HTTP::Cookie.new(name: "SID", value: sid, expires: Time.utc + 2.years,
-          secure: secure, http_only: true)
-      end
-
-      if env.request.cookies["PREFS"]?
-        preferences = env.get("preferences").as(Preferences)
-        PG_DB.exec("UPDATE users SET preferences = $1 WHERE email = $2", preferences.to_json, user.email)
-
-        cookie = env.request.cookies["PREFS"]
-        cookie.expires = Time.utc(1990, 1, 1)
-        env.response.cookies << cookie
-      end
-    end
-
-    env.redirect referer
-  else
-    env.redirect referer
-  end
-end
-
-post "/signout" do |env|
-  locale = LOCALES[env.get("preferences").as(Preferences).locale]?
-
-  user = env.get? "user"
-  sid = env.get? "sid"
-  referer = get_referer(env)
-
-  if !user
-    next env.redirect referer
-  end
-
-  user = user.as(User)
-  sid = sid.as(String)
-  token = env.params.body["csrf_token"]?
-
-  begin
-    validate_request(token, sid, env.request, HMAC_KEY, PG_DB, locale)
-  rescue ex
-    error_message = ex.message
-    env.response.status_code = 400
-    next templated "error"
-  end
-
-  PG_DB.exec("DELETE FROM session_ids * WHERE id = $1", sid)
-
-  env.request.cookies.each do |cookie|
-    cookie.expires = Time.utc(1990, 1, 1)
-    env.response.cookies << cookie
-  end
-
-  env.redirect referer
-end
-
-get "/preferences" do |env|
-  locale = LOCALES[env.get("preferences").as(Preferences).locale]?
-
-  referer = get_referer(env)
-
-  preferences = env.get("preferences").as(Preferences)
-
-  templated "preferences"
-end
-
-post "/preferences" do |env|
-  locale = LOCALES[env.get("preferences").as(Preferences).locale]?
-  referer = get_referer(env)
-
-  video_loop = env.params.body["video_loop"]?.try &.as(String)
-  video_loop ||= "off"
-  video_loop = video_loop == "on"
-
-  annotations = env.params.body["annotations"]?.try &.as(String)
-  annotations ||= "off"
-  annotations = annotations == "on"
-
-  annotations_subscribed = env.params.body["annotations_subscribed"]?.try &.as(String)
-  annotations_subscribed ||= "off"
-  annotations_subscribed = annotations_subscribed == "on"
-
-  autoplay = env.params.body["autoplay"]?.try &.as(String)
-  autoplay ||= "off"
-  autoplay = autoplay == "on"
-
-  continue = env.params.body["continue"]?.try &.as(String)
-  continue ||= "off"
-  continue = continue == "on"
-
-  continue_autoplay = env.params.body["continue_autoplay"]?.try &.as(String)
-  continue_autoplay ||= "off"
-  continue_autoplay = continue_autoplay == "on"
-
-  listen = env.params.body["listen"]?.try &.as(String)
-  listen ||= "off"
-  listen = listen == "on"
-
-  local = env.params.body["local"]?.try &.as(String)
-  local ||= "off"
-  local = local == "on"
-
-  speed = env.params.body["speed"]?.try &.as(String).to_f32?
-  speed ||= CONFIG.default_user_preferences.speed
-
-  player_style = env.params.body["player_style"]?.try &.as(String)
-  player_style ||= CONFIG.default_user_preferences.player_style
-
-  quality = env.params.body["quality"]?.try &.as(String)
-  quality ||= CONFIG.default_user_preferences.quality
-
-  volume = env.params.body["volume"]?.try &.as(String).to_i?
-  volume ||= CONFIG.default_user_preferences.volume
-
-  comments = [] of String
-  2.times do |i|
-    comments << (env.params.body["comments[#{i}]"]?.try &.as(String) || CONFIG.default_user_preferences.comments[i])
-  end
-
-  captions = [] of String
-  3.times do |i|
-    captions << (env.params.body["captions[#{i}]"]?.try &.as(String) || CONFIG.default_user_preferences.captions[i])
-  end
-
-  related_videos = env.params.body["related_videos"]?.try &.as(String)
-  related_videos ||= "off"
-  related_videos = related_videos == "on"
-
-  redirect_feed = env.params.body["redirect_feed"]?.try &.as(String)
-  redirect_feed ||= "off"
-  redirect_feed = redirect_feed == "on"
-
-  locale = env.params.body["locale"]?.try &.as(String)
-  locale ||= CONFIG.default_user_preferences.locale
-
-  dark_mode = env.params.body["dark_mode"]?.try &.as(String)
-  dark_mode ||= CONFIG.default_user_preferences.dark_mode
-
-  thin_mode = env.params.body["thin_mode"]?.try &.as(String)
-  thin_mode ||= "off"
-  thin_mode = thin_mode == "on"
-
-  max_results = env.params.body["max_results"]?.try &.as(String).to_i?
-  max_results ||= CONFIG.default_user_preferences.max_results
-
-  sort = env.params.body["sort"]?.try &.as(String)
-  sort ||= CONFIG.default_user_preferences.sort
-
-  latest_only = env.params.body["latest_only"]?.try &.as(String)
-  latest_only ||= "off"
-  latest_only = latest_only == "on"
-
-  unseen_only = env.params.body["unseen_only"]?.try &.as(String)
-  unseen_only ||= "off"
-  unseen_only = unseen_only == "on"
-
-  notifications_only = env.params.body["notifications_only"]?.try &.as(String)
-  notifications_only ||= "off"
-  notifications_only = notifications_only == "on"
-
-  # Convert to JSON and back again to take advantage of converters used for compatability
-  preferences = Preferences.from_json({
-    annotations:            annotations,
-    annotations_subscribed: annotations_subscribed,
-    autoplay:               autoplay,
-    captions:               captions,
-    comments:               comments,
-    continue:               continue,
-    continue_autoplay:      continue_autoplay,
-    dark_mode:              dark_mode,
-    latest_only:            latest_only,
-    listen:                 listen,
-    local:                  local,
-    locale:                 locale,
-    max_results:            max_results,
-    notifications_only:     notifications_only,
-    player_style:           player_style,
-    quality:                quality,
-    redirect_feed:          redirect_feed,
-    related_videos:         related_videos,
-    sort:                   sort,
-    speed:                  speed,
-    thin_mode:              thin_mode,
-    unseen_only:            unseen_only,
-    video_loop:             video_loop,
-    volume:                 volume,
-  }.to_json).to_json
-
-  if user = env.get? "user"
-    user = user.as(User)
-    PG_DB.exec("UPDATE users SET preferences = $1 WHERE email = $2", preferences, user.email)
-
-    if config.admins.includes? user.email
-      config.default_home = env.params.body["default_home"]?.try &.as(String) || config.default_home
-
-      feed_menu = [] of String
-      4.times do |index|
-        option = env.params.body["feed_menu[#{index}]"]?.try &.as(String) || ""
-        if !option.empty?
-          feed_menu << option
-        end
-      end
-      config.feed_menu = feed_menu
-
-      top_enabled = env.params.body["top_enabled"]?.try &.as(String)
-      top_enabled ||= "off"
-      config.top_enabled = top_enabled == "on"
-
-      captcha_enabled = env.params.body["captcha_enabled"]?.try &.as(String)
-      captcha_enabled ||= "off"
-      config.captcha_enabled = captcha_enabled == "on"
-
-      login_enabled = env.params.body["login_enabled"]?.try &.as(String)
-      login_enabled ||= "off"
-      config.login_enabled = login_enabled == "on"
-
-      registration_enabled = env.params.body["registration_enabled"]?.try &.as(String)
-      registration_enabled ||= "off"
-      config.registration_enabled = registration_enabled == "on"
-
-      statistics_enabled = env.params.body["statistics_enabled"]?.try &.as(String)
-      statistics_enabled ||= "off"
-      config.statistics_enabled = statistics_enabled == "on"
-
-      File.write("config/config.yml", config.to_yaml)
-    end
-  else
-    if Kemal.config.ssl || config.https_only
-      secure = true
-    else
-      secure = false
-    end
-
-    if config.domain
-      env.response.cookies["PREFS"] = HTTP::Cookie.new(name: "PREFS", domain: "#{config.domain}", value: preferences, expires: Time.utc + 2.years,
-        secure: secure, http_only: true)
-    else
-      env.response.cookies["PREFS"] = HTTP::Cookie.new(name: "PREFS", value: preferences, expires: Time.utc + 2.years,
-        secure: secure, http_only: true)
-    end
-  end
-
-  env.redirect referer
-end
-
-get "/toggle_theme" do |env|
-  locale = LOCALES[env.get("preferences").as(Preferences).locale]?
-  referer = get_referer(env, unroll: false)
-
-  redirect = env.params.query["redirect"]?
-  redirect ||= "true"
-  redirect = redirect == "true"
-
-  if user = env.get? "user"
-    user = user.as(User)
-    preferences = user.preferences
-
-    case preferences.dark_mode
-    when "dark"
-      preferences.dark_mode = "light"
-    else
-      preferences.dark_mode = "dark"
-    end
-
-    preferences = preferences.to_json
-
-    PG_DB.exec("UPDATE users SET preferences = $1 WHERE email = $2", preferences, user.email)
-  else
-    preferences = env.get("preferences").as(Preferences)
-
-    case preferences.dark_mode
-    when "dark"
-      preferences.dark_mode = "light"
-    else
-      preferences.dark_mode = "dark"
-    end
-
-    preferences = preferences.to_json
-
-    if Kemal.config.ssl || config.https_only
-      secure = true
-    else
-      secure = false
-    end
-
-    if config.domain
-      env.response.cookies["PREFS"] = HTTP::Cookie.new(name: "PREFS", domain: "#{config.domain}", value: preferences, expires: Time.utc + 2.years,
-        secure: secure, http_only: true)
-    else
-      env.response.cookies["PREFS"] = HTTP::Cookie.new(name: "PREFS", value: preferences, expires: Time.utc + 2.years,
-        secure: secure, http_only: true)
-    end
-  end
-
-  if redirect
-    env.redirect referer
-  else
-    env.response.content_type = "application/json"
-    "{}"
-  end
-end
-
-post "/watch_ajax" do |env|
-  locale = LOCALES[env.get("preferences").as(Preferences).locale]?
-
-  user = env.get? "user"
-  sid = env.get? "sid"
-  referer = get_referer(env, "/feed/subscriptions")
-
-  redirect = env.params.query["redirect"]?
-  redirect ||= "true"
-  redirect = redirect == "true"
-
-  if !user
-    if redirect
-      next env.redirect referer
-    else
-      error_message = {"error" => "No such user"}.to_json
-      env.response.status_code = 403
-      next error_message
-    end
-  end
-
-  user = user.as(User)
-  sid = sid.as(String)
-  token = env.params.body["csrf_token"]?
-
-  id = env.params.query["id"]?
-  if !id
-    env.response.status_code = 400
-    next
-  end
-
-  begin
-    validate_request(token, sid, env.request, HMAC_KEY, PG_DB, locale)
-  rescue ex
-    if redirect
-      error_message = ex.message
-      env.response.status_code = 400
-      next templated "error"
-    else
-      error_message = {"error" => ex.message}.to_json
-      env.response.status_code = 400
-      next error_message
-    end
-  end
-
-  if env.params.query["action_mark_watched"]?
-    action = "action_mark_watched"
-  elsif env.params.query["action_mark_unwatched"]?
-    action = "action_mark_unwatched"
-  else
-    next env.redirect referer
-  end
-
-  case action
-  when "action_mark_watched"
-    if !user.watched.includes? id
-      PG_DB.exec("UPDATE users SET watched = watched || $1 WHERE email = $2", [id], user.email)
-    end
-  when "action_mark_unwatched"
-    PG_DB.exec("UPDATE users SET watched = array_remove(watched, $1) WHERE email = $2", id, user.email)
-  end
-
-  if redirect
-    env.redirect referer
-  else
-    env.response.content_type = "application/json"
-    "{}"
-  end
-end
-
-# /modify_notifications
-# will "ding" all subscriptions.
-# /modify_notifications?receive_all_updates=false&receive_no_updates=false
-# will "unding" all subscriptions.
-get "/modify_notifications" do |env|
-  locale = LOCALES[env.get("preferences").as(Preferences).locale]?
-
-  user = env.get? "user"
-  sid = env.get? "sid"
-  referer = get_referer(env, "/")
-
-  redirect = env.params.query["redirect"]?
-  redirect ||= "false"
-  redirect = redirect == "true"
-
-  if !user
-    if redirect
-      next env.redirect referer
-    else
-      error_message = {"error" => "No such user"}.to_json
-      env.response.status_code = 403
-      next error_message
-    end
-  end
-
-  user = user.as(User)
-
-  if !user.password
-    channel_req = {} of String => String
-
-    channel_req["receive_all_updates"] = env.params.query["receive_all_updates"]? || "true"
-    channel_req["receive_no_updates"] = env.params.query["receive_no_updates"]? || ""
-    channel_req["receive_post_updates"] = env.params.query["receive_post_updates"]? || "true"
-
-    channel_req.reject! { |k, v| v != "true" && v != "false" }
-
-    headers = HTTP::Headers.new
-    headers["Cookie"] = env.request.headers["Cookie"]
-
-    client = make_client(YT_URL)
-    html = client.get("/subscription_manager?disable_polymer=1", headers)
-
-    cookies = HTTP::Cookies.from_headers(headers)
-    html.cookies.each do |cookie|
-      if {"VISITOR_INFO1_LIVE", "YSC", "SIDCC"}.includes? cookie.name
-        if cookies[cookie.name]?
-          cookies[cookie.name] = cookie
-        else
-          cookies << cookie
-        end
-      end
-    end
-    headers = cookies.add_request_headers(headers)
-
-    match = html.body.match(/'XSRF_TOKEN': "(?<session_token>[A-Za-z0-9\_\-\=]+)"/)
-    if match
-      session_token = match["session_token"]
-    else
-      next env.redirect referer
-    end
-
-    headers["content-type"] = "application/x-www-form-urlencoded"
-    channel_req["session_token"] = session_token
-
-    subs = XML.parse_html(html.body)
-    subs.xpath_nodes(%q(//a[@class="subscription-title yt-uix-sessionlink"]/@href)).each do |channel|
-      channel_id = channel.content.lstrip("/channel/").not_nil!
-      channel_req["channel_id"] = channel_id
-
-      client.post("/subscription_ajax?action_update_subscription_preferences=1", headers, form: channel_req)
-    end
-  end
-
-  if redirect
-    env.redirect referer
-  else
-    env.response.content_type = "application/json"
-    "{}"
-  end
-end
-
-post "/subscription_ajax" do |env|
-  locale = LOCALES[env.get("preferences").as(Preferences).locale]?
-
-  user = env.get? "user"
-  sid = env.get? "sid"
-  referer = get_referer(env, "/")
-
-  redirect = env.params.query["redirect"]?
-  redirect ||= "true"
-  redirect = redirect == "true"
-
-  if !user
-    if redirect
-      next env.redirect referer
-    else
-      error_message = {"error" => "No such user"}.to_json
-      env.response.status_code = 403
-      next error_message
-    end
-  end
-
-  user = user.as(User)
-  sid = sid.as(String)
-  token = env.params.body["csrf_token"]?
-
-  begin
-    validate_request(token, sid, env.request, HMAC_KEY, PG_DB, locale)
-  rescue ex
-    if redirect
-      error_message = ex.message
-      env.response.status_code = 400
-      next templated "error"
-    else
-      error_message = {"error" => ex.message}.to_json
-      env.response.status_code = 400
-      next error_message
-    end
-  end
-
-  if env.params.query["action_create_subscription_to_channel"]?.try &.to_i?.try &.== 1
-    action = "action_create_subscription_to_channel"
-  elsif env.params.query["action_remove_subscriptions"]?.try &.to_i?.try &.== 1
-    action = "action_remove_subscriptions"
-  else
-    next env.redirect referer
-  end
-
-  channel_id = env.params.query["c"]?
-  channel_id ||= ""
-
-  if !user.password
-    # Sync subscriptions with YouTube
-    subscribe_ajax(channel_id, action, env.request.headers)
-  end
-  email = user.email
-
-  case action
-  when "action_create_subscription_to_channel"
-    if !user.subscriptions.includes? channel_id
-      get_channel(channel_id, PG_DB, false, false)
-      PG_DB.exec("UPDATE users SET feed_needs_update = true, subscriptions = array_append(subscriptions, $1) WHERE email = $2", channel_id, email)
-    end
-  when "action_remove_subscriptions"
-    PG_DB.exec("UPDATE users SET feed_needs_update = true, subscriptions = array_remove(subscriptions, $1) WHERE email = $2", channel_id, email)
-  end
-
-  if redirect
-    env.redirect referer
-  else
-    env.response.content_type = "application/json"
-    "{}"
-  end
-end
-
-get "/subscription_manager" do |env|
-  locale = LOCALES[env.get("preferences").as(Preferences).locale]?
-
-  user = env.get? "user"
-  sid = env.get? "sid"
-  referer = get_referer(env)
-
-  if !user
-    next env.redirect referer
-  end
-
-  user = user.as(User)
-
-  if !user.password
-    # Refresh account
-    headers = HTTP::Headers.new
-    headers["Cookie"] = env.request.headers["Cookie"]
-
-    user, sid = get_user(sid, headers, PG_DB)
-  end
-
-  action_takeout = env.params.query["action_takeout"]?.try &.to_i?
-  action_takeout ||= 0
-  action_takeout = action_takeout == 1
-
-  format = env.params.query["format"]?
-  format ||= "rss"
-
-  if user.subscriptions.empty?
-    values = "'{}'"
-  else
-    values = "VALUES #{user.subscriptions.map { |id| %(('#{id}')) }.join(",")}"
-  end
-
-  subscriptions = PG_DB.query_all("SELECT * FROM channels WHERE id = ANY(#{values})", as: InvidiousChannel)
-
-  subscriptions.sort_by! { |channel| channel.author.downcase }
-
-  if action_takeout
-    host_url = make_host_url(config, Kemal.config)
-
-    if format == "json"
-      env.response.content_type = "application/json"
-      env.response.headers["content-disposition"] = "attachment"
-      next {
-        "subscriptions" => user.subscriptions,
-        "watch_history" => user.watched,
-        "preferences"   => user.preferences,
-      }.to_json
-    else
-      env.response.content_type = "application/xml"
-      env.response.headers["content-disposition"] = "attachment"
-      export = XML.build do |xml|
-        xml.element("opml", version: "1.1") do
-          xml.element("body") do
-            if format == "newpipe"
-              title = "YouTube Subscriptions"
-            else
-              title = "Invidious Subscriptions"
-            end
-
-            xml.element("outline", text: title, title: title) do
-              subscriptions.each do |channel|
-                if format == "newpipe"
-                  xmlUrl = "https://www.youtube.com/feeds/videos.xml?channel_id=#{channel.id}"
-                else
-                  xmlUrl = "#{host_url}/feed/channel/#{channel.id}"
-                end
-
-                xml.element("outline", text: channel.author, title: channel.author,
-                  "type": "rss", xmlUrl: xmlUrl)
-              end
-            end
-          end
-        end
-      end
-
-      next export.gsub(%(<?xml version="1.0"?>\n), "")
-    end
-  end
-
-  templated "subscription_manager"
-end
-
-get "/data_control" do |env|
-  locale = LOCALES[env.get("preferences").as(Preferences).locale]?
-
-  user = env.get? "user"
-  referer = get_referer(env)
-
-  if !user
-    next env.redirect referer
-  end
-
-  user = user.as(User)
-
-  templated "data_control"
-end
-
-post "/data_control" do |env|
-  locale = LOCALES[env.get("preferences").as(Preferences).locale]?
-
-  user = env.get? "user"
-  referer = get_referer(env)
-
-  if user
-    user = user.as(User)
-
-    spawn do
-      # Since import can take a while, if we're not done after 20 seconds
-      # push out content to prevent timeout.
-
-      # Interesting to note is that Chrome will try to render before the content has finished loading,
-      # which is why we include a loading icon. Firefox and its derivatives will not see this page,
-      # instead redirecting immediately once the connection has closed.
-
-      # https://stackoverflow.com/q/2091239 is helpful but not directly applicable here.
-
-      sleep 20.seconds
-      env.response.puts %(<meta http-equiv="refresh" content="0; url=#{referer}">)
-      env.response.puts %(<link rel="stylesheet" href="/css/ionicons.min.css?v=#{ASSET_COMMIT}">)
-      env.response.puts %(<link rel="stylesheet" href="/css/default.css?v=#{ASSET_COMMIT}">)
-      if env.get("preferences").as(Preferences).dark_mode == "dark"
-        env.response.puts %(<link rel="stylesheet" href="/css/darktheme.css?v=#{ASSET_COMMIT}">)
-      else
-        env.response.puts %(<link rel="stylesheet" href="/css/lighttheme.css?v=#{ASSET_COMMIT}">)
-      end
-      env.response.puts %(<h3><div class="loading"><i class="icon ion-ios-refresh"></i></div></h3>)
-      env.response.flush
-
-      loop do
-        env.response.puts %(<!-- keepalive #{Time.utc.to_unix} -->)
-        env.response.flush
-
-        sleep (20 + rand(11)).seconds
-      end
-    end
-
-    HTTP::FormData.parse(env.request) do |part|
-      body = part.body.gets_to_end
-      if body.empty?
-        next
-      end
-
-      case part.name
-      when "import_invidious"
-        body = JSON.parse(body)
-
-        if body["subscriptions"]?
-          user.subscriptions += body["subscriptions"].as_a.map { |a| a.as_s }
-          user.subscriptions.uniq!
-
-          user.subscriptions = get_batch_channels(user.subscriptions, PG_DB, false, false)
-
-          PG_DB.exec("UPDATE users SET feed_needs_update = true, subscriptions = $1 WHERE email = $2", user.subscriptions, user.email)
-        end
-
-        if body["watch_history"]?
-          user.watched += body["watch_history"].as_a.map { |a| a.as_s }
-          user.watched.uniq!
-          PG_DB.exec("UPDATE users SET watched = $1 WHERE email = $2", user.watched, user.email)
-        end
-
-        if body["preferences"]?
-          user.preferences = Preferences.from_json(body["preferences"].to_json, user.preferences)
-          PG_DB.exec("UPDATE users SET preferences = $1 WHERE email = $2", user.preferences.to_json, user.email)
-        end
-      when "import_youtube"
-        subscriptions = XML.parse(body)
-        user.subscriptions += subscriptions.xpath_nodes(%q(//outline[@type="rss"])).map do |channel|
-          channel["xmlUrl"].match(/UC[a-zA-Z0-9_-]{22}/).not_nil![0]
-        end
-        user.subscriptions.uniq!
-
-        user.subscriptions = get_batch_channels(user.subscriptions, PG_DB, false, false)
-
-        PG_DB.exec("UPDATE users SET feed_needs_update = true, subscriptions = $1 WHERE email = $2", user.subscriptions, user.email)
-      when "import_freetube"
-        user.subscriptions += body.scan(/"channelId":"(?<channel_id>[a-zA-Z0-9_-]{24})"/).map do |md|
-          md["channel_id"]
-        end
-        user.subscriptions.uniq!
-
-        user.subscriptions = get_batch_channels(user.subscriptions, PG_DB, false, false)
-
-        PG_DB.exec("UPDATE users SET feed_needs_update = true, subscriptions = $1 WHERE email = $2", user.subscriptions, user.email)
-      when "import_newpipe_subscriptions"
-        body = JSON.parse(body)
-        user.subscriptions += body["subscriptions"].as_a.compact_map do |channel|
-          if match = channel["url"].as_s.match(/\/channel\/(?<channel>UC[a-zA-Z0-9_-]{22})/)
-            next match["channel"]
-          elsif match = channel["url"].as_s.match(/\/user\/(?<user>.+)/)
-            client = make_client(YT_URL)
-            response = client.get("/user/#{match["user"]}?disable_polymer=1&hl=en&gl=US")
-            document = XML.parse_html(response.body)
-            canonical = document.xpath_node(%q(//link[@rel="canonical"]))
-
-            if canonical
-              ucid = canonical["href"].split("/")[-1]
-              next ucid
-            end
-          end
-
-          nil
-        end
-        user.subscriptions.uniq!
-
-        user.subscriptions = get_batch_channels(user.subscriptions, PG_DB, false, false)
-
-        PG_DB.exec("UPDATE users SET feed_needs_update = true, subscriptions = $1 WHERE email = $2", user.subscriptions, user.email)
-      when "import_newpipe"
-        Zip::Reader.open(IO::Memory.new(body)) do |file|
-          file.each_entry do |entry|
-            if entry.filename == "newpipe.db"
-              tempfile = File.tempfile(".db")
-              File.write(tempfile.path, entry.io.gets_to_end)
-              db = DB.open("sqlite3://" + tempfile.path)
-
-              user.watched += db.query_all("SELECT url FROM streams", as: String).map { |url| url.lchop("https://www.youtube.com/watch?v=") }
-              user.watched.uniq!
-
-              PG_DB.exec("UPDATE users SET watched = $1 WHERE email = $2", user.watched, user.email)
-
-              user.subscriptions += db.query_all("SELECT url FROM subscriptions", as: String).map { |url| url.lchop("https://www.youtube.com/channel/") }
-              user.subscriptions.uniq!
-
-              user.subscriptions = get_batch_channels(user.subscriptions, PG_DB, false, false)
-
-              PG_DB.exec("UPDATE users SET feed_needs_update = true, subscriptions = $1 WHERE email = $2", user.subscriptions, user.email)
-
-              db.close
-              tempfile.delete
-            end
-          end
-        end
-      end
-    end
-  end
-
-  env.redirect referer
-end
-
-get "/change_password" do |env|
-  locale = LOCALES[env.get("preferences").as(Preferences).locale]?
-
-  user = env.get? "user"
-  sid = env.get? "sid"
-  referer = get_referer(env)
-
-  if !user
-    next env.redirect referer
-  end
-
-  user = user.as(User)
-  sid = sid.as(String)
-  csrf_token = generate_response(sid, {":change_password"}, HMAC_KEY, PG_DB)
-
-  templated "change_password"
-end
-
-post "/change_password" do |env|
-  locale = LOCALES[env.get("preferences").as(Preferences).locale]?
-
-  user = env.get? "user"
-  sid = env.get? "sid"
-  referer = get_referer(env)
-
-  if !user
-    next env.redirect referer
-  end
-
-  user = user.as(User)
-  sid = sid.as(String)
-  token = env.params.body["csrf_token"]?
-
-  # We don't store passwords for Google accounts
-  if !user.password
-    error_message = "Cannot change password for Google accounts"
-    env.response.status_code = 400
-    next templated "error"
-  end
-
-  begin
-    validate_request(token, sid, env.request, HMAC_KEY, PG_DB, locale)
-  rescue ex
-    error_message = ex.message
-    env.response.status_code = 400
-    next templated "error"
-  end
-
-  password = env.params.body["password"]?
-  if !password
-    error_message = translate(locale, "Password is a required field")
-    env.response.status_code = 401
-    next templated "error"
-  end
-
-  new_passwords = env.params.body.select { |k, v| k.match(/^new_password\[\d+\]$/) }.map { |k, v| v }
-
-  if new_passwords.size <= 1 || new_passwords.uniq.size != 1
-    error_message = translate(locale, "New passwords must match")
-    env.response.status_code = 400
-    next templated "error"
-  end
-
-  new_password = new_passwords.uniq[0]
-  if new_password.empty?
-    error_message = translate(locale, "Password cannot be empty")
-    env.response.status_code = 401
-    next templated "error"
-  end
-
-  if new_password.bytesize > 55
-    error_message = translate(locale, "Password should not be longer than 55 characters")
-    env.response.status_code = 400
-    next templated "error"
-  end
-
-  if !Crypto::Bcrypt::Password.new(user.password.not_nil!).verify(password.byte_slice(0, 55))
-    error_message = translate(locale, "Incorrect password")
-    env.response.status_code = 401
-    next templated "error"
-  end
-
-  new_password = Crypto::Bcrypt::Password.create(new_password, cost: 10)
-  PG_DB.exec("UPDATE users SET password = $1 WHERE email = $2", new_password.to_s, user.email)
-
-  env.redirect referer
-end
-
-get "/delete_account" do |env|
-  locale = LOCALES[env.get("preferences").as(Preferences).locale]?
-
-  user = env.get? "user"
-  sid = env.get? "sid"
-  referer = get_referer(env)
-
-  if !user
-    next env.redirect referer
-  end
-
-  user = user.as(User)
-  sid = sid.as(String)
-  csrf_token = generate_response(sid, {":delete_account"}, HMAC_KEY, PG_DB)
-
-  templated "delete_account"
-end
-
-post "/delete_account" do |env|
-  locale = LOCALES[env.get("preferences").as(Preferences).locale]?
-
-  user = env.get? "user"
-  sid = env.get? "sid"
-  referer = get_referer(env)
-
-  if !user
-    next env.redirect referer
-  end
-
-  user = user.as(User)
-  sid = sid.as(String)
-  token = env.params.body["csrf_token"]?
-
-  begin
-    validate_request(token, sid, env.request, HMAC_KEY, PG_DB, locale)
-  rescue ex
-    error_message = ex.message
-    env.response.status_code = 400
-    next templated "error"
-  end
-
-  view_name = "subscriptions_#{sha256(user.email)}"
-  PG_DB.exec("DELETE FROM users * WHERE email = $1", user.email)
-  PG_DB.exec("DELETE FROM session_ids * WHERE email = $1", user.email)
-  PG_DB.exec("DROP MATERIALIZED VIEW #{view_name}")
-
-  env.request.cookies.each do |cookie|
-    cookie.expires = Time.utc(1990, 1, 1)
-    env.response.cookies << cookie
-  end
-
-  env.redirect referer
-end
-
-get "/clear_watch_history" do |env|
-  locale = LOCALES[env.get("preferences").as(Preferences).locale]?
-
-  user = env.get? "user"
-  sid = env.get? "sid"
-  referer = get_referer(env)
-
-  if !user
-    next env.redirect referer
-  end
-
-  user = user.as(User)
-  sid = sid.as(String)
-  csrf_token = generate_response(sid, {":clear_watch_history"}, HMAC_KEY, PG_DB)
-
-  templated "clear_watch_history"
-end
-
-post "/clear_watch_history" do |env|
-  locale = LOCALES[env.get("preferences").as(Preferences).locale]?
-
-  user = env.get? "user"
-  sid = env.get? "sid"
-  referer = get_referer(env)
-
-  if !user
-    next env.redirect referer
-  end
-
-  user = user.as(User)
-  sid = sid.as(String)
-  token = env.params.body["csrf_token"]?
-
-  begin
-    validate_request(token, sid, env.request, HMAC_KEY, PG_DB, locale)
-  rescue ex
-    error_message = ex.message
-    env.response.status_code = 400
-    next templated "error"
-  end
-
-  PG_DB.exec("UPDATE users SET watched = '{}' WHERE email = $1", user.email)
-  env.redirect referer
-end
-
-get "/authorize_token" do |env|
-  locale = LOCALES[env.get("preferences").as(Preferences).locale]?
-
-  user = env.get? "user"
-  sid = env.get? "sid"
-  referer = get_referer(env)
-
-  if !user
-    next env.redirect referer
-  end
-
-  user = user.as(User)
-  sid = sid.as(String)
-  csrf_token = generate_response(sid, {":authorize_token"}, HMAC_KEY, PG_DB)
-
-  scopes = env.params.query["scopes"]?.try &.split(",")
-  scopes ||= [] of String
-
-  callback_url = env.params.query["callback_url"]?
-  if callback_url
-    callback_url = URI.parse(callback_url)
-  end
-
-  expire = env.params.query["expire"]?.try &.to_i?
-
-  templated "authorize_token"
-end
-
-post "/authorize_token" do |env|
-  locale = LOCALES[env.get("preferences").as(Preferences).locale]?
-
-  user = env.get? "user"
-  sid = env.get? "sid"
-  referer = get_referer(env)
-
-  if !user
-    next env.redirect referer
-  end
-
-  user = env.get("user").as(User)
-  sid = sid.as(String)
-  token = env.params.body["csrf_token"]?
-
-  begin
-    validate_request(token, sid, env.request, HMAC_KEY, PG_DB, locale)
-  rescue ex
-    error_message = ex.message
-    env.response.status_code = 400
-    next templated "error"
-  end
-
-  scopes = env.params.body.select { |k, v| k.match(/^scopes\[\d+\]$/) }.map { |k, v| v }
-  callback_url = env.params.body["callbackUrl"]?
-  expire = env.params.body["expire"]?.try &.to_i?
-
-  access_token = generate_token(user.email, scopes, expire, HMAC_KEY, PG_DB)
-
-  if callback_url
-    access_token = URI.escape(access_token)
-    url = URI.parse(callback_url)
-
-    if url.query
-      query = HTTP::Params.parse(url.query.not_nil!)
-    else
-      query = HTTP::Params.new
-    end
-
-    query["token"] = access_token
-    url.query = query.to_s
-
-    env.redirect url.to_s
-  else
-    csrf_token = ""
-    env.set "access_token", access_token
-    templated "authorize_token"
-  end
-end
-
-get "/token_manager" do |env|
-  locale = LOCALES[env.get("preferences").as(Preferences).locale]?
-
-  user = env.get? "user"
-  sid = env.get? "sid"
-  referer = get_referer(env, "/subscription_manager")
-
-  if !user
-    next env.redirect referer
-  end
-
-  user = user.as(User)
-
-  tokens = PG_DB.query_all("SELECT id, issued FROM session_ids WHERE email = $1 ORDER BY issued DESC", user.email, as: {session: String, issued: Time})
-
-  templated "token_manager"
-end
-
-post "/token_ajax" do |env|
-  locale = LOCALES[env.get("preferences").as(Preferences).locale]?
-
-  user = env.get? "user"
-  sid = env.get? "sid"
-  referer = get_referer(env)
-
-  redirect = env.params.query["redirect"]?
-  redirect ||= "true"
-  redirect = redirect == "true"
-
-  if !user
-    if redirect
-      next env.redirect referer
-    else
-      error_message = {"error" => "No such user"}.to_json
-      env.response.status_code = 403
-      next error_message
-    end
-  end
-
-  user = user.as(User)
-  sid = sid.as(String)
-  token = env.params.body["csrf_token"]?
-
-  begin
-    validate_request(token, sid, env.request, HMAC_KEY, PG_DB, locale)
-  rescue ex
-    if redirect
-      error_message = ex.message
-      env.response.status_code = 400
-      next templated "error"
-    else
-      error_message = {"error" => ex.message}.to_json
-      env.response.status_code = 400
-      next error_message
-    end
-  end
-
-  if env.params.query["action_revoke_token"]?
-    action = "action_revoke_token"
-  else
-    next env.redirect referer
-  end
-
-  session = env.params.query["session"]?
-  session ||= ""
-
-  case action
-  when .starts_with? "action_revoke_token"
-    PG_DB.exec("DELETE FROM session_ids * WHERE id = $1 AND email = $2", session, user.email)
-  end
-
-  if redirect
-    env.redirect referer
-  else
-    env.response.content_type = "application/json"
-    "{}"
-  end
-end
-
-# Feeds
-
-get "/feed/top" do |env|
-  locale = LOCALES[env.get("preferences").as(Preferences).locale]?
-
-  if config.top_enabled
-    templated "top"
-  else
-    env.redirect "/"
-  end
-end
-
-get "/feed/popular" do |env|
-  locale = LOCALES[env.get("preferences").as(Preferences).locale]?
-
-  templated "popular"
-end
-
-get "/feed/trending" do |env|
-  locale = LOCALES[env.get("preferences").as(Preferences).locale]?
-
-  trending_type = env.params.query["type"]?
-  trending_type ||= "Default"
-
-  region = env.params.query["region"]?
-  region ||= "US"
-
-  begin
-    trending, plid = fetch_trending(trending_type, region, locale)
-  rescue ex
-    error_message = "#{ex.message}"
-    env.response.status_code = 500
-    next templated "error"
-  end
-
-  templated "trending"
-end
-
-get "/feed/subscriptions" do |env|
-  locale = LOCALES[env.get("preferences").as(Preferences).locale]?
-
-  user = env.get? "user"
-  sid = env.get? "sid"
-  referer = get_referer(env)
-
-  if !user
-    next env.redirect referer
-  end
-
-  user = user.as(User)
-  sid = sid.as(String)
-  token = user.token
-
-  if user.preferences.unseen_only
-    env.set "show_watched", true
-  end
-
-  # Refresh account
-  headers = HTTP::Headers.new
-  headers["Cookie"] = env.request.headers["Cookie"]
-
-  if !user.password
-    user, sid = get_user(sid, headers, PG_DB)
-  end
-
-  max_results = env.params.query["max_results"]?.try &.to_i?.try &.clamp(0, MAX_ITEMS_PER_PAGE)
-  max_results ||= user.preferences.max_results
-  max_results ||= CONFIG.default_user_preferences.max_results
-
-  page = env.params.query["page"]?.try &.to_i?
-  page ||= 1
-
-  videos, notifications = get_subscription_feed(PG_DB, user, max_results, page)
-
-  # "updated" here is used for delivering new notifications, so if
-  # we know a user has looked at their feed e.g. in the past 10 minutes,
-  # they've already seen a video posted 20 minutes ago, and don't need
-  # to be notified.
-  PG_DB.exec("UPDATE users SET notifications = $1, updated = $2 WHERE email = $3", [] of String, Time.utc,
-    user.email)
-  user.notifications = [] of String
-  env.set "user", user
-
-  templated "subscriptions"
-end
-
-get "/feed/history" do |env|
-  locale = LOCALES[env.get("preferences").as(Preferences).locale]?
-
-  user = env.get? "user"
-  referer = get_referer(env)
-
-  page = env.params.query["page"]?.try &.to_i?
-  page ||= 1
-
-  if !user
-    next env.redirect referer
-  end
-
-  user = user.as(User)
-
-  max_results = env.params.query["max_results"]?.try &.to_i?.try &.clamp(0, MAX_ITEMS_PER_PAGE)
-  max_results ||= user.preferences.max_results
-  max_results ||= CONFIG.default_user_preferences.max_results
-
-  if user.watched[(page - 1) * max_results]?
-    watched = user.watched.reverse[(page - 1) * max_results, max_results]
-  end
-  watched ||= [] of String
-
-  templated "history"
-end
-
-get "/feed/channel/:ucid" do |env|
-  locale = LOCALES[env.get("preferences").as(Preferences).locale]?
-
-  env.response.content_type = "application/atom+xml"
-
-  ucid = env.params.url["ucid"]
-
-  begin
-    channel = get_about_info(ucid, locale)
-  rescue ex
-    error_message = ex.message
-    env.response.status_code = 500
-    next error_message
-  end
-
-  client = make_client(YT_URL)
-  rss = client.get("/feeds/videos.xml?channel_id=#{channel.ucid}").body
-  rss = XML.parse_html(rss)
-
-  videos = [] of SearchVideo
-
-  rss.xpath_nodes("//feed/entry").each do |entry|
-    video_id = entry.xpath_node("videoid").not_nil!.content
-    title = entry.xpath_node("title").not_nil!.content
-
-    published = Time.parse_rfc3339(entry.xpath_node("published").not_nil!.content)
-    updated = Time.parse_rfc3339(entry.xpath_node("updated").not_nil!.content)
-
-    author = entry.xpath_node("author/name").not_nil!.content
-    ucid = entry.xpath_node("channelid").not_nil!.content
-    description_html = entry.xpath_node("group/description").not_nil!.to_s
-    views = entry.xpath_node("group/community/statistics").not_nil!.["views"].to_i64
-
-    videos << SearchVideo.new(
-      title: title,
-      id: video_id,
-      author: author,
-      ucid: ucid,
-      published: published,
-      views: views,
-      description_html: description_html,
-      length_seconds: 0,
-      live_now: false,
-      paid: false,
-      premium: false,
-      premiere_timestamp: nil
-    )
-  end
-
-  host_url = make_host_url(config, Kemal.config)
-
-  XML.build(indent: "  ", encoding: "UTF-8") do |xml|
-    xml.element("feed", "xmlns:yt": "http://www.youtube.com/xml/schemas/2015",
-      "xmlns:media": "http://search.yahoo.com/mrss/", xmlns: "http://www.w3.org/2005/Atom",
-      "xml:lang": "en-US") do
-      xml.element("link", rel: "self", href: "#{host_url}#{env.request.resource}")
-      xml.element("id") { xml.text "yt:channel:#{channel.ucid}" }
-      xml.element("yt:channelId") { xml.text channel.ucid }
-      xml.element("title") { xml.text channel.author }
-      xml.element("link", rel: "alternate", href: "#{host_url}/channel/#{channel.ucid}")
-
-      xml.element("author") do
-        xml.element("name") { xml.text channel.author }
-        xml.element("uri") { xml.text "#{host_url}/channel/#{channel.ucid}" }
-      end
-
-      videos.each do |video|
-        video.to_xml(host_url, channel.auto_generated, xml)
-      end
-    end
-  end
-end
-
-get "/feed/private" do |env|
-  locale = LOCALES[env.get("preferences").as(Preferences).locale]?
-
-  env.response.content_type = "application/atom+xml"
-
-  token = env.params.query["token"]?
-
-  if !token
-    env.response.status_code = 403
-    next
-  end
-
-  user = PG_DB.query_one?("SELECT * FROM users WHERE token = $1", token.strip, as: User)
-  if !user
-    env.response.status_code = 403
-    next
-  end
-
-  max_results = env.params.query["max_results"]?.try &.to_i?.try &.clamp(0, MAX_ITEMS_PER_PAGE)
-  max_results ||= user.preferences.max_results
-  max_results ||= CONFIG.default_user_preferences.max_results
-
-  page = env.params.query["page"]?.try &.to_i?
-  page ||= 1
-
-  videos, notifications = get_subscription_feed(PG_DB, user, max_results, page)
-  host_url = make_host_url(config, Kemal.config)
-
-  XML.build(indent: "  ", encoding: "UTF-8") do |xml|
-    xml.element("feed", "xmlns:yt": "http://www.youtube.com/xml/schemas/2015",
-      "xmlns:media": "http://search.yahoo.com/mrss/", xmlns: "http://www.w3.org/2005/Atom",
-      "xml:lang": "en-US") do
-      xml.element("link", "type": "text/html", rel: "alternate", href: "#{host_url}/feed/subscriptions")
-      xml.element("link", "type": "application/atom+xml", rel: "self",
-        href: "#{host_url}#{env.request.resource}")
-      xml.element("title") { xml.text translate(locale, "Invidious Private Feed for `x`", user.email) }
-
-      (notifications + videos).each do |video|
-        video.to_xml(locale, host_url, xml)
-      end
-    end
-  end
-end
-
-get "/feed/playlist/:plid" do |env|
-  locale = LOCALES[env.get("preferences").as(Preferences).locale]?
-
-  env.response.content_type = "application/atom+xml"
-
-  plid = env.params.url["plid"]
-
-  host_url = make_host_url(config, Kemal.config)
-  path = env.request.path
-
-  client = make_client(YT_URL)
-  response = client.get("/feeds/videos.xml?playlist_id=#{plid}")
-  document = XML.parse(response.body)
-
-  document.xpath_nodes(%q(//*[@href]|//*[@url])).each do |node|
-    node.attributes.each do |attribute|
-      case attribute.name
-      when "url"
-        node["url"] = "#{host_url}#{URI.parse(node["url"]).full_path}"
-      when "href"
-        node["href"] = "#{host_url}#{URI.parse(node["href"]).full_path}"
-      end
-    end
-  end
-
-  document = document.to_xml(options: XML::SaveOptions::NO_DECL)
-
-  document.scan(/<uri>(?<url>[^<]+)<\/uri>/).each do |match|
-    content = "#{host_url}#{URI.parse(match["url"]).full_path}"
-    document = document.gsub(match[0], "<uri>#{content}</uri>")
-  end
-
-  document
-end
-
-get "/feeds/videos.xml" do |env|
-  if ucid = env.params.query["channel_id"]?
-    env.redirect "/feed/channel/#{ucid}"
-  elsif user = env.params.query["user"]?
-    env.redirect "/feed/channel/#{user}"
-  elsif plid = env.params.query["playlist_id"]?
-    env.redirect "/feed/playlist/#{plid}"
-  end
-end
-
-# Support push notifications via PubSubHubbub
-
-get "/feed/webhook/:token" do |env|
-  verify_token = env.params.url["token"]
-
-  mode = env.params.query["hub.mode"]?
-  topic = env.params.query["hub.topic"]?
-  challenge = env.params.query["hub.challenge"]?
-
-  if !mode || !topic || !challenge
-    env.response.status_code = 400
-    next
-  else
-    mode = mode.not_nil!
-    topic = topic.not_nil!
-    challenge = challenge.not_nil!
-  end
-
-  case verify_token
-  when .starts_with? "v1"
-    _, time, nonce, signature = verify_token.split(":")
-    data = "#{time}:#{nonce}"
-  when .starts_with? "v2"
-    time, signature = verify_token.split(":")
-    data = "#{time}"
-  else
-    env.response.status_code = 400
-    next
-  end
-
-  # The hub will sometimes check if we're still subscribed after delivery errors,
-  # so we reply with a 200 as long as the request hasn't expired
-  if Time.utc.to_unix - time.to_i > 432000
-    env.response.status_code = 400
-    next
-  end
-
-  if OpenSSL::HMAC.hexdigest(:sha1, HMAC_KEY, data) != signature
-    env.response.status_code = 400
-    next
-  end
-
-  if ucid = HTTP::Params.parse(URI.parse(topic).query.not_nil!)["channel_id"]?
-    PG_DB.exec("UPDATE channels SET subscribed = $1 WHERE id = $2", Time.utc, ucid)
-  elsif plid = HTTP::Params.parse(URI.parse(topic).query.not_nil!)["playlist_id"]?
-    PG_DB.exec("UPDATE playlists SET subscribed = $1 WHERE id = $2", Time.utc, ucid)
-  else
-    env.response.status_code = 400
-    next
-  end
-
-  env.response.status_code = 200
-  challenge
-end
-
-post "/feed/webhook/:token" do |env|
-  locale = LOCALES[env.get("preferences").as(Preferences).locale]?
-
-  token = env.params.url["token"]
-  body = env.request.body.not_nil!.gets_to_end
-  signature = env.request.headers["X-Hub-Signature"].lchop("sha1=")
-
-  if signature != OpenSSL::HMAC.hexdigest(:sha1, HMAC_KEY, body)
-    logger.puts("#{token} : Invalid signature")
-    env.response.status_code = 200
-    next
-  end
-
-  spawn do
-    rss = XML.parse_html(body)
-    rss.xpath_nodes("//feed/entry").each do |entry|
-      id = entry.xpath_node("videoid").not_nil!.content
-      author = entry.xpath_node("author/name").not_nil!.content
-      published = Time.parse_rfc3339(entry.xpath_node("published").not_nil!.content)
-      updated = Time.parse_rfc3339(entry.xpath_node("updated").not_nil!.content)
-
-      video = get_video(id, PG_DB, force_refresh: true)
-
-      # Deliver notifications to `/api/v1/auth/notifications`
-      payload = {
-        "topic"     => video.ucid,
-        "videoId"   => video.id,
-        "published" => published.to_unix,
-      }.to_json
-      PG_DB.exec("NOTIFY notifications, E'#{payload}'")
-
-      video = ChannelVideo.new(
-        id: id,
-        title: video.title,
-        published: published,
-        updated: updated,
-        ucid: video.ucid,
-        author: author,
-        length_seconds: video.length_seconds,
-        live_now: video.live_now,
-        premiere_timestamp: video.premiere_timestamp,
-        views: video.views,
-      )
-
-      emails = PG_DB.query_all("UPDATE users SET notifications = notifications || $1 \
-        WHERE updated < $2 AND $3 = ANY(subscriptions) AND $1 <> ALL(notifications) RETURNING email",
-        video.id, video.published, video.ucid, as: String)
-
-      video_array = video.to_a
-      args = arg_array(video_array)
-
-      PG_DB.exec("INSERT INTO channel_videos VALUES (#{args}) \
-        ON CONFLICT (id) DO UPDATE SET title = $2, published = $3, \
-        updated = $4, ucid = $5, author = $6, length_seconds = $7, \
-        live_now = $8, premiere_timestamp = $9, views = $10", video_array)
-
-      # Update all users affected by insert
-      if emails.empty?
-        values = "'{}'"
-      else
-        values = "VALUES #{emails.map { |id| %(('#{id}')) }.join(",")}"
-      end
-
-      PG_DB.exec("UPDATE users SET feed_needs_update = true WHERE email = ANY(#{values})")
-    end
-  end
-
-  env.response.status_code = 200
-  next
-end
-
-# Channels
-
-{"/channel/:ucid/live", "/user/:user/live", "/c/:user/live"}.each do |route|
-  get route do |env|
-    locale = LOCALES[env.get("preferences").as(Preferences).locale]?
-    client = make_client(YT_URL)
-
-    # Appears to be a bug in routing, having several routes configured
-    # as `/a/:a`, `/b/:a`, `/c/:a` results in 404
-    value = env.request.resource.split("/")[2]
-    body = ""
-    {"channel", "user", "c"}.each do |type|
-      response = client.get("/#{type}/#{value}/live?disable_polymer=1")
-      if response.status_code == 200
-        body = response.body
-      end
-    end
-
-    video_id = body.match(/'VIDEO_ID': "(?<id>[a-zA-Z0-9_-]{11})"/).try &.["id"]?
-    if video_id
-      params = [] of String
-      env.params.query.each do |k, v|
-        params << "#{k}=#{v}"
-      end
-      params = params.join("&")
-
-      url = "/watch?v=#{video_id}"
-      if !params.empty?
-        url += "&#{params}"
-      end
-
-      env.redirect url
-    else
-      env.redirect "/channel/#{value}"
-    end
-  end
-end
-
-# YouTube appears to let users set a "brand" URL that
-# is different from their username, so we convert that here
-get "/c/:user" do |env|
-  locale = LOCALES[env.get("preferences").as(Preferences).locale]?
-
-  client = make_client(YT_URL)
-  user = env.params.url["user"]
-
-  response = client.get("/c/#{user}")
-  document = XML.parse_html(response.body)
-
-  anchor = document.xpath_node(%q(//a[contains(@class,"branded-page-header-title-link")]))
-  if !anchor
-    next env.redirect "/"
-  end
-
-  env.redirect anchor["href"]
-end
-
-# Legacy endpoint for /user/:username
-get "/profile" do |env|
-  user = env.params.query["user"]?
-  if !user
-    env.redirect "/"
-  else
-    env.redirect "/user/#{user}"
-  end
-end
-
-get "/attribution_link" do |env|
-  if query = env.params.query["u"]?
-    url = URI.parse(query).full_path
-  else
-    url = "/"
-  end
-
-  env.redirect url
-end
-
-# Page used by YouTube to provide captioning widget, since we
-# don't support it we redirect to '/'
-get "/timedtext_video" do |env|
-  env.redirect "/"
-end
-
-get "/user/:user" do |env|
-  user = env.params.url["user"]
-  env.redirect "/channel/#{user}"
-end
-
-get "/user/:user/videos" do |env|
-  user = env.params.url["user"]
-  env.redirect "/channel/#{user}/videos"
-end
-
-get "/user/:user/about" do |env|
-  user = env.params.url["user"]
-  env.redirect "/channel/#{user}"
-end
-
-get "/channel/:ucid/about" do |env|
-  ucid = env.params.url["ucid"]
-  env.redirect "/channel/#{ucid}"
-end
-
-get "/channel/:ucid" do |env|
-  locale = LOCALES[env.get("preferences").as(Preferences).locale]?
-
-  user = env.get? "user"
-  if user
-    user = user.as(User)
-    subscriptions = user.subscriptions
-  end
-  subscriptions ||= [] of String
-
-  ucid = env.params.url["ucid"]
-
-  page = env.params.query["page"]?.try &.to_i?
-  page ||= 1
-
-  continuation = env.params.query["continuation"]?
-
-  sort_by = env.params.query["sort_by"]?.try &.downcase
-
-  begin
-    channel = get_about_info(ucid, locale)
-  rescue ex
-    error_message = ex.message
-    env.response.status_code = 500
-    next templated "error"
-  end
-
-  if channel.auto_generated
-    sort_options = {"last", "oldest", "newest"}
-    sort_by ||= "last"
-
-    items, continuation = fetch_channel_playlists(channel.ucid, channel.author, channel.auto_generated, continuation, sort_by)
-    items.uniq! do |item|
-      if item.responds_to?(:title)
-        item.title
-      elsif item.responds_to?(:author)
-        item.author
-      end
-    end
-    items = items.select { |item| item.is_a?(SearchPlaylist) }.map { |item| item.as(SearchPlaylist) }
-    items.each { |item| item.author = "" }
-  else
-    sort_options = {"newest", "oldest", "popular"}
-    sort_by ||= "newest"
-
-    items, count = get_60_videos(channel.ucid, channel.author, page, channel.auto_generated, sort_by)
-    items.select! { |item| !item.paid }
-
-    env.set "search", "channel:#{channel.ucid} "
-  end
-
-  templated "channel"
-end
-
-get "/channel/:ucid/videos" do |env|
-  locale = LOCALES[env.get("preferences").as(Preferences).locale]?
-
-  ucid = env.params.url["ucid"]
-  params = env.request.query
-
-  if !params || params.empty?
-    params = ""
-  else
-    params = "?#{params}"
-  end
-
-  env.redirect "/channel/#{ucid}#{params}"
-end
-
-get "/channel/:ucid/playlists" do |env|
-  locale = LOCALES[env.get("preferences").as(Preferences).locale]?
-
-  user = env.get? "user"
-  if user
-    user = user.as(User)
-    subscriptions = user.subscriptions
-  end
-  subscriptions ||= [] of String
-
-  ucid = env.params.url["ucid"]
-
-  continuation = env.params.query["continuation"]?
-
-  sort_by = env.params.query["sort_by"]?.try &.downcase
-  sort_by ||= "last"
->>>>>>> 059f50da
-
-proxies = PROXY_LIST
-
-decrypt_function = [] of {name: String, value: Int32}
-spawn do
-  update_decrypt_function do |function|
-    decrypt_function = function
-  end
-<<<<<<< HEAD
-=======
-
-  items, continuation = fetch_channel_playlists(channel.ucid, channel.author, channel.auto_generated, continuation, sort_by)
-  items = items.select { |item| item.is_a?(SearchPlaylist) }.map { |item| item.as(SearchPlaylist) }
-  items.each { |item| item.author = "" }
-
-  env.set "search", "channel:#{channel.ucid} "
-  templated "playlists"
->>>>>>> 059f50da
 end
 
 before_all do |env|
@@ -4840,22 +1857,6 @@
   end
 end
 
-<<<<<<< HEAD
-=======
-# Undocumented, creates anonymous playlist with specified 'video_ids', max 50 videos
-get "/watch_videos" do |env|
-  client = make_client(YT_URL)
-
-  response = client.get("#{env.request.path}?#{env.request.query}")
-  if url = response.headers["Location"]?
-    url = URI.parse(url).full_path
-    next env.redirect url
-  end
-
-  env.response.status_code = response.status_code
-end
-
->>>>>>> 059f50da
 error 404 do |env|
   env.response.content_type = "application/json"
 
