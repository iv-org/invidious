--- conflicted
+++ resolved
@@ -25,15 +25,9 @@
 spawn do
   # Arbitrary start value
   id = Deque.new(50, "0xjKNDMgE54")
-<<<<<<< HEAD
   loop do
     client = get_client
     if rand(100) < 1
-=======
-  while true
-    client = get_client
-    if rand(50) < 1
->>>>>>> 6418d87a
       client = HTTP::Client.new(URL, CONTEXT)
       client.connect_timeout = Time::Span.new(0, 0, 0, 5)
     end
@@ -43,25 +37,17 @@
       video = get_video(id[rand(id.size)], false)
     rescue ex
       puts ex
-<<<<<<< HEAD
       POOL << client
       next
     end
 
       rvs = [] of Hash(String, String)
-=======
-      next
-    end
-
-    rvs = [] of Hash(String, String)
->>>>>>> 6418d87a
     if video.info.has_key?("rvs")
       video.info["rvs"].split(",").each do |rv|
         rvs << HTTP::Params.parse(rv).to_h
       end
     end
 
-<<<<<<< HEAD
       rvs.each do |rv|
       if rv.has_key?("id")
           id << rv["id"]
@@ -71,16 +57,6 @@
 
       POOL << client
     puts "#{Time.now} 200 GET youtube.com/watch?v=#{video.id} #{elapsed_text(Time.now - time)}"
-=======
-    rvs.each do |rv|
-      if rv.has_key?("id")
-        id << rv["id"]
-      end
-    end
-
-    POOL << client
-    puts "#{Time.now} 200 GET #{elapsed_text(Time.now - time)}"
->>>>>>> 6418d87a
   end
 end
 
