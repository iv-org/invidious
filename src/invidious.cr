--- conflicted
+++ resolved
@@ -76,8 +76,6 @@
 REDDIT_URL = URI.parse("https://www.reddit.com")
 LOGIN_URL  = URI.parse("https://accounts.google.com")
 
-<<<<<<< HEAD
-=======
 crawl_threads.times do
   spawn do
     crawl_videos(PG_DB)
@@ -101,13 +99,10 @@
   end
 end
 
->>>>>>> c92f6e44
 decrypt_function = [] of {name: String, value: Int32}
 spawn do
   update_decrypt_function do |function|
     decrypt_function = function
-<<<<<<< HEAD
-=======
   end
 end
 
@@ -1683,7 +1678,6 @@
         end
       end
     end
->>>>>>> c92f6e44
   end
 end
 
