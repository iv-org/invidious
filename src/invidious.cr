# "Invidious" (which is an alternative front-end to YouTube)
# Copyright (C) 2018  Omar Roth
#
# This program is free software: you can redistribute it and/or modify
# it under the terms of the GNU Affero General Public License as published
# by the Free Software Foundation, either version 3 of the License, or
# (at your option) any later version.
#
# This program is distributed in the hope that it will be useful,
# but WITHOUT ANY WARRANTY; without even the implied warranty of
# MERCHANTABILITY or FITNESS FOR A PARTICULAR PURPOSE.  See the
# GNU Affero General Public License for more details.
#
# You should have received a copy of the GNU Affero General Public License
# along with this program.  If not, see <http://www.gnu.org/licenses/>.

require "detect_language"
require "digest/md5"
require "file_utils"
require "kemal"
require "openssl/hmac"
require "option_parser"
require "pg"
require "sqlite3"
require "xml"
require "yaml"
require "zip"
require "./invidious/helpers/*"
require "./invidious/*"

CONFIG   = Config.from_yaml(File.read("config/config.yml"))
HMAC_KEY = CONFIG.hmac_key || Random::Secure.random_bytes(32)

crawl_threads = CONFIG.crawl_threads
channel_threads = CONFIG.channel_threads
feed_threads = CONFIG.feed_threads
video_threads = CONFIG.video_threads

logger = Invidious::LogHandler.new

Kemal.config.extra_options do |parser|
  parser.banner = "Usage: invidious [arguments]"
  parser.on("-t THREADS", "--crawl-threads=THREADS", "Number of threads for crawling YouTube (default: #{crawl_threads})") do |number|
    begin
      crawl_threads = number.to_i
    rescue ex
      puts "THREADS must be integer"
      exit
    end
  end
  parser.on("-c THREADS", "--channel-threads=THREADS", "Number of threads for refreshing channels (default: #{channel_threads})") do |number|
    begin
      channel_threads = number.to_i
    rescue ex
      puts "THREADS must be integer"
      exit
    end
  end
  parser.on("-f THREADS", "--feed-threads=THREADS", "Number of threads for refreshing feeds (default: #{feed_threads})") do |number|
    begin
      feed_threads = number.to_i
    rescue ex
      puts "THREADS must be integer"
      exit
    end
  end
  parser.on("-v THREADS", "--video-threads=THREADS", "Number of threads for refreshing videos (default: #{video_threads})") do |number|
    begin
      video_threads = number.to_i
    rescue ex
      puts "THREADS must be integer"
      exit
    end
  end
  parser.on("-o OUTPUT", "--output=OUTPUT", "Redirect output (default: STDOUT)") do |output|
    FileUtils.mkdir_p(File.dirname(output))
    logger = Invidious::LogHandler.new(File.open(output, mode: "a"))
  end
end

Kemal::CLI.new

YT_URL     = URI.parse("https://www.youtube.com")
REDDIT_URL = URI.parse("https://www.reddit.com")
LOGIN_URL  = URI.parse("https://accounts.google.com")

LOCALES = {
  "ar"    => load_locale("ar"),
  "de"    => load_locale("de"),
  "en-US" => load_locale("en-US"),
  "fr"    => load_locale("fr"),
  "nb_NO" => load_locale("nb_NO"),
  "nl"    => load_locale("nl"),
  "pl"    => load_locale("pl"),
  "ru"    => load_locale("ru"),
}

<<<<<<< HEAD
decrypt_function = [] of {name: String, value: Int32}
if CONFIG.decrypt_drm
  spawn do
    update_decrypt_function do |function|
      decrypt_function = function
    end
  end
=======
crawl_threads.times do
  spawn do
    crawl_videos(PG_DB, logger)
  end
end

refresh_channels(PG_DB, logger, channel_threads, CONFIG.full_refresh)

refresh_feeds(PG_DB, logger, feed_threads)

video_threads.times do |i|
  spawn do
    refresh_videos(PG_DB, logger)
  end
end

top_videos = [] of Video
spawn do
  pull_top_videos(CONFIG, PG_DB) do |videos|
    top_videos = videos
    sleep 1.minutes
    Fiber.yield
  end
end

popular_videos = [] of ChannelVideo
spawn do
  pull_popular_videos(PG_DB) do |videos|
    popular_videos = videos
    sleep 1.minutes
    Fiber.yield
  end
end

decrypt_function = [] of {name: String, value: Int32}
spawn do
  update_decrypt_function do |function|
    decrypt_function = function
    sleep 1.minutes
    Fiber.yield
  end
end

proxies = PROXY_LIST

before_all do |env|
  env.response.headers["X-XSS-Protection"] = "1; mode=block;"
  env.response.headers["X-Content-Type-Options"] = "nosniff"

  if env.request.cookies.has_key? "SID"
    headers = HTTP::Headers.new
    headers["Cookie"] = env.request.headers["Cookie"]

    sid = env.request.cookies["SID"].value

    # Invidious users only have SID
    if !env.request.cookies.has_key? "SSID"
      user = PG_DB.query_one?("SELECT * FROM users WHERE $1 = ANY(id)", sid, as: User)

      if user
        challenge, token = create_response(user.email, "sign_out", HMAC_KEY, PG_DB, 1.week)

        env.set "challenge", challenge
        env.set "token", token

        locale = user.preferences.locale
        env.set "user", user
        env.set "sid", sid
      end
    else
      begin
        user = get_user(sid, headers, PG_DB, false)

        challenge, token = create_response(user.email, "sign_out", HMAC_KEY, PG_DB, 1.week)
        env.set "challenge", challenge
        env.set "token", token

        locale = user.preferences.locale
        env.set "user", user
        env.set "sid", sid
      rescue ex
      end
    end
  end

  locale = env.params.query["hl"]? || locale
  locale ||= "en-US"
  env.set "locale", locale

  current_page = env.request.path
  if env.request.query
    query = HTTP::Params.parse(env.request.query.not_nil!)

    if query["referer"]?
      query["referer"] = get_referer(env, "/")
    end

    current_page += "?#{query}"
  end

  env.set "current_page", URI.escape(current_page)
end

get "/" do |env|
  locale = LOCALES[env.get("locale").as(String)]?
  user = env.get? "user"

  if user
    user = user.as(User)
    if user.preferences.redirect_feed
      env.redirect "/feed/subscriptions"
    end
  end

  templated "index"
end

get "/licenses" do |env|
  locale = LOCALES[env.get("locale").as(String)]?
  rendered "licenses"
end

# Videos

get "/:id" do |env|
  locale = LOCALES[env.get("locale").as(String)]?
  id = env.params.url["id"]

  if md = id.match(/[a-zA-Z0-9_-]{11}/)
    params = [] of String
    env.params.query.each do |k, v|
      params << "#{k}=#{v}"
    end
    params = params.join("&")

    url = "/watch?v=#{id}"
    if !params.empty?
      url += "&#{params}"
    end

    env.redirect url
  else
    env.response.status_code = 404
  end
end

get "/watch" do |env|
  locale = LOCALES[env.get("locale").as(String)]?
  region = env.params.query["region"]?

  if env.params.query.to_s.includes?("%20") || env.params.query.to_s.includes?("+")
    url = "/watch?" + env.params.query.to_s.gsub("%20", "").delete("+")
    next env.redirect url
  end

  if env.params.query["v"]?
    id = env.params.query["v"]

    if env.params.query["v"].empty?
      error_message = "Invalid parameters."
      next templated "error"
    end

    if id.size > 11
      url = "/watch?v=#{id[0, 11]}"
      env.params.query.delete_all("v")
      if env.params.query.size > 0
        url += "&#{env.params.query}"
      end

      next env.redirect url
    end
  else
    next env.redirect "/"
  end

  plid = env.params.query["list"]?
  nojs = env.params.query["nojs"]?

  nojs ||= "0"
  nojs = nojs == "1"

  user = env.get? "user"
  if user
    user = user.as(User)

    preferences = user.preferences
    subscriptions = user.subscriptions
    watched = user.watched
  end
  subscriptions ||= [] of String

  params = process_video_params(env.params.query, preferences)
  env.params.query.delete_all("listen")

  begin
    video = get_video(id, PG_DB, proxies, region: params[:region])
  rescue ex : VideoRedirect
    next env.redirect "/watch?v=#{ex.message}"
  rescue ex
    error_message = ex.message
    logger.write("#{id} : #{ex.message}\n")
    next templated "error"
  end

  if watched && !watched.includes? id
    PG_DB.exec("UPDATE users SET watched = watched || $1 WHERE $2 = id", [id], user.as(User).id)
  end

  if nojs
    if preferences
      source = preferences.comments[0]
      if source.empty?
        source = preferences.comments[1]
      end

      if source == "youtube"
        begin
          comment_html = JSON.parse(fetch_youtube_comments(id, PG_DB, nil, proxies, "html", locale, region))["contentHtml"]
        rescue ex
          if preferences.comments[1] == "reddit"
            comments, reddit_thread = fetch_reddit_comments(id)
            comment_html = template_reddit_comments(comments, locale)

            comment_html = fill_links(comment_html, "https", "www.reddit.com")
            comment_html = replace_links(comment_html)
          end
        end
      elsif source == "reddit"
        begin
          comments, reddit_thread = fetch_reddit_comments(id)
          comment_html = template_reddit_comments(comments, locale)

          comment_html = fill_links(comment_html, "https", "www.reddit.com")
          comment_html = replace_links(comment_html)
        rescue ex
          if preferences.comments[1] == "youtube"
            comment_html = JSON.parse(fetch_youtube_comments(id, PG_DB, nil, proxies, "html", locale, region))["contentHtml"]
          end
        end
      end
    else
      comment_html = JSON.parse(fetch_youtube_comments(id, PG_DB, nil, proxies, "html", locale, region))["contentHtml"]
    end

    comment_html ||= ""
  end

  fmt_stream = video.fmt_stream(decrypt_function)
  adaptive_fmts = video.adaptive_fmts(decrypt_function)
  video_streams = video.video_streams(adaptive_fmts)
  audio_streams = video.audio_streams(adaptive_fmts)

  captions = video.captions

  preferred_captions = captions.select { |caption|
    params[:preferred_captions].includes?(caption.name.simpleText) ||
      params[:preferred_captions].includes?(caption.languageCode.split("-")[0])
  }
  preferred_captions.sort_by! { |caption|
    (params[:preferred_captions].index(caption.name.simpleText) ||
      params[:preferred_captions].index(caption.languageCode.split("-")[0])).not_nil!
  }
  captions = captions - preferred_captions

  aspect_ratio = "16:9"

  video.description = fill_links(video.description, "https", "www.youtube.com")
  video.description = replace_links(video.description)
  description = video.short_description

  host_url = make_host_url(Kemal.config.ssl || CONFIG.https_only, CONFIG.domain)
  host_params = env.request.query_params
  host_params.delete_all("v")

  if video.player_response["streamingData"]?.try &.["hlsManifestUrl"]?
    hlsvp = video.player_response["streamingData"]["hlsManifestUrl"].as_s
    hlsvp = hlsvp.gsub("https://manifest.googlevideo.com", host_url)
  end

  thumbnail = "/vi/#{video.id}/maxres.jpg"

  if params[:raw]
    url = fmt_stream[0]["url"]

    fmt_stream.each do |fmt|
      if fmt["label"].split(" - ")[0] == params[:quality]
        url = fmt["url"]
      end
    end

    next env.redirect url
  end

  rvs = [] of Hash(String, String)
  video.info["rvs"]?.try &.split(",").each do |rv|
    rvs << HTTP::Params.parse(rv).to_h
  end

  rating = video.info["avg_rating"].to_f64
  engagement = ((video.dislikes.to_f + video.likes.to_f)/video.views * 100)

  playability_status = video.player_response["playabilityStatus"]?
  if playability_status && playability_status["status"] == "LIVE_STREAM_OFFLINE"
    reason = playability_status["reason"]?.try &.as_s
  end
  reason ||= ""

  templated "watch"
end

get "/embed/:id" do |env|
  locale = LOCALES[env.get("locale").as(String)]?
  id = env.params.url["id"]

  if id.includes?("%20") || id.includes?("+") || env.params.query.to_s.includes?("%20") || env.params.query.to_s.includes?("+")
    id = env.params.url["id"].gsub("%20", "").delete("+")

    url = "/embed/#{id}"

    if env.params.query.size > 0
      url += "?#{env.params.query.to_s.gsub("%20", "").delete("+")}"
    end

    next env.redirect url
  end

  if id.size > 11
    url = "/embed/#{id[0, 11]}"

    if env.params.query.size > 0
      url += "?#{env.params.query}"
    end

    next env.redirect url
  end

  params = process_video_params(env.params.query, nil)

  begin
    video = get_video(id, PG_DB, proxies, region: params[:region])
  rescue ex : VideoRedirect
    next env.redirect "/embed/#{ex.message}"
  rescue ex
    error_message = ex.message
    next templated "error"
  end

  fmt_stream = video.fmt_stream(decrypt_function)
  adaptive_fmts = video.adaptive_fmts(decrypt_function)
  video_streams = video.video_streams(adaptive_fmts)
  audio_streams = video.audio_streams(adaptive_fmts)

  captions = video.captions

  preferred_captions = captions.select { |caption|
    params[:preferred_captions].includes?(caption.name.simpleText) ||
      params[:preferred_captions].includes?(caption.languageCode.split("-")[0])
  }
  preferred_captions.sort_by! { |caption|
    (params[:preferred_captions].index(caption.name.simpleText) ||
      params[:preferred_captions].index(caption.languageCode.split("-")[0])).not_nil!
  }
  captions = captions - preferred_captions

  aspect_ratio = nil

  video.description = fill_links(video.description, "https", "www.youtube.com")
  video.description = replace_links(video.description)
  description = video.short_description

  host_url = make_host_url(Kemal.config.ssl || CONFIG.https_only, CONFIG.domain)
  host_params = env.request.query_params
  host_params.delete_all("v")

  if video.player_response["streamingData"]?.try &.["hlsManifestUrl"]?
    hlsvp = video.player_response["streamingData"]["hlsManifestUrl"].as_s
    hlsvp = hlsvp.gsub("https://manifest.googlevideo.com", host_url)
  end

  thumbnail = "/vi/#{video.id}/maxres.jpg"

  if params[:raw]
    url = fmt_stream[0]["url"]

    fmt_stream.each do |fmt|
      if fmt["label"].split(" - ")[0] == params[:quality]
        url = fmt["url"]
      end
    end

    next env.redirect url
  end

  rendered "embed"
end

# Playlists

get "/playlist" do |env|
  locale = LOCALES[env.get("locale").as(String)]?

  plid = env.params.query["list"]?
  if !plid
    next env.redirect "/"
  end

  page = env.params.query["page"]?.try &.to_i?
  page ||= 1

  if plid.starts_with? "RD"
    next env.redirect "/mix?list=#{plid}"
  end

  begin
    playlist = fetch_playlist(plid, locale)
  rescue ex
    error_message = ex.message
    next templated "error"
  end

  begin
    videos = fetch_playlist_videos(plid, page, playlist.video_count, locale: locale)
  rescue ex
    videos = [] of PlaylistVideo
  end

  templated "playlist"
end

get "/mix" do |env|
  locale = LOCALES[env.get("locale").as(String)]?

  rdid = env.params.query["list"]?
  if !rdid
    next env.redirect "/"
  end

  continuation = env.params.query["continuation"]?
  continuation ||= rdid.lchop("RD")

  begin
    mix = fetch_mix(rdid, continuation, locale: locale)
  rescue ex
    error_message = ex.message
    next templated "error"
  end

  templated "mix"
end

# Search

get "/opensearch.xml" do |env|
  locale = LOCALES[env.get("locale").as(String)]?
  env.response.content_type = "application/opensearchdescription+xml"

  host = make_host_url(Kemal.config.ssl || CONFIG.https_only, CONFIG.domain)

  XML.build(indent: "  ", encoding: "UTF-8") do |xml|
    xml.element("OpenSearchDescription", xmlns: "http://a9.com/-/spec/opensearch/1.1/") do
      xml.element("ShortName") { xml.text "Invidious" }
      xml.element("LongName") { xml.text "Invidious Search" }
      xml.element("Description") { xml.text "Search for videos, channels, and playlists on Invidious" }
      xml.element("InputEncoding") { xml.text "UTF-8" }
      xml.element("Image", width: 48, height: 48, type: "image/x-icon") { xml.text "#{host}/favicon.ico" }
      xml.element("Url", type: "text/html", method: "get", template: "#{host}/search?q={searchTerms}")
    end
  end
end

get "/results" do |env|
  locale = LOCALES[env.get("locale").as(String)]?

  query = env.params.query["search_query"]?
  query ||= env.params.query["q"]?
  query ||= ""

  page = env.params.query["page"]?.try &.to_i?
  page ||= 1

  if query
    env.redirect "/search?q=#{URI.escape(query)}&page=#{page}"
  else
    env.redirect "/"
  end
end

get "/search" do |env|
  locale = LOCALES[env.get("locale").as(String)]?
  region = env.params.query["region"]?

  query = env.params.query["search_query"]?
  query ||= env.params.query["q"]?
  query ||= ""

  if query.empty?
    next env.redirect "/"
  end

  page = env.params.query["page"]?.try &.to_i?
  page ||= 1

  user = env.get? "user"
  if user
    user = user.as(User)
    view_name = "subscriptions_#{sha256(user.email)[0..7]}"
  end

  channel = nil
  content_type = "all"
  date = ""
  duration = ""
  features = [] of String
  sort = "relevance"
  subscriptions = nil

  operators = query.split(" ").select { |a| a.match(/\w+:[\w,]+/) }
  operators.each do |operator|
    key, value = operator.downcase.split(":")

    case key
    when "channel", "user"
      channel = operator.split(":")[-1]
    when "content_type", "type"
      content_type = value
    when "date"
      date = value
    when "duration"
      duration = value
    when "feature", "features"
      features = value.split(",")
    when "sort"
      sort = value
    when "subscriptions"
      subscriptions = value == "true"
    end
  end

  search_query = (query.split(" ") - operators).join(" ")

  if channel
    count, videos = channel_search(search_query, page, channel)
  elsif subscriptions
    if view_name
      videos = PG_DB.query_all("SELECT id,title,published,updated,ucid,author,length_seconds FROM (
      SELECT *,
      to_tsvector(#{view_name}.title) ||
      to_tsvector(#{view_name}.author)
      as document
      FROM #{view_name}
      ) v_search WHERE v_search.document @@ plainto_tsquery($1) LIMIT 20 OFFSET $2;", search_query, (page - 1) * 20, as: ChannelVideo)
      count = videos.size
    else
      videos = [] of ChannelVideo
      count = 0
    end
  else
    begin
      search_params = produce_search_params(sort: sort, date: date, content_type: content_type,
        duration: duration, features: features)
    rescue ex
      error_message = ex.message
      next templated "error"
    end

    count, videos = search(search_query, page, search_params, proxies, region).as(Tuple)
  end

  templated "search"
end

# Users

get "/login" do |env|
  locale = LOCALES[env.get("locale").as(String)]?

  user = env.get? "user"
  if user
    next env.redirect "/feed/subscriptions"
  end

  referer = get_referer(env, "/feed/subscriptions")

  account_type = env.params.query["type"]?
  account_type ||= "invidious"

  captcha_type = env.params.query["captcha"]?
  captcha_type ||= "image"

  if account_type == "invidious"
    if captcha_type == "image"
      captcha = generate_captcha(HMAC_KEY, PG_DB)
    else
      response = HTTP::Client.get(TEXTCAPTCHA_URL).body
      response = JSON.parse(response)

      tokens = response["a"].as_a.map do |answer|
        create_response(answer.as_s, "sign_in", HMAC_KEY, PG_DB)
      end

      text_captcha = {
        question: response["q"].as_s,
        tokens:   tokens,
      }
    end
  end

  tfa = env.params.query["tfa"]?
  tfa ||= false

  templated "login"
end

# See https://github.com/rg3/youtube-dl/blob/master/youtube_dl/extractor/youtube.py#L79
post "/login" do |env|
  locale = LOCALES[env.get("locale").as(String)]?

  referer = get_referer(env, "/feed/subscriptions")

  email = env.params.body["email"]?
  password = env.params.body["password"]?

  account_type = env.params.query["type"]?
  account_type ||= "google"

  if account_type == "google"
    tfa_code = env.params.body["tfa"]?.try &.lchop("G-")

    begin
      client = make_client(LOGIN_URL)
      headers = HTTP::Headers.new
      headers["Content-Type"] = "application/x-www-form-urlencoded;charset=utf-8"
      headers["Google-Accounts-XSRF"] = "1"

      login_page = client.get("/ServiceLogin")
      headers = login_page.cookies.add_request_headers(headers)

      login_page = XML.parse_html(login_page.body)

      inputs = {} of String => String
      login_page.xpath_nodes(%q(//input[@type="submit"])).each do |node|
        name = node["id"]? || node["name"]?
        name ||= ""
        value = node["value"]?
        value ||= ""

        if name != "" && value != ""
          inputs[name] = value
        end
      end

      login_page.xpath_nodes(%q(//input[@type="hidden"])).each do |node|
        name = node["id"]? || node["name"]?
        name ||= ""
        value = node["value"]?
        value ||= ""

        if name != "" && value != ""
          inputs[name] = value
        end
      end

      lookup_req = {
        email, nil, [] of String, nil, "US", nil, nil, 2, false, true,
        {nil, nil,
         {2, 1, nil, 1, "https://accounts.google.com/ServiceLogin?passive=1209600&continue=https%3A%2F%2Faccounts.google.com%2FManageAccount&followup=https%3A%2F%2Faccounts.google.com%2FManageAccount", nil, [] of String, 4, [] of String},
         1,
         {nil, nil, [] of String},
         nil, nil, nil, true,
        }, email,
      }.to_json

      lookup_results = client.post("/_/signin/sl/lookup", headers, login_req(inputs, lookup_req))
      headers = lookup_results.cookies.add_request_headers(headers)

      lookup_results = lookup_results.body
      lookup_results = lookup_results[5..-1]
      lookup_results = JSON.parse(lookup_results)

      user_hash = lookup_results[0][2]

      challenge_req = {
        user_hash, nil, 1, nil,
        {1, nil, nil, nil,
         {password, nil, true},
        },
        {nil, nil,
         {2, 1, nil, 1, "https://accounts.google.com/ServiceLogin?passive=1209600&continue=https%3A%2F%2Faccounts.google.com%2FManageAccount&followup=https%3A%2F%2Faccounts.google.com%2FManageAccount", nil, [] of String, 4, [] of String},
         1,
         {nil, nil, [] of String},
         nil, nil, nil, true},
      }.to_json

      challenge_results = client.post("/_/signin/sl/challenge", headers, login_req(inputs, challenge_req))
      headers = challenge_results.cookies.add_request_headers(headers)

      challenge_results = challenge_results.body
      challenge_results = challenge_results[5..-1]
      challenge_results = JSON.parse(challenge_results)

      headers["Cookie"] = URI.unescape(headers["Cookie"])

      if challenge_results[0][-1]?.try &.[5] == "INCORRECT_ANSWER_ENTERED"
        error_message = translate(locale, "Incorrect password")
        next templated "error"
      end

      if challenge_results[0][-1][0].as_a?
        # Prefer Authenticator app and SMS over unsupported protocols
        if challenge_results[0][-1][0][0][8] != 6 && challenge_results[0][-1][0][0][8] != 9
          tfa = challenge_results[0][-1][0].as_a.select { |auth_type| auth_type[8] == 6 || auth_type[8] == 9 }[0]
          select_challenge = "[#{challenge_results[0][-1][0].as_a.index(tfa).not_nil!}]"

          tl = challenge_results[1][2]

          tfa = client.post("/_/signin/selectchallenge?TL=#{tl}", headers, login_req(inputs, select_challenge)).body
          tfa = tfa[5..-1]
          tfa = JSON.parse(tfa)[0][-1]
        else
          tfa = challenge_results[0][-1][0][0]
        end

        if tfa[2] == "TWO_STEP_VERIFICATION"
          if tfa[5] == "QUOTA_EXCEEDED"
            error_message = translate(locale, "Quota exceeded, try again in a few hours")
            next templated "error"
          end

          if !tfa_code
            next env.redirect "/login?tfa=true&type=google&referer=#{URI.escape(referer)}"
          end

          tl = challenge_results[1][2]

          request_type = tfa[8]
          case request_type
          when 6
            # Authenticator app
            tfa_req = %(["#{user_hash}",null,2,null,[6,null,null,null,null,["#{tfa_code}",false]]])
          when 9
            # Voice or text message
            tfa_req = %(["#{user_hash}",null,2,null,[9,null,null,null,null,null,null,null,[null,"#{tfa_code}",false,2]]])
          else
            error_message = "Unable to login, make sure two-factor authentication (Authenticator or SMS) is enabled."
            next templated "error"
          end

          challenge_results = client.post("/_/signin/challenge?hl=en&TL=#{tl}", headers, login_req(inputs, tfa_req))
          headers = challenge_results.cookies.add_request_headers(headers)

          challenge_results = challenge_results.body
          challenge_results = challenge_results[5..-1]
          challenge_results = JSON.parse(challenge_results)

          if challenge_results[0][-1]?.try &.[5] == "INCORRECT_ANSWER_ENTERED"
            error_message = translate(locale, "Invalid TFA code")
            next templated "error"
          end
        end
      end

      login_res = challenge_results[0][13][2].to_s

      login = client.get(login_res, headers)
      headers = login.cookies.add_request_headers(headers)

      login = client.get(login.headers["Location"], headers)

      headers = HTTP::Headers.new
      headers = login.cookies.add_request_headers(headers)

      sid = login.cookies["SID"].value

      user = get_user(sid, headers, PG_DB)

      # We are now logged in

      host = URI.parse(env.request.headers["Host"]).host

      login.cookies.each do |cookie|
        if Kemal.config.ssl || CONFIG.https_only
          cookie.secure = true
        else
          cookie.secure = false
        end

        cookie.extension = cookie.extension.not_nil!.gsub(".youtube.com", host)
        cookie.extension = cookie.extension.not_nil!.gsub("Secure; ", "")
      end

      login.cookies.add_response_headers(env.response.headers)

      env.redirect referer
    rescue ex
      error_message = translate(locale, "Login failed. This may be because two-factor authentication is not enabled on your account.")
      next templated "error"
    end
  elsif account_type == "invidious"
    answer = env.params.body["answer"]?
    text_answer = env.params.body["text_answer"]?

    if answer
      answer = answer.lstrip('0')
      answer = OpenSSL::HMAC.hexdigest(:sha256, HMAC_KEY, answer)

      challenge = env.params.body["challenge"]?
      token = env.params.body["token"]?

      begin
        validate_response(challenge, token, answer, "sign_in", HMAC_KEY, PG_DB, locale)
      rescue ex
        if ex.message == translate(locale, "Invalid user")
          error_message = translate(locale, "Invalid answer")
        else
          error_message = ex.message
        end

        next templated "error"
      end
    elsif text_answer
      text_answer = Digest::MD5.hexdigest(text_answer.downcase.strip)

      challenges = env.params.body.select { |k, v| k.match(/text_challenge\d+/) }
      tokens = env.params.body.select { |k, v| k.match(/text_token\d+/) }

      found_valid_captcha = false

      error_message = translate(locale, "Invalid CAPTCHA")
      challenges.each_with_index do |challenge, i|
        begin
          challenge = challenge[1]
          token = tokens[i][1]
          validate_response(challenge, token, text_answer, "sign_in", HMAC_KEY, PG_DB, locale)
          found_valid_captcha = true
        rescue ex
          if ex.message == translate(locale, "Invalid user")
            error_message = translate(locale, "Invalid answer")
          else
            error_message = ex.message
          end
        end
      end

      if !found_valid_captcha
        next templated "error"
      end
    else
      error_message = translate(locale, "CAPTCHA is a required field")
      next templated "error"
    end

    action = env.params.body["action"]?
    action ||= "signin"

    if !email
      error_message = translate(locale, "User ID is a required field")
      next templated "error"
    end

    if !password
      error_message = translate(locale, "Password is a required field")
      next templated "error"
    end

    if action == "signin"
      user = PG_DB.query_one?("SELECT * FROM users WHERE LOWER(email) = LOWER($1)", email, as: User)

      if !user
        error_message = translate(locale, "Invalid username or password")
        next templated "error"
      end

      if !user.password
        error_message = translate(locale, "Please sign in using 'Sign in with Google'")
        next templated "error"
      end

      if Crypto::Bcrypt::Password.new(user.password.not_nil!) == password
        sid = Base64.urlsafe_encode(Random::Secure.random_bytes(32))
        PG_DB.exec("UPDATE users SET id = id || $1 WHERE LOWER(email) = LOWER($2)", [sid], email)

        if Kemal.config.ssl || CONFIG.https_only
          secure = true
        else
          secure = false
        end

        if CONFIG.domain
          env.response.cookies["SID"] = HTTP::Cookie.new(name: "SID", domain: ".#{CONFIG.domain}", value: sid, expires: Time.now + 2.years,
            secure: secure, http_only: true)
        else
          env.response.cookies["SID"] = HTTP::Cookie.new(name: "SID", value: sid, expires: Time.now + 2.years,
            secure: secure, http_only: true)
        end
      else
        error_message = translate(locale, "Invalid username or password")
        next templated "error"
      end
    elsif action == "register"
      if password.empty?
        error_message = translate(locale, "Password cannot be empty")
        next templated "error"
      end

      # See https://security.stackexchange.com/a/39851
      if password.size > 55
        error_message = translate(locale, "Password cannot be longer than 55 characters")
        next templated "error"
      end

      user = PG_DB.query_one?("SELECT * FROM users WHERE LOWER(email) = LOWER($1) AND password IS NOT NULL", email, as: User)
      if user
        error_message = translate(locale, "Please sign in")
        next templated "error"
      end

      sid = Base64.urlsafe_encode(Random::Secure.random_bytes(32))
      user = create_user(sid, email, password)
      user_array = user.to_a

      user_array[5] = user_array[5].to_json
      args = arg_array(user_array)

      PG_DB.exec("INSERT INTO users VALUES (#{args})", user_array)

      view_name = "subscriptions_#{sha256(user.email)[0..7]}"
      PG_DB.exec("CREATE MATERIALIZED VIEW #{view_name} AS \
        SELECT * FROM channel_videos WHERE \
        ucid = ANY ((SELECT subscriptions FROM users WHERE email = E'#{user.email.gsub("'", "\\'")}')::text[]) \
      ORDER BY published DESC;")

      if Kemal.config.ssl || CONFIG.https_only
        secure = true
      else
        secure = false
      end

      if CONFIG.domain
        env.response.cookies["SID"] = HTTP::Cookie.new(name: "SID", domain: ".#{CONFIG.domain}", value: sid, expires: Time.now + 2.years,
          secure: secure, http_only: true)
      else
        env.response.cookies["SID"] = HTTP::Cookie.new(name: "SID", value: sid, expires: Time.now + 2.years,
          secure: secure, http_only: true)
      end
    end

    env.redirect referer
  end
end

get "/signout" do |env|
  locale = LOCALES[env.get("locale").as(String)]?

  user = env.get? "user"
  referer = get_referer(env)

  if user
    user = user.as(User)

    challenge = env.params.query["challenge"]?
    token = env.params.query["token"]?

    begin
      validate_response(challenge, token, user.email, "sign_out", HMAC_KEY, PG_DB, locale)
    rescue ex
      error_message = ex.message
      next templated "error"
    end

    user = env.get("user").as(User)
    sid = env.get("sid").as(String)
    PG_DB.exec("UPDATE users SET id = array_remove(id, $1) WHERE email = $2", sid, user.email)

    env.request.cookies.each do |cookie|
      cookie.expires = Time.new(1990, 1, 1)
    end

    env.request.cookies.add_response_headers(env.response.headers)
  end

  env.redirect referer
end

get "/preferences" do |env|
  locale = LOCALES[env.get("locale").as(String)]?

  user = env.get? "user"
  referer = get_referer(env)

  if user
    user = user.as(User)
    templated "preferences"
  else
    env.redirect referer
  end
end

post "/preferences" do |env|
  locale = LOCALES[env.get("locale").as(String)]?

  user = env.get? "user"
  referer = get_referer(env)

  if user
    user = user.as(User)

    video_loop = env.params.body["video_loop"]?.try &.as(String)
    video_loop ||= "off"
    video_loop = video_loop == "on"

    autoplay = env.params.body["autoplay"]?.try &.as(String)
    autoplay ||= "off"
    autoplay = autoplay == "on"

    continue = env.params.body["continue"]?.try &.as(String)
    continue ||= "off"
    continue = continue == "on"

    listen = env.params.body["listen"]?.try &.as(String)
    listen ||= "off"
    listen = listen == "on"

    speed = env.params.body["speed"]?.try &.as(String).to_f?
    speed ||= DEFAULT_USER_PREFERENCES.speed

    quality = env.params.body["quality"]?.try &.as(String)
    quality ||= DEFAULT_USER_PREFERENCES.quality

    volume = env.params.body["volume"]?.try &.as(String).to_i?
    volume ||= DEFAULT_USER_PREFERENCES.volume

    comments_0 = env.params.body["comments_0"]?.try &.as(String) || DEFAULT_USER_PREFERENCES.comments[0]
    comments_1 = env.params.body["comments_1"]?.try &.as(String) || DEFAULT_USER_PREFERENCES.comments[1]
    comments = [comments_0, comments_1]

    captions_0 = env.params.body["captions_0"]?.try &.as(String) || DEFAULT_USER_PREFERENCES.captions[0]
    captions_1 = env.params.body["captions_1"]?.try &.as(String) || DEFAULT_USER_PREFERENCES.captions[1]
    captions_2 = env.params.body["captions_2"]?.try &.as(String) || DEFAULT_USER_PREFERENCES.captions[2]
    captions = [captions_0, captions_1, captions_2]

    related_videos = env.params.body["related_videos"]?.try &.as(String)
    related_videos ||= "off"
    related_videos = related_videos == "on"

    redirect_feed = env.params.body["redirect_feed"]?.try &.as(String)
    redirect_feed ||= "off"
    redirect_feed = redirect_feed == "on"

    locale = env.params.body["locale"]?.try &.as(String)
    locale ||= DEFAULT_USER_PREFERENCES.locale

    dark_mode = env.params.body["dark_mode"]?.try &.as(String)
    dark_mode ||= "off"
    dark_mode = dark_mode == "on"

    thin_mode = env.params.body["thin_mode"]?.try &.as(String)
    thin_mode ||= "off"
    thin_mode = thin_mode == "on"

    max_results = env.params.body["max_results"]?.try &.as(String).to_i?
    max_results ||= DEFAULT_USER_PREFERENCES.max_results

    sort = env.params.body["sort"]?.try &.as(String)
    sort ||= DEFAULT_USER_PREFERENCES.sort

    latest_only = env.params.body["latest_only"]?.try &.as(String)
    latest_only ||= "off"
    latest_only = latest_only == "on"

    unseen_only = env.params.body["unseen_only"]?.try &.as(String)
    unseen_only ||= "off"
    unseen_only = unseen_only == "on"

    notifications_only = env.params.body["notifications_only"]?.try &.as(String)
    notifications_only ||= "off"
    notifications_only = notifications_only == "on"

    preferences = {
      "video_loop"         => video_loop,
      "autoplay"           => autoplay,
      "continue"           => continue,
      "listen"             => listen,
      "speed"              => speed,
      "quality"            => quality,
      "volume"             => volume,
      "comments"           => comments,
      "captions"           => captions,
      "related_videos"     => related_videos,
      "redirect_feed"      => redirect_feed,
      "locale"             => locale,
      "dark_mode"          => dark_mode,
      "thin_mode"          => thin_mode,
      "max_results"        => max_results,
      "sort"               => sort,
      "latest_only"        => latest_only,
      "unseen_only"        => unseen_only,
      "notifications_only" => notifications_only,
    }.to_json

    PG_DB.exec("UPDATE users SET preferences = $1 WHERE email = $2", preferences, user.email)
  end

  env.redirect referer
end

get "/toggle_theme" do |env|
  locale = LOCALES[env.get("locale").as(String)]?

  user = env.get? "user"
  referer = get_referer(env)

  if user
    user = user.as(User)
    preferences = user.preferences

    if preferences.dark_mode
      preferences.dark_mode = false
    else
      preferences.dark_mode = true
    end

    PG_DB.exec("UPDATE users SET preferences = $1 WHERE email = $2", preferences.to_json, user.email)
  end

  env.redirect referer
end

get "/mark_watched" do |env|
  locale = LOCALES[env.get("locale").as(String)]?

  user = env.get? "user"
  referer = get_referer(env, "/feed/subscriptions")

  id = env.params.query["id"]?
  if !id
    halt env, status_code: 400
  end

  redirect = env.params.query["redirect"]?
  redirect ||= "false"
  redirect = redirect == "true"

  if user
    user = user.as(User)
    if !user.watched.includes? id
      PG_DB.exec("UPDATE users SET watched = watched || $1 WHERE $2 = id", [id], user.id)
    end
  end

  if redirect
    env.redirect referer
  else
    env.response.content_type = "application/json"
    "{}"
  end
end

get "/mark_unwatched" do |env|
  locale = LOCALES[env.get("locale").as(String)]?

  user = env.get? "user"
  referer = get_referer(env, "/feed/history")

  id = env.params.query["id"]?
  if !id
    halt env, status_code: 400
  end

  redirect = env.params.query["redirect"]?
  redirect ||= "false"
  redirect = redirect == "true"

  if user
    user = user.as(User)
    PG_DB.exec("UPDATE users SET watched = array_remove(watched, $1) WHERE email = $2", id, user.email)
  end

  if redirect
    env.redirect referer
  else
    env.response.content_type = "application/json"
    "{}"
  end
end

# /modify_notifications
# will "ding" all subscriptions.
# /modify_notifications?receive_all_updates=false&receive_no_updates=false
# will "unding" all subscriptions.
get "/modify_notifications" do |env|
  locale = LOCALES[env.get("locale").as(String)]?

  user = env.get? "user"
  referer = get_referer(env)

  if user
    user = user.as(User)

    channel_req = {} of String => String

    channel_req["receive_all_updates"] = env.params.query["receive_all_updates"]? || "true"
    channel_req["receive_no_updates"] = env.params.query["receive_no_updates"]? || ""
    channel_req["receive_post_updates"] = env.params.query["receive_post_updates"]? || "true"

    channel_req.reject! { |k, v| v != "true" && v != "false" }

    headers = HTTP::Headers.new
    headers["Cookie"] = env.request.headers["Cookie"]

    client = make_client(YT_URL)
    subs = client.get("/subscription_manager?disable_polymer=1", headers)
    headers["Cookie"] += "; " + subs.cookies.add_request_headers(headers)["Cookie"]
    match = subs.body.match(/'XSRF_TOKEN': "(?<session_token>[A-Za-z0-9\_\-\=]+)"/)
    if match
      session_token = match["session_token"]
    else
      next env.redirect referer
    end

    channel_req["session_token"] = session_token

    headers["content-type"] = "application/x-www-form-urlencoded"
    subs = XML.parse_html(subs.body)
    subs.xpath_nodes(%q(//a[@class="subscription-title yt-uix-sessionlink"]/@href)).each do |channel|
      channel_id = channel.content.lstrip("/channel/").not_nil!

      channel_req["channel_id"] = channel_id

      client.post("/subscription_ajax?action_update_subscription_preferences=1", headers,
        HTTP::Params.encode(channel_req)).body
    end
  end

  env.redirect referer
end

get "/subscription_manager" do |env|
  locale = LOCALES[env.get("locale").as(String)]?

  user = env.get? "user"
  referer = get_referer(env, "/")

  if !user
    next env.redirect referer
  end

  user = user.as(User)

  if !user.password
    # Refresh account
    headers = HTTP::Headers.new
    headers["Cookie"] = env.request.headers["Cookie"]

    user = get_user(user.id[0], headers, PG_DB)
  end

  action_takeout = env.params.query["action_takeout"]?.try &.to_i?
  action_takeout ||= 0
  action_takeout = action_takeout == 1

  format = env.params.query["format"]?
  format ||= "rss"

  subscriptions = [] of InvidiousChannel
  user.subscriptions.each do |ucid|
    begin
      subscriptions << get_channel(ucid, PG_DB, false, false)
    rescue ex
      next
    end
  end
  subscriptions.sort_by! { |channel| channel.author.downcase }

  if action_takeout
    host_url = make_host_url(Kemal.config.ssl || CONFIG.https_only, CONFIG.domain)

    if format == "json"
      env.response.content_type = "application/json"
      env.response.headers["content-disposition"] = "attachment"
      next {
        "subscriptions" => user.subscriptions,
        "watch_history" => user.watched,
        "preferences"   => user.preferences,
      }.to_json
    else
      env.response.content_type = "application/xml"
      env.response.headers["content-disposition"] = "attachment"
      export = XML.build do |xml|
        xml.element("opml", version: "1.1") do
          xml.element("body") do
            if format == "newpipe"
              title = "YouTube Subscriptions"
            else
              title = "Invidious Subscriptions"
            end

            xml.element("outline", text: title, title: title) do
              subscriptions.each do |channel|
                if format == "newpipe"
                  xmlUrl = "https://www.youtube.com/feeds/videos.xml?channel_id=#{channel.id}"
                else
                  xmlUrl = "#{host_url}/feed/channel/#{channel.id}"
                end

                xml.element("outline", text: channel.author, title: channel.author,
                  "type": "rss", xmlUrl: xmlUrl)
              end
            end
          end
        end
      end

      next export.gsub(%(<?xml version="1.0"?>\n), "")
    end
  end

  templated "subscription_manager"
end

get "/data_control" do |env|
  locale = LOCALES[env.get("locale").as(String)]?

  user = env.get? "user"
  referer = get_referer(env)

  if user
    user = user.as(User)

    templated "data_control"
  else
    env.redirect referer
  end
end

post "/data_control" do |env|
  locale = LOCALES[env.get("locale").as(String)]?

  user = env.get? "user"
  referer = get_referer(env)

  if user
    user = user.as(User)

    HTTP::FormData.parse(env.request) do |part|
      body = part.body.gets_to_end
      if body.empty?
        next
      end

      case part.name
      when "import_invidious"
        body = JSON.parse(body)

        if body["subscriptions"]?
          user.subscriptions += body["subscriptions"].as_a.map { |a| a.as_s }
          user.subscriptions.uniq!

          user.subscriptions.select! do |ucid|
            begin
              get_channel(ucid, PG_DB, false, false)
              true
            rescue ex
              false
            end
          end

          PG_DB.exec("UPDATE users SET subscriptions = $1 WHERE email = $2", user.subscriptions, user.email)
        end

        if body["watch_history"]?
          user.watched += body["watch_history"].as_a.map { |a| a.as_s }
          user.watched.uniq!
          PG_DB.exec("UPDATE users SET watched = $1 WHERE email = $2", user.watched, user.email)
        end

        if body["preferences"]?
          user.preferences = Preferences.from_json(body["preferences"].to_json)
          PG_DB.exec("UPDATE users SET preferences = $1 WHERE email = $2", user.preferences.to_json, user.email)
        end
      when "import_youtube"
        subscriptions = XML.parse(body)
        user.subscriptions += subscriptions.xpath_nodes(%q(//outline[@type="rss"])).map do |channel|
          channel["xmlUrl"].match(/UC[a-zA-Z0-9_-]{22}/).not_nil![0]
        end
        user.subscriptions.uniq!

        user.subscriptions = get_batch_channels(user.subscriptions, PG_DB, false, false)

        PG_DB.exec("UPDATE users SET subscriptions = $1 WHERE email = $2", user.subscriptions, user.email)
      when "import_freetube"
        user.subscriptions += body.scan(/"channelId":"(?<channel_id>[a-zA-Z0-9_-]{24})"/).map do |md|
          md["channel_id"]
        end
        user.subscriptions.uniq!

        user.subscriptions = get_batch_channels(user.subscriptions, PG_DB, false, false)

        PG_DB.exec("UPDATE users SET subscriptions = $1 WHERE email = $2", user.subscriptions, user.email)
      when "import_newpipe_subscriptions"
        body = JSON.parse(body)
        user.subscriptions += body["subscriptions"].as_a.map do |channel|
          channel["url"].as_s.match(/UC[a-zA-Z0-9_-]{22}/).not_nil![0]
        end
        user.subscriptions.uniq!

        user.subscriptions = get_batch_channels(user.subscriptions, PG_DB, false, false)

        PG_DB.exec("UPDATE users SET subscriptions = $1 WHERE email = $2", user.subscriptions, user.email)
      when "import_newpipe"
        Zip::Reader.open(IO::Memory.new(body)) do |file|
          file.each_entry do |entry|
            if entry.filename == "newpipe.db"
              tempfile = File.tempfile(".db")
              File.write(tempfile.path, entry.io.gets_to_end)
              db = DB.open("sqlite3://" + tempfile.path)

              user.watched += db.query_all("SELECT url FROM streams", as: String).map { |url| url.lchop("https://www.youtube.com/watch?v=") }
              user.watched.uniq!

              PG_DB.exec("UPDATE users SET watched = $1 WHERE email = $2", user.watched, user.email)

              user.subscriptions += db.query_all("SELECT url FROM subscriptions", as: String).map { |url| url.lchop("https://www.youtube.com/channel/") }
              user.subscriptions.uniq!

              user.subscriptions = get_batch_channels(user.subscriptions, PG_DB, false, false)

              PG_DB.exec("UPDATE users SET subscriptions = $1 WHERE email = $2", user.subscriptions, user.email)

              db.close
              tempfile.delete
            end
          end
        end
      end
    end
  end

  env.redirect referer
end

get "/subscription_ajax" do |env|
  locale = LOCALES[env.get("locale").as(String)]?

  user = env.get? "user"
  referer = get_referer(env)

  redirect = env.params.query["redirect"]?
  redirect ||= "false"
  redirect = redirect == "true"

  if user
    user = user.as(User)

    if env.params.query["action_create_subscription_to_channel"]?
      action = "action_create_subscription_to_channel"
    elsif env.params.query["action_remove_subscriptions"]?
      action = "action_remove_subscriptions"
    else
      next env.redirect referer
    end

    channel_id = env.params.query["c"]?
    channel_id ||= ""

    if !user.password
      headers = HTTP::Headers.new
      headers["Cookie"] = env.request.headers["Cookie"]

      client = make_client(YT_URL)
      subs = client.get("/subscription_manager?disable_polymer=1", headers)
      headers["Cookie"] += "; " + subs.cookies.add_request_headers(headers)["Cookie"]
      match = subs.body.match(/'XSRF_TOKEN': "(?<session_token>[A-Za-z0-9\_\-\=]+)"/)
      if match
        session_token = match["session_token"]
      else
        next env.redirect referer
      end

      headers["content-type"] = "application/x-www-form-urlencoded"

      post_req = {
        "session_token" => session_token,
      }
      post_req = HTTP::Params.encode(post_req)
      post_url = "/subscription_ajax?#{action}=1&c=#{channel_id}"

      # Update user
      if client.post(post_url, headers, post_req).status_code == 200
        email = user.email

        case action
        when .starts_with? "action_create"
          PG_DB.exec("UPDATE users SET subscriptions = array_append(subscriptions,$1) WHERE email = $2", channel_id, email)
        when .starts_with? "action_remove"
          PG_DB.exec("UPDATE users SET subscriptions = array_remove(subscriptions,$1) WHERE email = $2", channel_id, email)
        end
      end
    else
      email = user.email

      case action
      when .starts_with? "action_create"
        if !user.subscriptions.includes? channel_id
          PG_DB.exec("UPDATE users SET subscriptions = array_append(subscriptions,$1) WHERE email = $2", channel_id, email)

          get_channel(channel_id, PG_DB, false, false)
        end
      when .starts_with? "action_remove"
        PG_DB.exec("UPDATE users SET subscriptions = array_remove(subscriptions,$1) WHERE email = $2", channel_id, email)
      end
    end
  end

  if redirect
    env.redirect referer
  else
    env.response.content_type = "application/json"
    "{}"
  end
end

get "/delete_account" do |env|
  locale = LOCALES[env.get("locale").as(String)]?

  user = env.get? "user"
  referer = get_referer(env)

  if user
    user = user.as(User)

    challenge, token = create_response(user.email, "delete_account", HMAC_KEY, PG_DB)

    templated "delete_account"
  else
    env.redirect referer
  end
end

post "/delete_account" do |env|
  locale = LOCALES[env.get("locale").as(String)]?

  user = env.get? "user"
  referer = get_referer(env)

  if user
    user = user.as(User)

    challenge = env.params.body["challenge"]?
    token = env.params.body["token"]?

    begin
      validate_response(challenge, token, user.email, "delete_account", HMAC_KEY, PG_DB, locale)
    rescue ex
      error_message = ex.message
      next templated "error"
    end

    view_name = "subscriptions_#{sha256(user.email)[0..7]}"
    PG_DB.exec("DROP MATERIALIZED VIEW #{view_name}")
    PG_DB.exec("DELETE FROM users * WHERE email = $1", user.email)

    env.request.cookies.each do |cookie|
      cookie.expires = Time.new(1990, 1, 1)
    end
    env.request.cookies.add_response_headers(env.response.headers)
  end

  env.redirect referer
end

get "/clear_watch_history" do |env|
  locale = LOCALES[env.get("locale").as(String)]?

  user = env.get? "user"
  referer = get_referer(env)

  if user
    user = user.as(User)

    challenge, token = create_response(user.email, "clear_watch_history", HMAC_KEY, PG_DB)

    templated "clear_watch_history"
  else
    env.redirect referer
  end
end

post "/clear_watch_history" do |env|
  locale = LOCALES[env.get("locale").as(String)]?

  user = env.get? "user"
  referer = get_referer(env)

  if user
    user = user.as(User)

    challenge = env.params.body["challenge"]?
    token = env.params.body["token"]?

    begin
      validate_response(challenge, token, user.email, "clear_watch_history", HMAC_KEY, PG_DB, locale)
    rescue ex
      error_message = ex.message
      next templated "error"
    end

    PG_DB.exec("UPDATE users SET watched = '{}' WHERE email = $1", user.email)
  end

  env.redirect referer
end

# Feeds

get "/feed/top" do |env|
  locale = LOCALES[env.get("locale").as(String)]?

  templated "top"
end

get "/feed/popular" do |env|
  locale = LOCALES[env.get("locale").as(String)]?

  templated "popular"
end

get "/feed/trending" do |env|
  locale = LOCALES[env.get("locale").as(String)]?

  trending_type = env.params.query["type"]?
  trending_type ||= "Default"

  region = env.params.query["region"]?
  region ||= "US"

  begin
    trending = fetch_trending(trending_type, proxies, region, locale)
  rescue ex
    error_message = "#{ex.message}"
    next templated "error"
  end

  templated "trending"
end

get "/feed/subscriptions" do |env|
  locale = LOCALES[env.get("locale").as(String)]?

  user = env.get? "user"
  referer = get_referer(env)

  if user
    user = user.as(User)
    preferences = user.preferences

    if preferences.unseen_only
      env.set "show_watched", true
    end

    # Refresh account
    headers = HTTP::Headers.new
    headers["Cookie"] = env.request.headers["Cookie"]

    if !user.password
      user = get_user(user.id[0], headers, PG_DB)
    end

    max_results = preferences.max_results
    max_results ||= env.params.query["max_results"]?.try &.to_i?
    max_results ||= 40

    page = env.params.query["page"]?.try &.to_i?
    page ||= 1

    if max_results < 0
      limit = nil
      offset = (page - 1) * 1
    else
      limit = max_results
      offset = (page - 1) * max_results
    end

    if preferences.sort == "published - reverse"
      sort = ""
    else
      sort = "DESC"
    end

    notifications = PG_DB.query_one("SELECT notifications FROM users WHERE email = $1", user.email,
      as: Array(String))
    view_name = "subscriptions_#{sha256(user.email)[0..7]}"

    if preferences.notifications_only && !notifications.empty?
      args = arg_array(notifications)

      notifications = PG_DB.query_all("SELECT * FROM channel_videos WHERE id IN (#{args})
      ORDER BY published #{sort}", notifications, as: ChannelVideo)
      videos = [] of ChannelVideo

      notifications.sort_by! { |video| video.published }.reverse!

      case preferences.sort
      when "alphabetically"
        notifications.sort_by! { |video| video.title }
      when "alphabetically - reverse"
        notifications.sort_by! { |video| video.title }.reverse!
      when "channel name"
        notifications.sort_by! { |video| video.author }
      when "channel name - reverse"
        notifications.sort_by! { |video| video.author }.reverse!
      end
    else
      if preferences.latest_only
        if preferences.unseen_only
          if user.watched.empty?
            watched = "'{}'"
          else
            watched = arg_array(user.watched)
          end

          videos = PG_DB.query_all("SELECT DISTINCT ON (ucid) * FROM #{view_name} WHERE \
          id NOT IN (#{watched}) ORDER BY ucid, published #{sort}",
            user.watched, as: ChannelVideo)
        else
          videos = PG_DB.query_all("SELECT DISTINCT ON (ucid) * FROM #{view_name} \
          ORDER BY ucid, published #{sort}", as: ChannelVideo)
        end

        videos.sort_by! { |video| video.published }.reverse!
      else
        if preferences.unseen_only
          if user.watched.empty?
            watched = "'{}'"
          else
            watched = arg_array(user.watched, 3)
          end

          videos = PG_DB.query_all("SELECT * FROM #{view_name} WHERE \
          id NOT IN (#{watched}) ORDER BY published #{sort} LIMIT $1 OFFSET $2",
            [limit, offset] + user.watched, as: ChannelVideo)
        else
          videos = PG_DB.query_all("SELECT * FROM #{view_name} \
          ORDER BY published #{sort} LIMIT $1 OFFSET $2", limit, offset, as: ChannelVideo)
        end
      end

      case preferences.sort
      when "alphabetically"
        videos.sort_by! { |video| video.title }
      when "alphabetically - reverse"
        videos.sort_by! { |video| video.title }.reverse!
      when "channel name"
        videos.sort_by! { |video| video.author }
      when "channel name - reverse"
        videos.sort_by! { |video| video.author }.reverse!
      end

      # TODO: Add option to disable picking out notifications from regular feed
      notifications = PG_DB.query_one("SELECT notifications FROM users WHERE email = $1", user.email,
        as: Array(String))

      notifications = videos.select { |v| notifications.includes? v.id }
      videos = videos - notifications
    end

    if !limit
      videos = videos[0..max_results]
    end

    PG_DB.exec("UPDATE users SET notifications = $1, updated = $2 WHERE email = $3", [] of String, Time.now,
      user.email)
    user.notifications = [] of String
    env.set "user", user

    templated "subscriptions"
  else
    env.redirect referer
  end
end

get "/feed/history" do |env|
  locale = LOCALES[env.get("locale").as(String)]?

  user = env.get? "user"
  referer = get_referer(env)

  page = env.params.query["page"]?.try &.to_i?
  page ||= 1

  if user
    user = user.as(User)

    limit = user.preferences.max_results
    if user.watched[(page - 1)*limit]?
      watched = user.watched.reverse[(page - 1)*limit, limit]
    else
      watched = [] of String
    end

    templated "history"
  else
    env.redirect referer
  end
end

get "/feed/channel/:ucid" do |env|
  locale = LOCALES[env.get("locale").as(String)]?

  env.response.content_type = "text/xml"
  ucid = env.params.url["ucid"]

  begin
    author, ucid, auto_generated = get_about_info(ucid, locale)
  rescue ex
    error_message = ex.message
    halt env, status_code: 500, response: error_message
  end

  page = 1
  videos, count = get_60_videos(ucid, page, auto_generated)
  videos.select! { |video| !video.paid }

  host_url = make_host_url(Kemal.config.ssl || CONFIG.https_only, CONFIG.domain)
  path = env.request.path

  feed = XML.build(indent: "  ", encoding: "UTF-8") do |xml|
    xml.element("feed", "xmlns:yt": "http://www.youtube.com/xml/schemas/2015",
      "xmlns:media": "http://search.yahoo.com/mrss/", xmlns: "http://www.w3.org/2005/Atom",
      "xml:lang": "en-US") do
      xml.element("link", rel: "self", href: "#{host_url}#{path}")
      xml.element("id") { xml.text "yt:channel:#{ucid}" }
      xml.element("yt:channelId") { xml.text ucid }
      xml.element("title") { xml.text author }
      xml.element("link", rel: "alternate", href: "#{host_url}/channel/#{ucid}")

      xml.element("author") do
        xml.element("name") { xml.text author }
        xml.element("uri") { xml.text "#{host_url}/channel/#{ucid}" }
      end

      videos.each do |video|
        xml.element("entry") do
          xml.element("id") { xml.text "yt:video:#{video.id}" }
          xml.element("yt:videoId") { xml.text video.id }
          xml.element("yt:channelId") { xml.text video.ucid }
          xml.element("title") { xml.text video.title }
          xml.element("link", rel: "alternate", href: "#{host_url}/watch?v=#{video.id}")

          xml.element("author") do
            if auto_generated
              xml.element("name") { xml.text video.author }
              xml.element("uri") { xml.text "#{host_url}/channel/#{video.ucid}" }
            else
              xml.element("name") { xml.text author }
              xml.element("uri") { xml.text "#{host_url}/channel/#{ucid}" }
            end
          end

          xml.element("published") { xml.text video.published.to_s("%Y-%m-%dT%H:%M:%S%:z") }

          xml.element("media:group") do
            xml.element("media:title") { xml.text video.title }
            xml.element("media:thumbnail", url: "/vi/#{video.id}/mqdefault.jpg",
              width: "320", height: "180")
            xml.element("media:description") { xml.text video.description }
          end

          xml.element("media:community") do
            xml.element("media:statistics", views: video.views)
          end
        end
      end
    end
  end

  feed
end

get "/feed/private" do |env|
  locale = LOCALES[env.get("locale").as(String)]?

  token = env.params.query["token"]?

  if !token
    halt env, status_code: 403
  end

  user = PG_DB.query_one?("SELECT * FROM users WHERE token = $1", token.strip, as: User)
  if !user
    halt env, status_code: 403
  end

  max_results = env.params.query["max_results"]?.try &.to_i?
  max_results ||= 40

  page = env.params.query["page"]?.try &.to_i?
  page ||= 1

  if max_results < 0
    limit = nil
    offset = (page - 1) * 1
  else
    limit = max_results
    offset = (page - 1) * max_results
  end

  latest_only = env.params.query["latest_only"]?.try &.to_i?
  latest_only ||= 0
  latest_only = latest_only == 1

  if user.preferences.sort == "published - reverse"
    sort = ""
  else
    sort = "DESC"
  end

  view_name = "subscriptions_#{sha256(user.email)[0..7]}"

  if latest_only
    videos = PG_DB.query_all("SELECT DISTINCT ON (ucid) * FROM #{view_name} ORDER BY ucid, published #{sort}", as: ChannelVideo)
    videos.sort_by! { |video| video.published }.reverse!
  else
    videos = PG_DB.query_all("SELECT * FROM #{view_name} \
    ORDER BY published #{sort} LIMIT $1 OFFSET $2", limit, offset, as: ChannelVideo)
  end

  sort = env.params.query["sort"]?
  sort ||= "published"

  case sort
  when "alphabetically"
    videos.sort_by! { |video| video.title }
  when "reverse_alphabetically"
    videos.sort_by! { |video| video.title }.reverse!
  when "channel_name"
    videos.sort_by! { |video| video.author }
  when "reverse_channel_name"
    videos.sort_by! { |video| video.author }.reverse!
  end

  if !limit
    videos = videos[0..max_results]
  end

  host_url = make_host_url(Kemal.config.ssl || CONFIG.https_only, CONFIG.domain)
  path = env.request.path
  query = env.request.query.not_nil!

  feed = XML.build(indent: "  ", encoding: "UTF-8") do |xml|
    xml.element("feed", "xmlns:yt": "http://www.youtube.com/xml/schemas/2015",
      "xmlns:media": "http://search.yahoo.com/mrss/", xmlns: "http://www.w3.org/2005/Atom",
      "xml:lang": "en-US") do
      xml.element("link", "type": "text/html", rel: "alternate", href: "#{host_url}/feed/subscriptions")
      xml.element("link", "type": "application/atom+xml", rel: "self", href: "#{host_url}#{path}?#{query}")
      xml.element("title") { xml.text translate(locale, "Invidious Private Feed for `x`", user.email) }

      videos.each do |video|
        xml.element("entry") do
          xml.element("id") { xml.text "yt:video:#{video.id}" }
          xml.element("yt:videoId") { xml.text video.id }
          xml.element("yt:channelId") { xml.text video.ucid }
          xml.element("title") { xml.text video.title }
          xml.element("link", rel: "alternate", href: "#{host_url}/watch?v=#{video.id}")

          xml.element("author") do
            xml.element("name") { xml.text video.author }
            xml.element("uri") { xml.text "#{host_url}/channel/#{video.ucid}" }
          end

          xml.element("published") { xml.text video.published.to_s("%Y-%m-%dT%H:%M:%S%:z") }
          xml.element("updated") { xml.text video.updated.to_s("%Y-%m-%dT%H:%M:%S%:z") }

          xml.element("media:group") do
            xml.element("media:title") { xml.text video.title }
            xml.element("media:thumbnail", url: "/vi/#{video.id}/mqdefault.jpg",
              width: "320", height: "180")
          end
        end
      end
    end
  end

  env.response.content_type = "application/atom+xml"
  feed
end

get "/feed/playlist/:plid" do |env|
  locale = LOCALES[env.get("locale").as(String)]?

  plid = env.params.url["plid"]

  host_url = make_host_url(Kemal.config.ssl || CONFIG.https_only, CONFIG.domain)
  path = env.request.path

  client = make_client(YT_URL)
  response = client.get("/feeds/videos.xml?playlist_id=#{plid}")
  document = XML.parse(response.body)

  document.xpath_nodes(%q(//*[@href]|//*[@url])).each do |node|
    node.attributes.each do |attribute|
      case attribute.name
      when "url"
        node["url"] = "#{host_url}#{URI.parse(node["url"]).full_path}"
      when "href"
        node["href"] = "#{host_url}#{URI.parse(node["href"]).full_path}"
      end
    end
  end

  document = document.to_xml(options: XML::SaveOptions::NO_DECL)

  document.scan(/<uri>(?<url>[^<]+)<\/uri>/).each do |match|
    content = "#{host_url}#{URI.parse(match["url"]).full_path}"
    document = document.gsub(match[0], "<uri>#{content}</uri>")
  end

  env.response.content_type = "text/xml"
  document
end

# Channels

# YouTube appears to let users set a "brand" URL that
# is different from their username, so we convert that here
get "/c/:user" do |env|
  locale = LOCALES[env.get("locale").as(String)]?

  client = make_client(YT_URL)
  user = env.params.url["user"]

  response = client.get("/c/#{user}")
  document = XML.parse_html(response.body)

  anchor = document.xpath_node(%q(//a[contains(@class,"branded-page-header-title-link")]))
  if !anchor
    next env.redirect "/"
  end

  env.redirect anchor["href"]
end

# Legacy endpoint for /user/:username
get "/profile" do |env|
  user = env.params.query["user"]?
  if !user
    env.redirect "/"
  else
    env.redirect "/user/#{user}"
  end
end

get "/user/:user" do |env|
  user = env.params.url["user"]
  env.redirect "/channel/#{user}"
end

get "/user/:user/videos" do |env|
  user = env.params.url["user"]
  env.redirect "/channel/#{user}/videos"
end

get "/channel/:ucid" do |env|
  locale = LOCALES[env.get("locale").as(String)]?

  user = env.get? "user"
  if user
    user = user.as(User)
    subscriptions = user.subscriptions
  end
  subscriptions ||= [] of String

  ucid = env.params.url["ucid"]

  page = env.params.query["page"]?.try &.to_i?
  page ||= 1

  sort_by = env.params.query["sort_by"]?.try &.downcase
  sort_by ||= "newest"

  begin
    author, ucid, auto_generated, sub_count = get_about_info(ucid, locale)
  rescue ex
    error_message = ex.message
    next templated "error"
  end

  if !auto_generated
    if author.includes?(" ") || author.includes?("-")
      env.set "search", "channel:#{ucid} "
    else
      env.set "search", "channel:#{author.downcase} "
    end
  end

  videos, count = get_60_videos(ucid, page, auto_generated, sort_by)
  videos.select! { |video| !video.paid }

  templated "channel"
>>>>>>> 0d509c82
end

proxies = PROXY_LIST

before_all do |env|
  env.response.headers["X-XSS-Protection"] = "1; mode=block;"
  env.response.headers["X-Content-Type-Options"] = "nosniff"

  locale = env.params.query["hl"]?
  locale ||= "en-US"
  env.set "locale", locale
end
# API Endpoints

get "/api/v1/captions/:id" do |env|
  locale = LOCALES[env.get("locale").as(String)]?

  env.response.content_type = "application/json"

  id = env.params.url["id"]
  region = env.params.query["region"]?

  client = make_client(YT_URL)
  begin
    video = fetch_video(id, proxies, region: region)
  rescue ex : VideoRedirect
    next env.redirect "/api/v1/captions/#{ex.message}"
  rescue ex
    halt env, status_code: 500
  end

  captions = video.captions

  label = env.params.query["label"]?
  lang = env.params.query["lang"]?
  tlang = env.params.query["tlang"]?

  if !label && !lang
    response = JSON.build do |json|
      json.object do
        json.field "captions" do
          json.array do
            captions.each do |caption|
              json.object do
                json.field "label", caption.name.simpleText
                json.field "languageCode", caption.languageCode
                json.field "url", "/api/v1/captions/#{id}?label=#{URI.escape(caption.name.simpleText)}"
              end
            end
          end
        end
      end
    end

    if env.params.query["pretty"]? && env.params.query["pretty"] == "1"
      next JSON.parse(response).to_pretty_json
    else
      next response
    end
  end

  env.response.content_type = "text/vtt"

  caption = captions.select { |caption| caption.name.simpleText == label }

  if lang
    caption = captions.select { |caption| caption.languageCode == lang }
  end

  if caption.empty?
    halt env, status_code: 404
  else
    caption = caption[0]
  end

  caption_xml = client.get(caption.baseUrl + "&tlang=#{tlang}").body
  caption_xml = XML.parse(caption_xml)

  webvtt = <<-END_VTT
  WEBVTT
  Kind: captions
  Language: #{tlang || caption.languageCode}


  END_VTT

  caption_nodes = caption_xml.xpath_nodes("//transcript/text")
  caption_nodes.each_with_index do |node, i|
    start_time = node["start"].to_f.seconds
    duration = node["dur"]?.try &.to_f.seconds
    duration ||= start_time

    if caption_nodes.size > i + 1
      end_time = caption_nodes[i + 1]["start"].to_f.seconds
    else
      end_time = start_time + duration
    end

    start_time = "#{start_time.hours.to_s.rjust(2, '0')}:#{start_time.minutes.to_s.rjust(2, '0')}:#{start_time.seconds.to_s.rjust(2, '0')}.#{start_time.milliseconds.to_s.rjust(3, '0')}"
    end_time = "#{end_time.hours.to_s.rjust(2, '0')}:#{end_time.minutes.to_s.rjust(2, '0')}:#{end_time.seconds.to_s.rjust(2, '0')}.#{end_time.milliseconds.to_s.rjust(3, '0')}"

    text = HTML.unescape(node.content)
    text = text.gsub(/<font color="#[a-fA-F0-9]{6}">/, "")
    text = text.gsub(/<\/font>/, "")
    if md = text.match(/(?<name>.*) : (?<text>.*)/)
      text = "<v #{md["name"]}>#{md["text"]}</v>"
    end

    webvtt = webvtt + <<-END_CUE
    #{start_time} --> #{end_time}
    #{text}


    END_CUE
  end

  webvtt
end

get "/api/v1/comments/:id" do |env|
  locale = LOCALES[env.get("locale").as(String)]?
  region = env.params.query["region"]?

  env.response.content_type = "application/json"

  id = env.params.url["id"]

  source = env.params.query["source"]?
  source ||= "youtube"

  format = env.params.query["format"]?
  format ||= "json"

  continuation = env.params.query["continuation"]?

  if source == "youtube"
    begin
      comments = fetch_youtube_comments(id, PG_DB, continuation, proxies, format, locale, region)
    rescue ex
      error_message = {"error" => ex.message}.to_json
      halt env, status_code: 500, response: error_message
    end

    next comments
  elsif source == "reddit"
    begin
      comments, reddit_thread = fetch_reddit_comments(id)
      content_html = template_reddit_comments(comments, locale)

      content_html = fill_links(content_html, "https", "www.reddit.com")
      content_html = replace_links(content_html)
    rescue ex
      comments = nil
      reddit_thread = nil
      content_html = ""
    end

    if !reddit_thread || !comments
      halt env, status_code: 404
    end

    if format == "json"
      reddit_thread = JSON.parse(reddit_thread.to_json).as_h
      reddit_thread["comments"] = JSON.parse(comments.to_json)

      if env.params.query["pretty"]? && env.params.query["pretty"] == "1"
        next reddit_thread.to_pretty_json
      else
        next reddit_thread.to_json
      end
    else
      response = {
        "title"       => reddit_thread.title,
        "permalink"   => reddit_thread.permalink,
        "contentHtml" => content_html,
      }

      if env.params.query["pretty"]? && env.params.query["pretty"] == "1"
        next response.to_pretty_json
      else
        next response.to_json
      end
    end
  end
end

get "/api/v1/insights/:id" do |env|
  locale = LOCALES[env.get("locale").as(String)]?

  id = env.params.url["id"]
  env.response.content_type = "application/json"

  error_message = {"error" => "YouTube has removed publicly-available analytics."}.to_json
  halt env, status_code: 503, response: error_message

  client = make_client(YT_URL)
  headers = HTTP::Headers.new
  html = client.get("/watch?v=#{id}&gl=US&hl=en&disable_polymer=1")

  headers["cookie"] = html.cookies.add_request_headers(headers)["cookie"]
  headers["content-type"] = "application/x-www-form-urlencoded"

  headers["x-client-data"] = "CIi2yQEIpbbJAQipncoBCNedygEIqKPKAQ=="
  headers["x-spf-previous"] = "https://www.youtube.com/watch?v=#{id}"
  headers["x-spf-referer"] = "https://www.youtube.com/watch?v=#{id}"

  headers["x-youtube-client-name"] = "1"
  headers["x-youtube-client-version"] = "2.20180719"

  body = html.body
  session_token = body.match(/'XSRF_TOKEN': "(?<session_token>[A-Za-z0-9\_\-\=]+)"/).not_nil!["session_token"]

  post_req = {
    "session_token" => session_token,
  }
  post_req = HTTP::Params.encode(post_req)

  response = client.post("/insight_ajax?action_get_statistics_and_data=1&v=#{id}", headers, post_req).body
  response = XML.parse(response)

  html_content = XML.parse_html(response.xpath_node(%q(//html_content)).not_nil!.content)
  graph_data = response.xpath_node(%q(//graph_data))
  if !graph_data
    error = html_content.xpath_node(%q(//p)).not_nil!.content
    next {"error" => error}.to_json
  end

  graph_data = JSON.parse(graph_data.content)

  view_count = 0_i64
  time_watched = 0_i64
  subscriptions_driven = 0
  shares = 0

  stats_nodes = html_content.xpath_nodes(%q(//table/tr/td))
  stats_nodes.each do |node|
    key = node.xpath_node(%q(.//span))
    value = node.xpath_node(%q(.//div))

    if !key || !value
      next
    end

    key = key.content
    value = value.content

    case key
    when "Views"
      view_count = value.delete(", ").to_i64
    when "Time watched"
      time_watched = value
    when "Subscriptions driven"
      subscriptions_driven = value.delete(", ").to_i
    when "Shares"
      shares = value.delete(", ").to_i
    end
  end

  avg_view_duration_seconds = html_content.xpath_node(%q(//div[@id="stats-chart-tab-watch-time"]/span/span[2])).not_nil!.content
  avg_view_duration_seconds = decode_length_seconds(avg_view_duration_seconds)

  response = {
    "viewCount"              => view_count,
    "timeWatchedText"        => time_watched,
    "subscriptionsDriven"    => subscriptions_driven,
    "shares"                 => shares,
    "avgViewDurationSeconds" => avg_view_duration_seconds,
    "graphData"              => graph_data,
  }

  if env.params.query["pretty"]? && env.params.query["pretty"] == "1"
    next response.to_pretty_json
  else
    next response.to_json
  end
end

get "/api/v1/videos/:id" do |env|
  locale = LOCALES[env.get("locale").as(String)]?

  env.response.content_type = "application/json"

  id = env.params.url["id"]
  region = env.params.query["region"]?

  begin
    video = fetch_video(id, proxies, region: region)
  rescue ex : VideoRedirect
    next env.redirect "/api/v1/videos/#{ex.message}"
  rescue ex
    error_message = {"error" => ex.message}.to_json
    halt env, status_code: 500, response: error_message
  end

  fmt_stream = video.fmt_stream(decrypt_function)
  adaptive_fmts = video.adaptive_fmts(decrypt_function)

  captions = video.captions

  video_info = JSON.build do |json|
    json.object do
      json.field "title", video.title
      json.field "videoId", video.id
      json.field "videoThumbnails" do
        generate_thumbnails(json, video.id)
      end

      video.description, description = html_to_content(video.description)

      json.field "description", description
      json.field "descriptionHtml", video.description
      json.field "published", video.published.to_unix
      json.field "publishedText", translate(locale, "`x` ago", recode_date(video.published))
      json.field "keywords", video.keywords

      json.field "viewCount", video.views
      json.field "likeCount", video.likes
      json.field "dislikeCount", video.dislikes

      json.field "paid", video.paid
      json.field "premium", video.premium
      json.field "isFamilyFriendly", video.is_family_friendly
      json.field "allowedRegions", video.allowed_regions
      json.field "genre", video.genre
      json.field "genreUrl", video.genre_url

      json.field "author", video.author
      json.field "authorId", video.ucid
      json.field "authorUrl", "/channel/#{video.ucid}"

      json.field "authorThumbnails" do
        json.array do
          qualities = [32, 48, 76, 100, 176, 512]

          qualities.each do |quality|
            json.object do
              json.field "url", video.author_thumbnail.gsub("=s48-", "=s#{quality}-")
              json.field "width", quality
              json.field "height", quality
            end
          end
        end
      end

      json.field "subCountText", video.sub_count_text

      json.field "lengthSeconds", video.info["length_seconds"].to_i
      if video.info["allow_ratings"]?
        json.field "allowRatings", video.info["allow_ratings"] == "1"
      else
        json.field "allowRatings", false
      end
      json.field "rating", video.info["avg_rating"].to_f32

      if video.info["is_listed"]?
        json.field "isListed", video.info["is_listed"] == "1"
      end

      if video.player_response["streamingData"]?.try &.["hlsManifestUrl"]?
        host_url = make_host_url(Kemal.config.ssl || CONFIG.https_only, CONFIG.domain)

        host_params = env.request.query_params
        host_params.delete_all("v")

        hlsvp = video.player_response["streamingData"]["hlsManifestUrl"].as_s
        hlsvp = hlsvp.gsub("https://manifest.googlevideo.com", host_url)

        json.field "hlsUrl", hlsvp
      end

      json.field "adaptiveFormats" do
        json.array do
          adaptive_fmts.each do |fmt|
            json.object do
              json.field "index", fmt["index"]
              json.field "bitrate", fmt["bitrate"]
              json.field "init", fmt["init"]
              json.field "url", fmt["url"]
              json.field "itag", fmt["itag"]
              json.field "type", fmt["type"]
              json.field "clen", fmt["clen"]
              json.field "lmt", fmt["lmt"]
              json.field "projectionType", fmt["projection_type"]

              fmt_info = itag_to_metadata?(fmt["itag"])
              if fmt_info
                fps = fmt_info["fps"]?.try &.to_i || fmt["fps"]?.try &.to_i || 30
                json.field "fps", fps
                json.field "container", fmt_info["ext"]
                json.field "encoding", fmt_info["vcodec"]? || fmt_info["acodec"]

                if fmt_info["height"]?
                  json.field "resolution", "#{fmt_info["height"]}p"

                  quality_label = "#{fmt_info["height"]}p"
                  if fps > 30
                    quality_label += "60"
                  end
                  json.field "qualityLabel", quality_label

                  if fmt_info["width"]?
                    json.field "size", "#{fmt_info["width"]}x#{fmt_info["height"]}"
                  end
                end
              end
            end
          end
        end
      end

      json.field "formatStreams" do
        json.array do
          fmt_stream.each do |fmt|
            json.object do
              json.field "url", fmt["url"]
              json.field "itag", fmt["itag"]
              json.field "type", fmt["type"]
              json.field "quality", fmt["quality"]

              fmt_info = itag_to_metadata?(fmt["itag"])
              if fmt_info
                fps = fmt_info["fps"]?.try &.to_i || fmt["fps"]?.try &.to_i || 30
                json.field "fps", fps
                json.field "container", fmt_info["ext"]
                json.field "encoding", fmt_info["vcodec"]? || fmt_info["acodec"]

                if fmt_info["height"]?
                  json.field "resolution", "#{fmt_info["height"]}p"

                  quality_label = "#{fmt_info["height"]}p"
                  if fps > 30
                    quality_label += "60"
                  end
                  json.field "qualityLabel", quality_label

                  if fmt_info["width"]?
                    json.field "size", "#{fmt_info["width"]}x#{fmt_info["height"]}"
                  end
                end
              end
            end
          end
        end
      end

      json.field "captions" do
        json.array do
          captions.each do |caption|
            json.object do
              json.field "label", caption.name.simpleText
              json.field "languageCode", caption.languageCode
              json.field "url", "/api/v1/captions/#{id}?label=#{URI.escape(caption.name.simpleText)}"
            end
          end
        end
      end

      json.field "recommendedVideos" do
        json.array do
          video.info["rvs"]?.try &.split(",").each do |rv|
            rv = HTTP::Params.parse(rv)

            if rv["id"]?
              json.object do
                json.field "videoId", rv["id"]
                json.field "title", rv["title"]
                json.field "videoThumbnails" do
                  generate_thumbnails(json, rv["id"])
                end
                json.field "author", rv["author"]
                json.field "lengthSeconds", rv["length_seconds"].to_i
                json.field "viewCountText", rv["short_view_count_text"]
              end
            end
          end
        end
      end
    end
  end

  if env.params.query["pretty"]? && env.params.query["pretty"] == "1"
    JSON.parse(video_info).to_pretty_json
  else
    video_info
  end
end

get "/api/v1/trending" do |env|
  locale = LOCALES[env.get("locale").as(String)]?

  env.response.content_type = "application/json"

  region = env.params.query["region"]?
  trending_type = env.params.query["type"]?

  begin
    trending = fetch_trending(trending_type, proxies, region, locale)
  rescue ex
    error_message = {"error" => ex.message}.to_json
    halt env, status_code: 500, response: error_message
  end

  videos = JSON.build do |json|
    json.array do
      trending.each do |video|
        json.object do
          json.field "title", video.title
          json.field "videoId", video.id
          json.field "videoThumbnails" do
            generate_thumbnails(json, video.id)
          end

          json.field "lengthSeconds", video.length_seconds
          json.field "viewCount", video.views

          json.field "author", video.author
          json.field "authorId", video.ucid
          json.field "authorUrl", "/channel/#{video.ucid}"

          json.field "published", video.published.to_unix
          json.field "publishedText", translate(locale, "`x` ago", recode_date(video.published))
          json.field "description", video.description
          json.field "descriptionHtml", video.description_html
          json.field "liveNow", video.live_now
          json.field "paid", video.paid
          json.field "premium", video.premium
        end
      end
    end
  end

  if env.params.query["pretty"]? && env.params.query["pretty"] == "1"
    JSON.parse(videos).to_pretty_json
  else
    videos
  end
end

<<<<<<< HEAD
=======
get "/api/v1/popular" do |env|
  locale = LOCALES[env.get("locale").as(String)]?

  env.response.content_type = "application/json"

  videos = JSON.build do |json|
    json.array do
      popular_videos.each do |video|
        json.object do
          json.field "title", video.title
          json.field "videoId", video.id
          json.field "videoThumbnails" do
            generate_thumbnails(json, video.id)
          end

          json.field "lengthSeconds", video.length_seconds

          json.field "author", video.author
          json.field "authorId", video.ucid
          json.field "authorUrl", "/channel/#{video.ucid}"
          json.field "published", video.published.to_unix
          json.field "publishedText", translate(locale, "`x` ago", recode_date(video.published))
        end
      end
    end
  end

  if env.params.query["pretty"]? && env.params.query["pretty"] == "1"
    JSON.parse(videos).to_pretty_json
  else
    videos
  end
end

get "/api/v1/top" do |env|
  locale = LOCALES[env.get("locale").as(String)]?

  env.response.content_type = "application/json"

  videos = JSON.build do |json|
    json.array do
      top_videos.each do |video|
        json.object do
          json.field "title", video.title
          json.field "videoId", video.id
          json.field "videoThumbnails" do
            generate_thumbnails(json, video.id)
          end

          json.field "lengthSeconds", video.info["length_seconds"].to_i
          json.field "viewCount", video.views

          json.field "author", video.author
          json.field "authorId", video.ucid
          json.field "authorUrl", "/channel/#{video.ucid}"
          json.field "published", video.published.to_unix
          json.field "publishedText", translate(locale, "`x` ago", recode_date(video.published))

          description = video.description.gsub("<br>", "\n")
          description = description.gsub("<br/>", "\n")
          description = XML.parse_html(description)
          json.field "description", description.content
          json.field "descriptionHtml", video.description
        end
      end
    end
  end

  if env.params.query["pretty"]? && env.params.query["pretty"] == "1"
    JSON.parse(videos).to_pretty_json
  else
    videos
  end
end

>>>>>>> 0d509c82
get "/api/v1/channels/:ucid" do |env|
  locale = LOCALES[env.get("locale").as(String)]?

  env.response.content_type = "application/json"

  ucid = env.params.url["ucid"]
  sort_by = env.params.query["sort_by"]?.try &.downcase
  sort_by ||= "newest"

  begin
    author, ucid, auto_generated = get_about_info(ucid, locale)
  rescue ex
    error_message = {"error" => ex.message}.to_json
    halt env, status_code: 500, response: error_message
  end

  page = 1
  begin
    videos, count = get_60_videos(ucid, page, auto_generated, sort_by)
  rescue ex
    error_message = {"error" => ex.message}.to_json
    halt env, status_code: 500, response: error_message
  end

  client = make_client(YT_URL)
  channel_html = client.get("/channel/#{ucid}/about?disable_polymer=1").body
  channel_html = XML.parse_html(channel_html)
  banner = channel_html.xpath_node(%q(//div[@id="gh-banner"]/style)).not_nil!.content
  banner = "https:" + banner.match(/background-image: url\((?<url>[^)]+)\)/).not_nil!["url"]

  author = channel_html.xpath_node(%q(//a[contains(@class, "branded-page-header-title-link")])).not_nil!.content
  author_url = channel_html.xpath_node(%q(//a[@class="channel-header-profile-image-container spf-link"])).not_nil!["href"]
  author_thumbnail = channel_html.xpath_node(%q(//img[@class="channel-header-profile-image"])).not_nil!["src"]
  description_html = channel_html.xpath_node(%q(//div[contains(@class,"about-description")]))
  description_html, description = html_to_content(description_html)

  paid = channel_html.xpath_node(%q(//meta[@itemprop="paid"])).not_nil!["content"] == "True"
  is_family_friendly = channel_html.xpath_node(%q(//meta[@itemprop="isFamilyFriendly"])).not_nil!["content"] == "True"
  allowed_regions = channel_html.xpath_node(%q(//meta[@itemprop="regionsAllowed"])).not_nil!["content"].split(",")

  related_channels = channel_html.xpath_nodes(%q(//div[contains(@class, "branded-page-related-channels")]/ul/li))
  related_channels = related_channels.map do |node|
    related_id = node["data-external-id"]?
    related_id ||= ""

    anchor = node.xpath_node(%q(.//h3[contains(@class, "yt-lockup-title")]/a))
    related_title = anchor.try &.["title"]
    related_title ||= ""

    related_author_url = anchor.try &.["href"]
    related_author_url ||= ""

    related_author_thumbnail = node.xpath_node(%q(.//img)).try &.["data-thumb"]
    related_author_thumbnail ||= ""

    {
      id:               related_id,
      author:           related_title,
      author_url:       related_author_url,
      author_thumbnail: related_author_thumbnail,
    }
  end

  total_views = 0_i64
  sub_count = 0_i64
  joined = Time.unix(0)
  metadata = channel_html.xpath_nodes(%q(//span[@class="about-stat"]))
  metadata.each do |item|
    case item.content
    when .includes? "views"
      total_views = item.content.delete("views •,").to_i64
    when .includes? "subscribers"
      sub_count = item.content.delete("subscribers").delete(",").to_i64
    when .includes? "Joined"
      joined = Time.parse(item.content.lchop("Joined "), "%b %-d, %Y", Time::Location.local)
    end
  end

  channel_info = JSON.build do |json|
    json.object do
      json.field "author", author
      json.field "authorId", ucid
      json.field "authorUrl", author_url

      json.field "authorBanners" do
        json.array do
          qualities = [{width: 2560, height: 424},
                       {width: 2120, height: 351},
                       {width: 1060, height: 175}]
          qualities.each do |quality|
            json.object do
              json.field "url", banner.gsub("=w1060", "=w#{quality[:width]}")
              json.field "width", quality[:width]
              json.field "height", quality[:height]
            end
          end

          json.object do
            json.field "url", banner.rchop("=w1060-fcrop64=1,00005a57ffffa5a8-nd-c0xffffffff-rj-k-no")
            json.field "width", 512
            json.field "height", 288
          end
        end
      end

      json.field "authorThumbnails" do
        json.array do
          qualities = [32, 48, 76, 100, 176, 512]

          qualities.each do |quality|
            json.object do
              json.field "url", author_thumbnail.gsub("/s100-", "/s#{quality}-")
              json.field "width", quality
              json.field "height", quality
            end
          end
        end
      end

      json.field "subCount", sub_count
      json.field "totalViews", total_views
      json.field "joined", joined.to_unix
      json.field "paid", paid

      json.field "isFamilyFriendly", is_family_friendly
      json.field "description", description
      json.field "descriptionHtml", description_html

      json.field "allowedRegions", allowed_regions

      json.field "latestVideos" do
        json.array do
          videos.each do |video|
            json.object do
              json.field "title", video.title
              json.field "videoId", video.id

              if auto_generated
                json.field "author", video.author
                json.field "authorId", video.ucid
                json.field "authorUrl", "/channel/#{video.ucid}"
              else
                json.field "author", author
                json.field "authorId", ucid
                json.field "authorUrl", "/channel/#{ucid}"
              end

              json.field "videoThumbnails" do
                generate_thumbnails(json, video.id)
              end

              json.field "description", video.description
              json.field "descriptionHtml", video.description_html

              json.field "viewCount", video.views
              json.field "published", video.published.to_unix
              json.field "publishedText", translate(locale, "`x` ago", recode_date(video.published))
              json.field "lengthSeconds", video.length_seconds
              json.field "liveNow", video.live_now
              json.field "paid", video.paid
              json.field "premium", video.premium
            end
          end
        end
      end

      json.field "relatedChannels" do
        json.array do
          related_channels.each do |related_channel|
            json.object do
              json.field "author", related_channel[:author]
              json.field "authorId", related_channel[:id]
              json.field "authorUrl", related_channel[:author_url]

              json.field "authorThumbnails" do
                json.array do
                  qualities = [32, 48, 76, 100, 176, 512]

                  qualities.each do |quality|
                    json.object do
                      json.field "url", related_channel[:author_thumbnail].gsub("=s48-", "=s#{quality}-")
                      json.field "width", quality
                      json.field "height", quality
                    end
                  end
                end
              end
            end
          end
        end
      end
    end
  end

  if env.params.query["pretty"]? && env.params.query["pretty"] == "1"
    JSON.parse(channel_info).to_pretty_json
  else
    channel_info
  end
end

["/api/v1/channels/:ucid/videos", "/api/v1/channels/videos/:ucid"].each do |route|
  get route do |env|
    locale = LOCALES[env.get("locale").as(String)]?

    env.response.content_type = "application/json"

    ucid = env.params.url["ucid"]
    page = env.params.query["page"]?.try &.to_i?
    page ||= 1
    sort_by = env.params.query["sort_by"]?.try &.downcase
    sort_by ||= "newest"

    begin
      author, ucid, auto_generated = get_about_info(ucid, locale)
    rescue ex
      error_message = {"error" => ex.message}.to_json
      halt env, status_code: 500, response: error_message
    end

    begin
      videos, count = get_60_videos(ucid, page, auto_generated, sort_by)
    rescue ex
      error_message = {"error" => ex.message}.to_json
      halt env, status_code: 500, response: error_message
    end

    result = JSON.build do |json|
      json.array do
        videos.each do |video|
          json.object do
            json.field "title", video.title
            json.field "videoId", video.id

            if auto_generated
              json.field "author", video.author
              json.field "authorId", video.ucid
              json.field "authorUrl", "/channel/#{video.ucid}"
            else
              json.field "author", author
              json.field "authorId", ucid
              json.field "authorUrl", "/channel/#{ucid}"
            end

            json.field "videoThumbnails" do
              generate_thumbnails(json, video.id)
            end

            json.field "description", video.description
            json.field "descriptionHtml", video.description_html

            json.field "viewCount", video.views
            json.field "published", video.published.to_unix
            json.field "publishedText", translate(locale, "`x` ago", recode_date(video.published))
            json.field "lengthSeconds", video.length_seconds
            json.field "liveNow", video.live_now
            json.field "paid", video.paid
            json.field "premium", video.premium
          end
        end
      end
    end

    if env.params.query["pretty"]? && env.params.query["pretty"] == "1"
      JSON.parse(result).to_pretty_json
    else
      result
    end
  end
end

get "/api/v1/channels/search/:ucid" do |env|
  locale = LOCALES[env.get("locale").as(String)]?

  env.response.content_type = "application/json"

  ucid = env.params.url["ucid"]

  query = env.params.query["q"]?
  query ||= ""

  page = env.params.query["page"]?.try &.to_i?
  page ||= 1

  count, search_results = channel_search(query, page, ucid)
  response = JSON.build do |json|
    json.array do
      search_results.each do |item|
        json.object do
          case item
          when SearchVideo
            json.field "type", "video"
            json.field "title", item.title
            json.field "videoId", item.id

            json.field "author", item.author
            json.field "authorId", item.ucid
            json.field "authorUrl", "/channel/#{item.ucid}"

            json.field "videoThumbnails" do
              generate_thumbnails(json, item.id)
            end

            json.field "description", item.description
            json.field "descriptionHtml", item.description_html

            json.field "viewCount", item.views
            json.field "published", item.published.to_unix
            json.field "publishedText", translate(locale, "`x` ago", recode_date(item.published))
            json.field "lengthSeconds", item.length_seconds
            json.field "liveNow", item.live_now
            json.field "paid", item.paid
            json.field "premium", item.premium
          when SearchPlaylist
            json.field "type", "playlist"
            json.field "title", item.title
            json.field "playlistId", item.id

            json.field "author", item.author
            json.field "authorId", item.ucid
            json.field "authorUrl", "/channel/#{item.ucid}"

            json.field "videoCount", item.video_count
            json.field "videos" do
              json.array do
                item.videos.each do |video|
                  json.object do
                    json.field "title", video.title
                    json.field "videoId", video.id
                    json.field "lengthSeconds", video.length_seconds

                    json.field "videoThumbnails" do
                      generate_thumbnails(json, video.id)
                    end
                  end
                end
              end
            end
          when SearchChannel
            json.field "type", "channel"
            json.field "author", item.author
            json.field "authorId", item.ucid
            json.field "authorUrl", "/channel/#{item.ucid}"

            json.field "authorThumbnails" do
              json.array do
                qualities = [32, 48, 76, 100, 176, 512]

                qualities.each do |quality|
                  json.object do
                    json.field "url", item.author_thumbnail.gsub("=s176-", "=s#{quality}-")
                    json.field "width", quality
                    json.field "height", quality
                  end
                end
              end
            end

            json.field "subCount", item.subscriber_count
            json.field "videoCount", item.video_count
            json.field "description", item.description
            json.field "descriptionHtml", item.description_html
          end
        end
      end
    end
  end

  if env.params.query["pretty"]? && env.params.query["pretty"] == "1"
    JSON.parse(response).to_pretty_json
  else
    response
  end
end

get "/api/v1/search" do |env|
  locale = LOCALES[env.get("locale").as(String)]?
  region = env.params.query["region"]?

  env.response.content_type = "application/json"

  query = env.params.query["q"]?
  query ||= ""

  page = env.params.query["page"]?.try &.to_i?
  page ||= 1

  sort_by = env.params.query["sort_by"]?.try &.downcase
  sort_by ||= "relevance"

  date = env.params.query["date"]?.try &.downcase
  date ||= ""

  duration = env.params.query["date"]?.try &.downcase
  duration ||= ""

  features = env.params.query["features"]?.try &.split(",").map { |feature| feature.downcase }
  features ||= [] of String

  content_type = env.params.query["type"]?.try &.downcase
  content_type ||= "video"

  begin
    search_params = produce_search_params(sort_by, date, content_type, duration, features)
  rescue ex
    env.response.status_code = 400
    next JSON.build do |json|
      json.object do
        json.field "error", ex.message
      end
    end
  end

  count, search_results = search(query, page, search_params, proxies, region).as(Tuple)
  response = JSON.build do |json|
    json.array do
      search_results.each do |item|
        json.object do
          case item
          when SearchVideo
            json.field "type", "video"
            json.field "title", item.title
            json.field "videoId", item.id

            json.field "author", item.author
            json.field "authorId", item.ucid
            json.field "authorUrl", "/channel/#{item.ucid}"

            json.field "videoThumbnails" do
              generate_thumbnails(json, item.id)
            end

            json.field "description", item.description
            json.field "descriptionHtml", item.description_html

            json.field "viewCount", item.views
            json.field "published", item.published.to_unix
            json.field "publishedText", translate(locale, "`x` ago", recode_date(item.published))
            json.field "lengthSeconds", item.length_seconds
            json.field "liveNow", item.live_now
            json.field "paid", item.paid
            json.field "premium", item.premium
          when SearchPlaylist
            json.field "type", "playlist"
            json.field "title", item.title
            json.field "playlistId", item.id

            json.field "author", item.author
            json.field "authorId", item.ucid
            json.field "authorUrl", "/channel/#{item.ucid}"

            json.field "videoCount", item.video_count
            json.field "videos" do
              json.array do
                item.videos.each do |video|
                  json.object do
                    json.field "title", video.title
                    json.field "videoId", video.id
                    json.field "lengthSeconds", video.length_seconds

                    json.field "videoThumbnails" do
                      generate_thumbnails(json, video.id)
                    end
                  end
                end
              end
            end
          when SearchChannel
            json.field "type", "channel"
            json.field "author", item.author
            json.field "authorId", item.ucid
            json.field "authorUrl", "/channel/#{item.ucid}"

            json.field "authorThumbnails" do
              json.array do
                qualities = [32, 48, 76, 100, 176, 512]

                qualities.each do |quality|
                  json.object do
                    json.field "url", item.author_thumbnail.gsub("=s176-", "=s#{quality}-")
                    json.field "width", quality
                    json.field "height", quality
                  end
                end
              end
            end

            json.field "subCount", item.subscriber_count
            json.field "videoCount", item.video_count
            json.field "description", item.description
            json.field "descriptionHtml", item.description_html
          end
        end
      end
    end
  end

  if env.params.query["pretty"]? && env.params.query["pretty"] == "1"
    JSON.parse(response).to_pretty_json
  else
    response
  end
end

get "/api/v1/playlists/:plid" do |env|
  locale = LOCALES[env.get("locale").as(String)]?

  env.response.content_type = "application/json"
  plid = env.params.url["plid"]

  page = env.params.query["page"]?.try &.to_i?
  page ||= 1

  format = env.params.query["format"]?
  format ||= "json"

  continuation = env.params.query["continuation"]?

  if plid.starts_with? "RD"
    next env.redirect "/api/v1/mixes/#{plid}"
  end

  begin
    playlist = fetch_playlist(plid, locale)
  rescue ex
    error_message = {"error" => "Playlist is empty"}.to_json
    halt env, status_code: 500, response: error_message
  end

  begin
    videos = fetch_playlist_videos(plid, page, playlist.video_count, continuation, locale)
  rescue ex
    videos = [] of PlaylistVideo
  end

  response = JSON.build do |json|
    json.object do
      json.field "title", playlist.title
      json.field "playlistId", playlist.id

      json.field "author", playlist.author
      json.field "authorId", playlist.ucid
      json.field "authorUrl", "/channel/#{playlist.ucid}"

      json.field "authorThumbnails" do
        json.array do
          qualities = [32, 48, 76, 100, 176, 512]

          qualities.each do |quality|
            json.object do
              json.field "url", playlist.author_thumbnail.gsub("=s100-", "=s#{quality}-")
              json.field "width", quality
              json.field "height", quality
            end
          end
        end
      end

      json.field "description", playlist.description
      json.field "descriptionHtml", playlist.description_html
      json.field "videoCount", playlist.video_count

      json.field "viewCount", playlist.views
      json.field "updated", playlist.updated.to_unix

      json.field "videos" do
        json.array do
          videos.each do |video|
            json.object do
              json.field "title", video.title
              json.field "videoId", video.id

              json.field "author", video.author
              json.field "authorId", video.ucid
              json.field "authorUrl", "/channel/#{video.ucid}"

              json.field "videoThumbnails" do
                generate_thumbnails(json, video.id)
              end

              json.field "index", video.index
              json.field "lengthSeconds", video.length_seconds
            end
          end
        end
      end
    end
  end

  if format == "html"
    response = JSON.parse(response)
    playlist_html = template_playlist(response)
    next_video = response["videos"].as_a[1]?.try &.["videoId"]

    response = {
      "playlistHtml" => playlist_html,
      "nextVideo"    => next_video,
    }.to_json
  end

  if env.params.query["pretty"]? && env.params.query["pretty"] == "1"
    JSON.parse(response).to_pretty_json
  else
    response
  end
end

get "/api/v1/mixes/:rdid" do |env|
  locale = LOCALES[env.get("locale").as(String)]?

  env.response.content_type = "application/json"

  rdid = env.params.url["rdid"]

  continuation = env.params.query["continuation"]?
  continuation ||= rdid.lchop("RD")

  format = env.params.query["format"]?
  format ||= "json"

  begin
    mix = fetch_mix(rdid, continuation, locale: locale)

    if !rdid.ends_with? continuation
      mix = fetch_mix(rdid, mix.videos[1].id)
      index = mix.videos.index(mix.videos.select { |video| video.id == continuation }[0]?)
    end
    index ||= 0

    mix.videos = mix.videos[index..-1]
  rescue ex
    error_message = {"error" => ex.message}.to_json
    halt env, status_code: 500, response: error_message
  end

  response = JSON.build do |json|
    json.object do
      json.field "title", mix.title
      json.field "mixId", mix.id

      json.field "videos" do
        json.array do
          mix.videos.each do |video|
            json.object do
              json.field "title", video.title
              json.field "videoId", video.id
              json.field "author", video.author

              json.field "authorId", video.ucid
              json.field "authorUrl", "/channel/#{video.ucid}"

              json.field "videoThumbnails" do
                json.array do
                  generate_thumbnails(json, video.id)
                end
              end

              json.field "index", video.index
              json.field "lengthSeconds", video.length_seconds
            end
          end
        end
      end
    end
  end

  if format == "html"
    response = JSON.parse(response)
    playlist_html = template_mix(response)
    next_video = response["videos"].as_a[1]?.try &.["videoId"]
    next_video ||= ""

    response = {
      "playlistHtml" => playlist_html,
      "nextVideo"    => next_video,
    }.to_json
  end

  if env.params.query["pretty"]? && env.params.query["pretty"] == "1"
    JSON.parse(response).to_pretty_json
  else
    response
  end
end

get "/api/manifest/dash/id/videoplayback" do |env|
  env.response.headers["Access-Control-Allow-Origin"] = "*"
  env.redirect "/videoplayback?#{env.params.query}"
end

get "/api/manifest/dash/id/videoplayback/*" do |env|
  env.response.headers["Access-Control-Allow-Origin"] = "*"
  env.redirect env.request.path.lchop("/api/manifest/dash/id")
end

get "/api/manifest/dash/id/:id" do |env|
  env.response.headers.add("Access-Control-Allow-Origin", "*")
  env.response.content_type = "application/dash+xml"

  local = env.params.query["local"]?.try &.== "true"
  id = env.params.url["id"]
  region = env.params.query["region"]?

  client = make_client(YT_URL)
  begin
    video = fetch_video(id, proxies, region: region)
  rescue ex : VideoRedirect
    url = "/api/manifest/dash/id/#{ex.message}"
    if local
      url += "?local=true"
    end

    next env.redirect url
  rescue ex
    halt env, status_code: 403
  end

  if video.info["dashmpd"]?
    manifest = client.get(video.info["dashmpd"]).body

    manifest = manifest.gsub(/<BaseURL>[^<]+<\/BaseURL>/) do |baseurl|
      url = baseurl.lchop("<BaseURL>")
      url = url.rchop("</BaseURL>")

      if local
        url = URI.parse(url).full_path.lchop("/")
      end

      "<BaseURL>#{url}</BaseURL>"
    end

    next manifest
  end

  adaptive_fmts = video.adaptive_fmts(decrypt_function)

  if local
    adaptive_fmts.each do |fmt|
      fmt["url"] = URI.parse(fmt["url"]).full_path.lchop("/")
    end
  end

  audio_streams = video.audio_streams(adaptive_fmts).select { |stream| stream["type"].starts_with? "audio/mp4" }
  video_streams = video.video_streams(adaptive_fmts).select { |stream| stream["type"].starts_with? "video/mp4" }.uniq { |stream| stream["size"] }

  manifest = XML.build(indent: "  ", encoding: "UTF-8") do |xml|
    xml.element("MPD", "xmlns": "urn:mpeg:dash:schema:mpd:2011",
      "profiles": "urn:mpeg:dash:profile:isoff-live:2011", minBufferTime: "PT1.5S", type: "static",
      mediaPresentationDuration: "PT#{video.info["length_seconds"]}S") do
      xml.element("Period") do
        xml.element("AdaptationSet", mimeType: "audio/mp4", startWithSAP: 1, subsegmentAlignment: true) do
          audio_streams.each do |fmt|
            codecs = fmt["type"].split("codecs=")[1].strip('"')
            bandwidth = fmt["bitrate"]
            itag = fmt["itag"]
            url = fmt["url"]

            xml.element("Representation", id: fmt["itag"], codecs: codecs, bandwidth: bandwidth) do
              xml.element("AudioChannelConfiguration", schemeIdUri: "urn:mpeg:dash:23003:3:audio_channel_configuration:2011",
                value: "2")
              xml.element("BaseURL") { xml.text url }
              xml.element("SegmentBase", indexRange: fmt["index"]) do
                xml.element("Initialization", range: fmt["init"])
              end
            end
          end
        end

        xml.element("AdaptationSet", mimeType: "video/mp4", startWithSAP: 1, subsegmentAlignment: true,
          scanType: "progressive") do
          video_streams.each do |fmt|
            codecs = fmt["type"].split("codecs=")[1].strip('"')
            bandwidth = fmt["bitrate"]
            itag = fmt["itag"]
            url = fmt["url"]
            height, width = fmt["size"].split("x")

            xml.element("Representation", id: itag, codecs: codecs, width: width, height: height,
              startWithSAP: "1", maxPlayoutRate: "1",
              bandwidth: bandwidth, frameRate: fmt["fps"]) do
              xml.element("BaseURL") { xml.text url }
              xml.element("SegmentBase", indexRange: fmt["index"]) do
                xml.element("Initialization", range: fmt["init"])
              end
            end
          end
        end
      end
    end
  end

  manifest = manifest.gsub(%(<?xml version="1.0" encoding="UTF-8U"?>), %(<?xml version="1.0" encoding="UTF-8"?>))
  manifest = manifest.gsub(%(<?xml version="1.0" encoding="UTF-8V"?>), %(<?xml version="1.0" encoding="UTF-8"?>))
  manifest
end

get "/api/manifest/hls_variant/*" do |env|
  client = make_client(YT_URL)
  manifest = client.get(env.request.path)

  if manifest.status_code != 200
    halt env, status_code: manifest.status_code
  end

  env.response.content_type = "application/x-mpegURL"
  env.response.headers.add("Access-Control-Allow-Origin", "*")

  host_url = make_host_url(Kemal.config.ssl || CONFIG.https_only, CONFIG.domain)

  manifest = manifest.body
  manifest.gsub("https://www.youtube.com", host_url)
end

get "/api/manifest/hls_playlist/*" do |env|
  client = make_client(YT_URL)
  manifest = client.get(env.request.path)

  if manifest.status_code != 200
    halt env, status_code: manifest.status_code
  end

  host_url = make_host_url(Kemal.config.ssl || CONFIG.https_only, CONFIG.domain)

  manifest = manifest.body.gsub("https://www.youtube.com", host_url)
  manifest = manifest.gsub(/https:\/\/r\d---.{11}\.c\.youtube\.com/, host_url)
  fvip = manifest.match(/hls_chunk_host\/r(?<fvip>\d)---/).not_nil!["fvip"]
  manifest = manifest.gsub("seg.ts", "seg.ts/fvip/#{fvip}")

  env.response.content_type = "application/x-mpegURL"
  env.response.headers.add("Access-Control-Allow-Origin", "*")
  manifest
end

# YouTube /videoplayback links expire after 6 hours,
# so we have a mechanism here to redirect to the latest version
get "/latest_version" do |env|
  id = env.params.query["id"]?
  itag = env.params.query["itag"]?

  local = env.params.query["local"]?
  local ||= "false"
  local = local == "true"

  if !id || !itag
    halt env, status_code: 400
  end

  video = get_video(id, PG_DB, proxies)

  fmt_stream = video.fmt_stream(decrypt_function)
  adaptive_fmts = video.adaptive_fmts(decrypt_function)

  urls = (fmt_stream + adaptive_fmts).select { |fmt| fmt["itag"] == itag }
  if urls.empty?
    halt env, status_code: 404
  elsif urls.size > 1
    halt env, status_code: 409
  end

  url = urls[0]["url"]
  if local
    url = URI.parse(url).full_path.not_nil!
  end

  env.redirect url
end

options "/videoplayback" do |env|
  env.response.headers["Access-Control-Allow-Origin"] = "*"
  env.response.headers["Access-Control-Allow-Methods"] = "GET, OPTIONS"
  env.response.headers["Access-Control-Allow-Headers"] = "Content-Type, Range"
end

options "/videoplayback/*" do |env|
  env.response.headers["Access-Control-Allow-Origin"] = "*"
  env.response.headers["Access-Control-Allow-Methods"] = "GET, OPTIONS"
  env.response.headers["Access-Control-Allow-Headers"] = "Content-Type, Range"
end

options "/api/manifest/dash/id/videoplayback" do |env|
  env.response.headers["Access-Control-Allow-Origin"] = "*"
  env.response.headers["Access-Control-Allow-Methods"] = "GET, OPTIONS"
  env.response.headers["Access-Control-Allow-Headers"] = "Content-Type, Range"
end

options "/api/manifest/dash/id/videoplayback/*" do |env|
  env.response.headers["Access-Control-Allow-Origin"] = "*"
  env.response.headers["Access-Control-Allow-Methods"] = "GET, OPTIONS"
  env.response.headers["Access-Control-Allow-Headers"] = "Content-Type, Range"
end

get "/videoplayback/*" do |env|
  path = env.request.path

  path = path.lchop("/videoplayback/")
  path = path.rchop("/")

  path = path.gsub(/mime\/\w+\/\w+/) do |mimetype|
    mimetype = mimetype.split("/")
    mimetype[0] + "/" + mimetype[1] + "%2F" + mimetype[2]
  end

  path = path.split("/")

  raw_params = {} of String => Array(String)
  path.each_slice(2) do |pair|
    key, value = pair
    value = URI.unescape(value)

    if raw_params[key]?
      raw_params[key] << value
    else
      raw_params[key] = [value]
    end
  end

  query_params = HTTP::Params.new(raw_params)

  env.response.headers["Access-Control-Allow-Origin"] = "*"
  env.redirect "/videoplayback?#{query_params}"
end

get "/videoplayback" do |env|
  query_params = env.params.query

  fvip = query_params["fvip"]
  mn = query_params["mn"].split(",")[-1]
  host = "https://r#{fvip}---#{mn}.googlevideo.com"
  url = "/videoplayback?#{query_params.to_s}"

  headers = env.request.headers
  headers.delete("Host")
  headers.delete("Cookie")
  headers.delete("User-Agent")
  headers.delete("Referer")

  region = query_params["region"]?

  response = HTTP::Client::Response.new(403)
  loop do
    begin
      client = make_client(URI.parse(host), proxies, region)
      response = client.head(url, headers)
      break
    rescue ex
    end
  end

  if response.headers["Location"]?
    url = URI.parse(response.headers["Location"])
    env.response.headers["Access-Control-Allow-Origin"] = "*"

    url = url.full_path
    if region
      url += "&region=#{region}"
    end

    next env.redirect url
  end

  if response.status_code >= 400
    halt env, status_code: 403
  end

  client = make_client(URI.parse(host), proxies, region)
  client.get(url, headers) do |response|
    env.response.status_code = response.status_code

    response.headers.each do |key, value|
      env.response.headers[key] = value
    end

    env.response.headers["Access-Control-Allow-Origin"] = "*"

    begin
      chunk_size = 4096
      size = 1
      while size > 0
        size = IO.copy(response.body_io, env.response.output, chunk_size)
        env.response.flush
        Fiber.yield
      end
    rescue ex
      break
    end
  end
end

get "/ggpht*" do |env|
end

get "/ggpht/*" do |env|
  host = "https://yt3.ggpht.com"
  client = make_client(URI.parse(host))
  url = env.request.path.lchop("/ggpht")

  headers = env.request.headers
  headers.delete("Host")
  headers.delete("Cookie")
  headers.delete("User-Agent")
  headers.delete("Referer")

  client.get(url, headers) do |response|
    env.response.status_code = response.status_code
    response.headers.each do |key, value|
      env.response.headers[key] = value
    end

    if response.status_code == 304
      break
    end

    chunk_size = 4096
    size = 1
    if response.headers.includes_word?("Content-Encoding", "gzip")
      Gzip::Writer.open(env.response) do |deflate|
        until size == 0
          size = IO.copy(response.body_io, deflate)
          env.response.flush
        end
      end
    elsif response.headers.includes_word?("Content-Encoding", "deflate")
      Flate::Writer.open(env.response) do |deflate|
        until size == 0
          size = IO.copy(response.body_io, deflate)
          env.response.flush
        end
      end
    else
      until size == 0
        size = IO.copy(response.body_io, env.response, chunk_size)
        env.response.flush
      end
    end
  end
end

get "/vi/:id/:name" do |env|
  id = env.params.url["id"]
  name = env.params.url["name"]

  host = "https://i.ytimg.com"
  client = make_client(URI.parse(host))

  if name == "maxres.jpg"
    VIDEO_THUMBNAILS.each do |thumb|
      if client.head("/vi/#{id}/#{thumb[:url]}.jpg").status_code == 200
        name = thumb[:url] + ".jpg"
        break
      end
    end
  end
  url = "/vi/#{id}/#{name}"

  headers = env.request.headers
  headers.delete("Host")
  headers.delete("Cookie")
  headers.delete("User-Agent")
  headers.delete("Referer")

  client.get(url, headers) do |response|
    env.response.status_code = response.status_code
    response.headers.each do |key, value|
      env.response.headers[key] = value
    end

    if response.status_code == 304
      break
    end

    chunk_size = 4096
    size = 1
    if response.headers.includes_word?("Content-Encoding", "gzip")
      Gzip::Writer.open(env.response) do |deflate|
        until size == 0
          size = IO.copy(response.body_io, deflate)
          env.response.flush
        end
      end
    elsif response.headers.includes_word?("Content-Encoding", "deflate")
      Flate::Writer.open(env.response) do |deflate|
        until size == 0
          size = IO.copy(response.body_io, deflate)
          env.response.flush
        end
      end
    else
      until size == 0
        size = IO.copy(response.body_io, env.response, chunk_size)
        env.response.flush
      end
    end
  end
end

error 404 do |env|
  env.response.content_type = "application/json"

<<<<<<< HEAD
  error_message = "404 Not Found"
  {"error" => error_message}.to_json
end

error 500 do |env|
  env.response.content_type = "application/json"

  error_message = "500 Server Error"
  {"error" => error_message}.to_json
=======
  env.response.headers["Location"] = "/"
  halt env, status_code: 302
end

error 500 do |env|
  error_message = <<-END_HTML
  Looks like you've found a bug in Invidious. Feel free to open a new issue 
  <a href="https://github.com/omarroth/invidious/issues/github.com/omarroth/invidious">
    here
  </a>
  or send an email to 
  <a href="mailto:omarroth@protonmail.com">
    omarroth@protonmail.com
  </a>.
  END_HTML
  templated "error"
>>>>>>> 0d509c82
end

# Add redirect if SSL is enabled
if Kemal.config.ssl
  spawn do
    server = HTTP::Server.new do |context|
      redirect_url = "https://#{context.request.host}#{context.request.path}"
      if context.request.query
        redirect_url += "?#{context.request.query}"
      end
      context.response.headers.add("Location", redirect_url)
      context.response.status_code = 301
    end

    server.bind_tcp "0.0.0.0", 80
    server.listen
  end
end

Kemal.config.powered_by_header = false
<<<<<<< HEAD
=======
add_handler FilteredCompressHandler.new
add_handler DenyFrame.new
add_handler APIHandler.new
add_context_storage_type(User)
>>>>>>> 0d509c82

Kemal.config.logger = logger
Kemal.run<|MERGE_RESOLUTION|>--- conflicted
+++ resolved
@@ -95,2115 +95,11 @@
   "ru"    => load_locale("ru"),
 }
 
-<<<<<<< HEAD
-decrypt_function = [] of {name: String, value: Int32}
-if CONFIG.decrypt_drm
-  spawn do
-    update_decrypt_function do |function|
-      decrypt_function = function
-    end
-  end
-=======
-crawl_threads.times do
-  spawn do
-    crawl_videos(PG_DB, logger)
-  end
-end
-
-refresh_channels(PG_DB, logger, channel_threads, CONFIG.full_refresh)
-
-refresh_feeds(PG_DB, logger, feed_threads)
-
-video_threads.times do |i|
-  spawn do
-    refresh_videos(PG_DB, logger)
-  end
-end
-
-top_videos = [] of Video
-spawn do
-  pull_top_videos(CONFIG, PG_DB) do |videos|
-    top_videos = videos
-    sleep 1.minutes
-    Fiber.yield
-  end
-end
-
-popular_videos = [] of ChannelVideo
-spawn do
-  pull_popular_videos(PG_DB) do |videos|
-    popular_videos = videos
-    sleep 1.minutes
-    Fiber.yield
-  end
-end
-
 decrypt_function = [] of {name: String, value: Int32}
 spawn do
   update_decrypt_function do |function|
     decrypt_function = function
-    sleep 1.minutes
-    Fiber.yield
-  end
-end
-
-proxies = PROXY_LIST
-
-before_all do |env|
-  env.response.headers["X-XSS-Protection"] = "1; mode=block;"
-  env.response.headers["X-Content-Type-Options"] = "nosniff"
-
-  if env.request.cookies.has_key? "SID"
-    headers = HTTP::Headers.new
-    headers["Cookie"] = env.request.headers["Cookie"]
-
-    sid = env.request.cookies["SID"].value
-
-    # Invidious users only have SID
-    if !env.request.cookies.has_key? "SSID"
-      user = PG_DB.query_one?("SELECT * FROM users WHERE $1 = ANY(id)", sid, as: User)
-
-      if user
-        challenge, token = create_response(user.email, "sign_out", HMAC_KEY, PG_DB, 1.week)
-
-        env.set "challenge", challenge
-        env.set "token", token
-
-        locale = user.preferences.locale
-        env.set "user", user
-        env.set "sid", sid
-      end
-    else
-      begin
-        user = get_user(sid, headers, PG_DB, false)
-
-        challenge, token = create_response(user.email, "sign_out", HMAC_KEY, PG_DB, 1.week)
-        env.set "challenge", challenge
-        env.set "token", token
-
-        locale = user.preferences.locale
-        env.set "user", user
-        env.set "sid", sid
-      rescue ex
-      end
-    end
-  end
-
-  locale = env.params.query["hl"]? || locale
-  locale ||= "en-US"
-  env.set "locale", locale
-
-  current_page = env.request.path
-  if env.request.query
-    query = HTTP::Params.parse(env.request.query.not_nil!)
-
-    if query["referer"]?
-      query["referer"] = get_referer(env, "/")
-    end
-
-    current_page += "?#{query}"
-  end
-
-  env.set "current_page", URI.escape(current_page)
-end
-
-get "/" do |env|
-  locale = LOCALES[env.get("locale").as(String)]?
-  user = env.get? "user"
-
-  if user
-    user = user.as(User)
-    if user.preferences.redirect_feed
-      env.redirect "/feed/subscriptions"
-    end
-  end
-
-  templated "index"
-end
-
-get "/licenses" do |env|
-  locale = LOCALES[env.get("locale").as(String)]?
-  rendered "licenses"
-end
-
-# Videos
-
-get "/:id" do |env|
-  locale = LOCALES[env.get("locale").as(String)]?
-  id = env.params.url["id"]
-
-  if md = id.match(/[a-zA-Z0-9_-]{11}/)
-    params = [] of String
-    env.params.query.each do |k, v|
-      params << "#{k}=#{v}"
-    end
-    params = params.join("&")
-
-    url = "/watch?v=#{id}"
-    if !params.empty?
-      url += "&#{params}"
-    end
-
-    env.redirect url
-  else
-    env.response.status_code = 404
-  end
-end
-
-get "/watch" do |env|
-  locale = LOCALES[env.get("locale").as(String)]?
-  region = env.params.query["region"]?
-
-  if env.params.query.to_s.includes?("%20") || env.params.query.to_s.includes?("+")
-    url = "/watch?" + env.params.query.to_s.gsub("%20", "").delete("+")
-    next env.redirect url
-  end
-
-  if env.params.query["v"]?
-    id = env.params.query["v"]
-
-    if env.params.query["v"].empty?
-      error_message = "Invalid parameters."
-      next templated "error"
-    end
-
-    if id.size > 11
-      url = "/watch?v=#{id[0, 11]}"
-      env.params.query.delete_all("v")
-      if env.params.query.size > 0
-        url += "&#{env.params.query}"
-      end
-
-      next env.redirect url
-    end
-  else
-    next env.redirect "/"
-  end
-
-  plid = env.params.query["list"]?
-  nojs = env.params.query["nojs"]?
-
-  nojs ||= "0"
-  nojs = nojs == "1"
-
-  user = env.get? "user"
-  if user
-    user = user.as(User)
-
-    preferences = user.preferences
-    subscriptions = user.subscriptions
-    watched = user.watched
-  end
-  subscriptions ||= [] of String
-
-  params = process_video_params(env.params.query, preferences)
-  env.params.query.delete_all("listen")
-
-  begin
-    video = get_video(id, PG_DB, proxies, region: params[:region])
-  rescue ex : VideoRedirect
-    next env.redirect "/watch?v=#{ex.message}"
-  rescue ex
-    error_message = ex.message
-    logger.write("#{id} : #{ex.message}\n")
-    next templated "error"
-  end
-
-  if watched && !watched.includes? id
-    PG_DB.exec("UPDATE users SET watched = watched || $1 WHERE $2 = id", [id], user.as(User).id)
-  end
-
-  if nojs
-    if preferences
-      source = preferences.comments[0]
-      if source.empty?
-        source = preferences.comments[1]
-      end
-
-      if source == "youtube"
-        begin
-          comment_html = JSON.parse(fetch_youtube_comments(id, PG_DB, nil, proxies, "html", locale, region))["contentHtml"]
-        rescue ex
-          if preferences.comments[1] == "reddit"
-            comments, reddit_thread = fetch_reddit_comments(id)
-            comment_html = template_reddit_comments(comments, locale)
-
-            comment_html = fill_links(comment_html, "https", "www.reddit.com")
-            comment_html = replace_links(comment_html)
-          end
-        end
-      elsif source == "reddit"
-        begin
-          comments, reddit_thread = fetch_reddit_comments(id)
-          comment_html = template_reddit_comments(comments, locale)
-
-          comment_html = fill_links(comment_html, "https", "www.reddit.com")
-          comment_html = replace_links(comment_html)
-        rescue ex
-          if preferences.comments[1] == "youtube"
-            comment_html = JSON.parse(fetch_youtube_comments(id, PG_DB, nil, proxies, "html", locale, region))["contentHtml"]
-          end
-        end
-      end
-    else
-      comment_html = JSON.parse(fetch_youtube_comments(id, PG_DB, nil, proxies, "html", locale, region))["contentHtml"]
-    end
-
-    comment_html ||= ""
-  end
-
-  fmt_stream = video.fmt_stream(decrypt_function)
-  adaptive_fmts = video.adaptive_fmts(decrypt_function)
-  video_streams = video.video_streams(adaptive_fmts)
-  audio_streams = video.audio_streams(adaptive_fmts)
-
-  captions = video.captions
-
-  preferred_captions = captions.select { |caption|
-    params[:preferred_captions].includes?(caption.name.simpleText) ||
-      params[:preferred_captions].includes?(caption.languageCode.split("-")[0])
-  }
-  preferred_captions.sort_by! { |caption|
-    (params[:preferred_captions].index(caption.name.simpleText) ||
-      params[:preferred_captions].index(caption.languageCode.split("-")[0])).not_nil!
-  }
-  captions = captions - preferred_captions
-
-  aspect_ratio = "16:9"
-
-  video.description = fill_links(video.description, "https", "www.youtube.com")
-  video.description = replace_links(video.description)
-  description = video.short_description
-
-  host_url = make_host_url(Kemal.config.ssl || CONFIG.https_only, CONFIG.domain)
-  host_params = env.request.query_params
-  host_params.delete_all("v")
-
-  if video.player_response["streamingData"]?.try &.["hlsManifestUrl"]?
-    hlsvp = video.player_response["streamingData"]["hlsManifestUrl"].as_s
-    hlsvp = hlsvp.gsub("https://manifest.googlevideo.com", host_url)
-  end
-
-  thumbnail = "/vi/#{video.id}/maxres.jpg"
-
-  if params[:raw]
-    url = fmt_stream[0]["url"]
-
-    fmt_stream.each do |fmt|
-      if fmt["label"].split(" - ")[0] == params[:quality]
-        url = fmt["url"]
-      end
-    end
-
-    next env.redirect url
-  end
-
-  rvs = [] of Hash(String, String)
-  video.info["rvs"]?.try &.split(",").each do |rv|
-    rvs << HTTP::Params.parse(rv).to_h
-  end
-
-  rating = video.info["avg_rating"].to_f64
-  engagement = ((video.dislikes.to_f + video.likes.to_f)/video.views * 100)
-
-  playability_status = video.player_response["playabilityStatus"]?
-  if playability_status && playability_status["status"] == "LIVE_STREAM_OFFLINE"
-    reason = playability_status["reason"]?.try &.as_s
-  end
-  reason ||= ""
-
-  templated "watch"
-end
-
-get "/embed/:id" do |env|
-  locale = LOCALES[env.get("locale").as(String)]?
-  id = env.params.url["id"]
-
-  if id.includes?("%20") || id.includes?("+") || env.params.query.to_s.includes?("%20") || env.params.query.to_s.includes?("+")
-    id = env.params.url["id"].gsub("%20", "").delete("+")
-
-    url = "/embed/#{id}"
-
-    if env.params.query.size > 0
-      url += "?#{env.params.query.to_s.gsub("%20", "").delete("+")}"
-    end
-
-    next env.redirect url
-  end
-
-  if id.size > 11
-    url = "/embed/#{id[0, 11]}"
-
-    if env.params.query.size > 0
-      url += "?#{env.params.query}"
-    end
-
-    next env.redirect url
-  end
-
-  params = process_video_params(env.params.query, nil)
-
-  begin
-    video = get_video(id, PG_DB, proxies, region: params[:region])
-  rescue ex : VideoRedirect
-    next env.redirect "/embed/#{ex.message}"
-  rescue ex
-    error_message = ex.message
-    next templated "error"
-  end
-
-  fmt_stream = video.fmt_stream(decrypt_function)
-  adaptive_fmts = video.adaptive_fmts(decrypt_function)
-  video_streams = video.video_streams(adaptive_fmts)
-  audio_streams = video.audio_streams(adaptive_fmts)
-
-  captions = video.captions
-
-  preferred_captions = captions.select { |caption|
-    params[:preferred_captions].includes?(caption.name.simpleText) ||
-      params[:preferred_captions].includes?(caption.languageCode.split("-")[0])
-  }
-  preferred_captions.sort_by! { |caption|
-    (params[:preferred_captions].index(caption.name.simpleText) ||
-      params[:preferred_captions].index(caption.languageCode.split("-")[0])).not_nil!
-  }
-  captions = captions - preferred_captions
-
-  aspect_ratio = nil
-
-  video.description = fill_links(video.description, "https", "www.youtube.com")
-  video.description = replace_links(video.description)
-  description = video.short_description
-
-  host_url = make_host_url(Kemal.config.ssl || CONFIG.https_only, CONFIG.domain)
-  host_params = env.request.query_params
-  host_params.delete_all("v")
-
-  if video.player_response["streamingData"]?.try &.["hlsManifestUrl"]?
-    hlsvp = video.player_response["streamingData"]["hlsManifestUrl"].as_s
-    hlsvp = hlsvp.gsub("https://manifest.googlevideo.com", host_url)
-  end
-
-  thumbnail = "/vi/#{video.id}/maxres.jpg"
-
-  if params[:raw]
-    url = fmt_stream[0]["url"]
-
-    fmt_stream.each do |fmt|
-      if fmt["label"].split(" - ")[0] == params[:quality]
-        url = fmt["url"]
-      end
-    end
-
-    next env.redirect url
-  end
-
-  rendered "embed"
-end
-
-# Playlists
-
-get "/playlist" do |env|
-  locale = LOCALES[env.get("locale").as(String)]?
-
-  plid = env.params.query["list"]?
-  if !plid
-    next env.redirect "/"
-  end
-
-  page = env.params.query["page"]?.try &.to_i?
-  page ||= 1
-
-  if plid.starts_with? "RD"
-    next env.redirect "/mix?list=#{plid}"
-  end
-
-  begin
-    playlist = fetch_playlist(plid, locale)
-  rescue ex
-    error_message = ex.message
-    next templated "error"
-  end
-
-  begin
-    videos = fetch_playlist_videos(plid, page, playlist.video_count, locale: locale)
-  rescue ex
-    videos = [] of PlaylistVideo
-  end
-
-  templated "playlist"
-end
-
-get "/mix" do |env|
-  locale = LOCALES[env.get("locale").as(String)]?
-
-  rdid = env.params.query["list"]?
-  if !rdid
-    next env.redirect "/"
-  end
-
-  continuation = env.params.query["continuation"]?
-  continuation ||= rdid.lchop("RD")
-
-  begin
-    mix = fetch_mix(rdid, continuation, locale: locale)
-  rescue ex
-    error_message = ex.message
-    next templated "error"
-  end
-
-  templated "mix"
-end
-
-# Search
-
-get "/opensearch.xml" do |env|
-  locale = LOCALES[env.get("locale").as(String)]?
-  env.response.content_type = "application/opensearchdescription+xml"
-
-  host = make_host_url(Kemal.config.ssl || CONFIG.https_only, CONFIG.domain)
-
-  XML.build(indent: "  ", encoding: "UTF-8") do |xml|
-    xml.element("OpenSearchDescription", xmlns: "http://a9.com/-/spec/opensearch/1.1/") do
-      xml.element("ShortName") { xml.text "Invidious" }
-      xml.element("LongName") { xml.text "Invidious Search" }
-      xml.element("Description") { xml.text "Search for videos, channels, and playlists on Invidious" }
-      xml.element("InputEncoding") { xml.text "UTF-8" }
-      xml.element("Image", width: 48, height: 48, type: "image/x-icon") { xml.text "#{host}/favicon.ico" }
-      xml.element("Url", type: "text/html", method: "get", template: "#{host}/search?q={searchTerms}")
-    end
-  end
-end
-
-get "/results" do |env|
-  locale = LOCALES[env.get("locale").as(String)]?
-
-  query = env.params.query["search_query"]?
-  query ||= env.params.query["q"]?
-  query ||= ""
-
-  page = env.params.query["page"]?.try &.to_i?
-  page ||= 1
-
-  if query
-    env.redirect "/search?q=#{URI.escape(query)}&page=#{page}"
-  else
-    env.redirect "/"
-  end
-end
-
-get "/search" do |env|
-  locale = LOCALES[env.get("locale").as(String)]?
-  region = env.params.query["region"]?
-
-  query = env.params.query["search_query"]?
-  query ||= env.params.query["q"]?
-  query ||= ""
-
-  if query.empty?
-    next env.redirect "/"
-  end
-
-  page = env.params.query["page"]?.try &.to_i?
-  page ||= 1
-
-  user = env.get? "user"
-  if user
-    user = user.as(User)
-    view_name = "subscriptions_#{sha256(user.email)[0..7]}"
-  end
-
-  channel = nil
-  content_type = "all"
-  date = ""
-  duration = ""
-  features = [] of String
-  sort = "relevance"
-  subscriptions = nil
-
-  operators = query.split(" ").select { |a| a.match(/\w+:[\w,]+/) }
-  operators.each do |operator|
-    key, value = operator.downcase.split(":")
-
-    case key
-    when "channel", "user"
-      channel = operator.split(":")[-1]
-    when "content_type", "type"
-      content_type = value
-    when "date"
-      date = value
-    when "duration"
-      duration = value
-    when "feature", "features"
-      features = value.split(",")
-    when "sort"
-      sort = value
-    when "subscriptions"
-      subscriptions = value == "true"
-    end
-  end
-
-  search_query = (query.split(" ") - operators).join(" ")
-
-  if channel
-    count, videos = channel_search(search_query, page, channel)
-  elsif subscriptions
-    if view_name
-      videos = PG_DB.query_all("SELECT id,title,published,updated,ucid,author,length_seconds FROM (
-      SELECT *,
-      to_tsvector(#{view_name}.title) ||
-      to_tsvector(#{view_name}.author)
-      as document
-      FROM #{view_name}
-      ) v_search WHERE v_search.document @@ plainto_tsquery($1) LIMIT 20 OFFSET $2;", search_query, (page - 1) * 20, as: ChannelVideo)
-      count = videos.size
-    else
-      videos = [] of ChannelVideo
-      count = 0
-    end
-  else
-    begin
-      search_params = produce_search_params(sort: sort, date: date, content_type: content_type,
-        duration: duration, features: features)
-    rescue ex
-      error_message = ex.message
-      next templated "error"
-    end
-
-    count, videos = search(search_query, page, search_params, proxies, region).as(Tuple)
-  end
-
-  templated "search"
-end
-
-# Users
-
-get "/login" do |env|
-  locale = LOCALES[env.get("locale").as(String)]?
-
-  user = env.get? "user"
-  if user
-    next env.redirect "/feed/subscriptions"
-  end
-
-  referer = get_referer(env, "/feed/subscriptions")
-
-  account_type = env.params.query["type"]?
-  account_type ||= "invidious"
-
-  captcha_type = env.params.query["captcha"]?
-  captcha_type ||= "image"
-
-  if account_type == "invidious"
-    if captcha_type == "image"
-      captcha = generate_captcha(HMAC_KEY, PG_DB)
-    else
-      response = HTTP::Client.get(TEXTCAPTCHA_URL).body
-      response = JSON.parse(response)
-
-      tokens = response["a"].as_a.map do |answer|
-        create_response(answer.as_s, "sign_in", HMAC_KEY, PG_DB)
-      end
-
-      text_captcha = {
-        question: response["q"].as_s,
-        tokens:   tokens,
-      }
-    end
-  end
-
-  tfa = env.params.query["tfa"]?
-  tfa ||= false
-
-  templated "login"
-end
-
-# See https://github.com/rg3/youtube-dl/blob/master/youtube_dl/extractor/youtube.py#L79
-post "/login" do |env|
-  locale = LOCALES[env.get("locale").as(String)]?
-
-  referer = get_referer(env, "/feed/subscriptions")
-
-  email = env.params.body["email"]?
-  password = env.params.body["password"]?
-
-  account_type = env.params.query["type"]?
-  account_type ||= "google"
-
-  if account_type == "google"
-    tfa_code = env.params.body["tfa"]?.try &.lchop("G-")
-
-    begin
-      client = make_client(LOGIN_URL)
-      headers = HTTP::Headers.new
-      headers["Content-Type"] = "application/x-www-form-urlencoded;charset=utf-8"
-      headers["Google-Accounts-XSRF"] = "1"
-
-      login_page = client.get("/ServiceLogin")
-      headers = login_page.cookies.add_request_headers(headers)
-
-      login_page = XML.parse_html(login_page.body)
-
-      inputs = {} of String => String
-      login_page.xpath_nodes(%q(//input[@type="submit"])).each do |node|
-        name = node["id"]? || node["name"]?
-        name ||= ""
-        value = node["value"]?
-        value ||= ""
-
-        if name != "" && value != ""
-          inputs[name] = value
-        end
-      end
-
-      login_page.xpath_nodes(%q(//input[@type="hidden"])).each do |node|
-        name = node["id"]? || node["name"]?
-        name ||= ""
-        value = node["value"]?
-        value ||= ""
-
-        if name != "" && value != ""
-          inputs[name] = value
-        end
-      end
-
-      lookup_req = {
-        email, nil, [] of String, nil, "US", nil, nil, 2, false, true,
-        {nil, nil,
-         {2, 1, nil, 1, "https://accounts.google.com/ServiceLogin?passive=1209600&continue=https%3A%2F%2Faccounts.google.com%2FManageAccount&followup=https%3A%2F%2Faccounts.google.com%2FManageAccount", nil, [] of String, 4, [] of String},
-         1,
-         {nil, nil, [] of String},
-         nil, nil, nil, true,
-        }, email,
-      }.to_json
-
-      lookup_results = client.post("/_/signin/sl/lookup", headers, login_req(inputs, lookup_req))
-      headers = lookup_results.cookies.add_request_headers(headers)
-
-      lookup_results = lookup_results.body
-      lookup_results = lookup_results[5..-1]
-      lookup_results = JSON.parse(lookup_results)
-
-      user_hash = lookup_results[0][2]
-
-      challenge_req = {
-        user_hash, nil, 1, nil,
-        {1, nil, nil, nil,
-         {password, nil, true},
-        },
-        {nil, nil,
-         {2, 1, nil, 1, "https://accounts.google.com/ServiceLogin?passive=1209600&continue=https%3A%2F%2Faccounts.google.com%2FManageAccount&followup=https%3A%2F%2Faccounts.google.com%2FManageAccount", nil, [] of String, 4, [] of String},
-         1,
-         {nil, nil, [] of String},
-         nil, nil, nil, true},
-      }.to_json
-
-      challenge_results = client.post("/_/signin/sl/challenge", headers, login_req(inputs, challenge_req))
-      headers = challenge_results.cookies.add_request_headers(headers)
-
-      challenge_results = challenge_results.body
-      challenge_results = challenge_results[5..-1]
-      challenge_results = JSON.parse(challenge_results)
-
-      headers["Cookie"] = URI.unescape(headers["Cookie"])
-
-      if challenge_results[0][-1]?.try &.[5] == "INCORRECT_ANSWER_ENTERED"
-        error_message = translate(locale, "Incorrect password")
-        next templated "error"
-      end
-
-      if challenge_results[0][-1][0].as_a?
-        # Prefer Authenticator app and SMS over unsupported protocols
-        if challenge_results[0][-1][0][0][8] != 6 && challenge_results[0][-1][0][0][8] != 9
-          tfa = challenge_results[0][-1][0].as_a.select { |auth_type| auth_type[8] == 6 || auth_type[8] == 9 }[0]
-          select_challenge = "[#{challenge_results[0][-1][0].as_a.index(tfa).not_nil!}]"
-
-          tl = challenge_results[1][2]
-
-          tfa = client.post("/_/signin/selectchallenge?TL=#{tl}", headers, login_req(inputs, select_challenge)).body
-          tfa = tfa[5..-1]
-          tfa = JSON.parse(tfa)[0][-1]
-        else
-          tfa = challenge_results[0][-1][0][0]
-        end
-
-        if tfa[2] == "TWO_STEP_VERIFICATION"
-          if tfa[5] == "QUOTA_EXCEEDED"
-            error_message = translate(locale, "Quota exceeded, try again in a few hours")
-            next templated "error"
-          end
-
-          if !tfa_code
-            next env.redirect "/login?tfa=true&type=google&referer=#{URI.escape(referer)}"
-          end
-
-          tl = challenge_results[1][2]
-
-          request_type = tfa[8]
-          case request_type
-          when 6
-            # Authenticator app
-            tfa_req = %(["#{user_hash}",null,2,null,[6,null,null,null,null,["#{tfa_code}",false]]])
-          when 9
-            # Voice or text message
-            tfa_req = %(["#{user_hash}",null,2,null,[9,null,null,null,null,null,null,null,[null,"#{tfa_code}",false,2]]])
-          else
-            error_message = "Unable to login, make sure two-factor authentication (Authenticator or SMS) is enabled."
-            next templated "error"
-          end
-
-          challenge_results = client.post("/_/signin/challenge?hl=en&TL=#{tl}", headers, login_req(inputs, tfa_req))
-          headers = challenge_results.cookies.add_request_headers(headers)
-
-          challenge_results = challenge_results.body
-          challenge_results = challenge_results[5..-1]
-          challenge_results = JSON.parse(challenge_results)
-
-          if challenge_results[0][-1]?.try &.[5] == "INCORRECT_ANSWER_ENTERED"
-            error_message = translate(locale, "Invalid TFA code")
-            next templated "error"
-          end
-        end
-      end
-
-      login_res = challenge_results[0][13][2].to_s
-
-      login = client.get(login_res, headers)
-      headers = login.cookies.add_request_headers(headers)
-
-      login = client.get(login.headers["Location"], headers)
-
-      headers = HTTP::Headers.new
-      headers = login.cookies.add_request_headers(headers)
-
-      sid = login.cookies["SID"].value
-
-      user = get_user(sid, headers, PG_DB)
-
-      # We are now logged in
-
-      host = URI.parse(env.request.headers["Host"]).host
-
-      login.cookies.each do |cookie|
-        if Kemal.config.ssl || CONFIG.https_only
-          cookie.secure = true
-        else
-          cookie.secure = false
-        end
-
-        cookie.extension = cookie.extension.not_nil!.gsub(".youtube.com", host)
-        cookie.extension = cookie.extension.not_nil!.gsub("Secure; ", "")
-      end
-
-      login.cookies.add_response_headers(env.response.headers)
-
-      env.redirect referer
-    rescue ex
-      error_message = translate(locale, "Login failed. This may be because two-factor authentication is not enabled on your account.")
-      next templated "error"
-    end
-  elsif account_type == "invidious"
-    answer = env.params.body["answer"]?
-    text_answer = env.params.body["text_answer"]?
-
-    if answer
-      answer = answer.lstrip('0')
-      answer = OpenSSL::HMAC.hexdigest(:sha256, HMAC_KEY, answer)
-
-      challenge = env.params.body["challenge"]?
-      token = env.params.body["token"]?
-
-      begin
-        validate_response(challenge, token, answer, "sign_in", HMAC_KEY, PG_DB, locale)
-      rescue ex
-        if ex.message == translate(locale, "Invalid user")
-          error_message = translate(locale, "Invalid answer")
-        else
-          error_message = ex.message
-        end
-
-        next templated "error"
-      end
-    elsif text_answer
-      text_answer = Digest::MD5.hexdigest(text_answer.downcase.strip)
-
-      challenges = env.params.body.select { |k, v| k.match(/text_challenge\d+/) }
-      tokens = env.params.body.select { |k, v| k.match(/text_token\d+/) }
-
-      found_valid_captcha = false
-
-      error_message = translate(locale, "Invalid CAPTCHA")
-      challenges.each_with_index do |challenge, i|
-        begin
-          challenge = challenge[1]
-          token = tokens[i][1]
-          validate_response(challenge, token, text_answer, "sign_in", HMAC_KEY, PG_DB, locale)
-          found_valid_captcha = true
-        rescue ex
-          if ex.message == translate(locale, "Invalid user")
-            error_message = translate(locale, "Invalid answer")
-          else
-            error_message = ex.message
-          end
-        end
-      end
-
-      if !found_valid_captcha
-        next templated "error"
-      end
-    else
-      error_message = translate(locale, "CAPTCHA is a required field")
-      next templated "error"
-    end
-
-    action = env.params.body["action"]?
-    action ||= "signin"
-
-    if !email
-      error_message = translate(locale, "User ID is a required field")
-      next templated "error"
-    end
-
-    if !password
-      error_message = translate(locale, "Password is a required field")
-      next templated "error"
-    end
-
-    if action == "signin"
-      user = PG_DB.query_one?("SELECT * FROM users WHERE LOWER(email) = LOWER($1)", email, as: User)
-
-      if !user
-        error_message = translate(locale, "Invalid username or password")
-        next templated "error"
-      end
-
-      if !user.password
-        error_message = translate(locale, "Please sign in using 'Sign in with Google'")
-        next templated "error"
-      end
-
-      if Crypto::Bcrypt::Password.new(user.password.not_nil!) == password
-        sid = Base64.urlsafe_encode(Random::Secure.random_bytes(32))
-        PG_DB.exec("UPDATE users SET id = id || $1 WHERE LOWER(email) = LOWER($2)", [sid], email)
-
-        if Kemal.config.ssl || CONFIG.https_only
-          secure = true
-        else
-          secure = false
-        end
-
-        if CONFIG.domain
-          env.response.cookies["SID"] = HTTP::Cookie.new(name: "SID", domain: ".#{CONFIG.domain}", value: sid, expires: Time.now + 2.years,
-            secure: secure, http_only: true)
-        else
-          env.response.cookies["SID"] = HTTP::Cookie.new(name: "SID", value: sid, expires: Time.now + 2.years,
-            secure: secure, http_only: true)
-        end
-      else
-        error_message = translate(locale, "Invalid username or password")
-        next templated "error"
-      end
-    elsif action == "register"
-      if password.empty?
-        error_message = translate(locale, "Password cannot be empty")
-        next templated "error"
-      end
-
-      # See https://security.stackexchange.com/a/39851
-      if password.size > 55
-        error_message = translate(locale, "Password cannot be longer than 55 characters")
-        next templated "error"
-      end
-
-      user = PG_DB.query_one?("SELECT * FROM users WHERE LOWER(email) = LOWER($1) AND password IS NOT NULL", email, as: User)
-      if user
-        error_message = translate(locale, "Please sign in")
-        next templated "error"
-      end
-
-      sid = Base64.urlsafe_encode(Random::Secure.random_bytes(32))
-      user = create_user(sid, email, password)
-      user_array = user.to_a
-
-      user_array[5] = user_array[5].to_json
-      args = arg_array(user_array)
-
-      PG_DB.exec("INSERT INTO users VALUES (#{args})", user_array)
-
-      view_name = "subscriptions_#{sha256(user.email)[0..7]}"
-      PG_DB.exec("CREATE MATERIALIZED VIEW #{view_name} AS \
-        SELECT * FROM channel_videos WHERE \
-        ucid = ANY ((SELECT subscriptions FROM users WHERE email = E'#{user.email.gsub("'", "\\'")}')::text[]) \
-      ORDER BY published DESC;")
-
-      if Kemal.config.ssl || CONFIG.https_only
-        secure = true
-      else
-        secure = false
-      end
-
-      if CONFIG.domain
-        env.response.cookies["SID"] = HTTP::Cookie.new(name: "SID", domain: ".#{CONFIG.domain}", value: sid, expires: Time.now + 2.years,
-          secure: secure, http_only: true)
-      else
-        env.response.cookies["SID"] = HTTP::Cookie.new(name: "SID", value: sid, expires: Time.now + 2.years,
-          secure: secure, http_only: true)
-      end
-    end
-
-    env.redirect referer
-  end
-end
-
-get "/signout" do |env|
-  locale = LOCALES[env.get("locale").as(String)]?
-
-  user = env.get? "user"
-  referer = get_referer(env)
-
-  if user
-    user = user.as(User)
-
-    challenge = env.params.query["challenge"]?
-    token = env.params.query["token"]?
-
-    begin
-      validate_response(challenge, token, user.email, "sign_out", HMAC_KEY, PG_DB, locale)
-    rescue ex
-      error_message = ex.message
-      next templated "error"
-    end
-
-    user = env.get("user").as(User)
-    sid = env.get("sid").as(String)
-    PG_DB.exec("UPDATE users SET id = array_remove(id, $1) WHERE email = $2", sid, user.email)
-
-    env.request.cookies.each do |cookie|
-      cookie.expires = Time.new(1990, 1, 1)
-    end
-
-    env.request.cookies.add_response_headers(env.response.headers)
-  end
-
-  env.redirect referer
-end
-
-get "/preferences" do |env|
-  locale = LOCALES[env.get("locale").as(String)]?
-
-  user = env.get? "user"
-  referer = get_referer(env)
-
-  if user
-    user = user.as(User)
-    templated "preferences"
-  else
-    env.redirect referer
-  end
-end
-
-post "/preferences" do |env|
-  locale = LOCALES[env.get("locale").as(String)]?
-
-  user = env.get? "user"
-  referer = get_referer(env)
-
-  if user
-    user = user.as(User)
-
-    video_loop = env.params.body["video_loop"]?.try &.as(String)
-    video_loop ||= "off"
-    video_loop = video_loop == "on"
-
-    autoplay = env.params.body["autoplay"]?.try &.as(String)
-    autoplay ||= "off"
-    autoplay = autoplay == "on"
-
-    continue = env.params.body["continue"]?.try &.as(String)
-    continue ||= "off"
-    continue = continue == "on"
-
-    listen = env.params.body["listen"]?.try &.as(String)
-    listen ||= "off"
-    listen = listen == "on"
-
-    speed = env.params.body["speed"]?.try &.as(String).to_f?
-    speed ||= DEFAULT_USER_PREFERENCES.speed
-
-    quality = env.params.body["quality"]?.try &.as(String)
-    quality ||= DEFAULT_USER_PREFERENCES.quality
-
-    volume = env.params.body["volume"]?.try &.as(String).to_i?
-    volume ||= DEFAULT_USER_PREFERENCES.volume
-
-    comments_0 = env.params.body["comments_0"]?.try &.as(String) || DEFAULT_USER_PREFERENCES.comments[0]
-    comments_1 = env.params.body["comments_1"]?.try &.as(String) || DEFAULT_USER_PREFERENCES.comments[1]
-    comments = [comments_0, comments_1]
-
-    captions_0 = env.params.body["captions_0"]?.try &.as(String) || DEFAULT_USER_PREFERENCES.captions[0]
-    captions_1 = env.params.body["captions_1"]?.try &.as(String) || DEFAULT_USER_PREFERENCES.captions[1]
-    captions_2 = env.params.body["captions_2"]?.try &.as(String) || DEFAULT_USER_PREFERENCES.captions[2]
-    captions = [captions_0, captions_1, captions_2]
-
-    related_videos = env.params.body["related_videos"]?.try &.as(String)
-    related_videos ||= "off"
-    related_videos = related_videos == "on"
-
-    redirect_feed = env.params.body["redirect_feed"]?.try &.as(String)
-    redirect_feed ||= "off"
-    redirect_feed = redirect_feed == "on"
-
-    locale = env.params.body["locale"]?.try &.as(String)
-    locale ||= DEFAULT_USER_PREFERENCES.locale
-
-    dark_mode = env.params.body["dark_mode"]?.try &.as(String)
-    dark_mode ||= "off"
-    dark_mode = dark_mode == "on"
-
-    thin_mode = env.params.body["thin_mode"]?.try &.as(String)
-    thin_mode ||= "off"
-    thin_mode = thin_mode == "on"
-
-    max_results = env.params.body["max_results"]?.try &.as(String).to_i?
-    max_results ||= DEFAULT_USER_PREFERENCES.max_results
-
-    sort = env.params.body["sort"]?.try &.as(String)
-    sort ||= DEFAULT_USER_PREFERENCES.sort
-
-    latest_only = env.params.body["latest_only"]?.try &.as(String)
-    latest_only ||= "off"
-    latest_only = latest_only == "on"
-
-    unseen_only = env.params.body["unseen_only"]?.try &.as(String)
-    unseen_only ||= "off"
-    unseen_only = unseen_only == "on"
-
-    notifications_only = env.params.body["notifications_only"]?.try &.as(String)
-    notifications_only ||= "off"
-    notifications_only = notifications_only == "on"
-
-    preferences = {
-      "video_loop"         => video_loop,
-      "autoplay"           => autoplay,
-      "continue"           => continue,
-      "listen"             => listen,
-      "speed"              => speed,
-      "quality"            => quality,
-      "volume"             => volume,
-      "comments"           => comments,
-      "captions"           => captions,
-      "related_videos"     => related_videos,
-      "redirect_feed"      => redirect_feed,
-      "locale"             => locale,
-      "dark_mode"          => dark_mode,
-      "thin_mode"          => thin_mode,
-      "max_results"        => max_results,
-      "sort"               => sort,
-      "latest_only"        => latest_only,
-      "unseen_only"        => unseen_only,
-      "notifications_only" => notifications_only,
-    }.to_json
-
-    PG_DB.exec("UPDATE users SET preferences = $1 WHERE email = $2", preferences, user.email)
-  end
-
-  env.redirect referer
-end
-
-get "/toggle_theme" do |env|
-  locale = LOCALES[env.get("locale").as(String)]?
-
-  user = env.get? "user"
-  referer = get_referer(env)
-
-  if user
-    user = user.as(User)
-    preferences = user.preferences
-
-    if preferences.dark_mode
-      preferences.dark_mode = false
-    else
-      preferences.dark_mode = true
-    end
-
-    PG_DB.exec("UPDATE users SET preferences = $1 WHERE email = $2", preferences.to_json, user.email)
-  end
-
-  env.redirect referer
-end
-
-get "/mark_watched" do |env|
-  locale = LOCALES[env.get("locale").as(String)]?
-
-  user = env.get? "user"
-  referer = get_referer(env, "/feed/subscriptions")
-
-  id = env.params.query["id"]?
-  if !id
-    halt env, status_code: 400
-  end
-
-  redirect = env.params.query["redirect"]?
-  redirect ||= "false"
-  redirect = redirect == "true"
-
-  if user
-    user = user.as(User)
-    if !user.watched.includes? id
-      PG_DB.exec("UPDATE users SET watched = watched || $1 WHERE $2 = id", [id], user.id)
-    end
-  end
-
-  if redirect
-    env.redirect referer
-  else
-    env.response.content_type = "application/json"
-    "{}"
-  end
-end
-
-get "/mark_unwatched" do |env|
-  locale = LOCALES[env.get("locale").as(String)]?
-
-  user = env.get? "user"
-  referer = get_referer(env, "/feed/history")
-
-  id = env.params.query["id"]?
-  if !id
-    halt env, status_code: 400
-  end
-
-  redirect = env.params.query["redirect"]?
-  redirect ||= "false"
-  redirect = redirect == "true"
-
-  if user
-    user = user.as(User)
-    PG_DB.exec("UPDATE users SET watched = array_remove(watched, $1) WHERE email = $2", id, user.email)
-  end
-
-  if redirect
-    env.redirect referer
-  else
-    env.response.content_type = "application/json"
-    "{}"
-  end
-end
-
-# /modify_notifications
-# will "ding" all subscriptions.
-# /modify_notifications?receive_all_updates=false&receive_no_updates=false
-# will "unding" all subscriptions.
-get "/modify_notifications" do |env|
-  locale = LOCALES[env.get("locale").as(String)]?
-
-  user = env.get? "user"
-  referer = get_referer(env)
-
-  if user
-    user = user.as(User)
-
-    channel_req = {} of String => String
-
-    channel_req["receive_all_updates"] = env.params.query["receive_all_updates"]? || "true"
-    channel_req["receive_no_updates"] = env.params.query["receive_no_updates"]? || ""
-    channel_req["receive_post_updates"] = env.params.query["receive_post_updates"]? || "true"
-
-    channel_req.reject! { |k, v| v != "true" && v != "false" }
-
-    headers = HTTP::Headers.new
-    headers["Cookie"] = env.request.headers["Cookie"]
-
-    client = make_client(YT_URL)
-    subs = client.get("/subscription_manager?disable_polymer=1", headers)
-    headers["Cookie"] += "; " + subs.cookies.add_request_headers(headers)["Cookie"]
-    match = subs.body.match(/'XSRF_TOKEN': "(?<session_token>[A-Za-z0-9\_\-\=]+)"/)
-    if match
-      session_token = match["session_token"]
-    else
-      next env.redirect referer
-    end
-
-    channel_req["session_token"] = session_token
-
-    headers["content-type"] = "application/x-www-form-urlencoded"
-    subs = XML.parse_html(subs.body)
-    subs.xpath_nodes(%q(//a[@class="subscription-title yt-uix-sessionlink"]/@href)).each do |channel|
-      channel_id = channel.content.lstrip("/channel/").not_nil!
-
-      channel_req["channel_id"] = channel_id
-
-      client.post("/subscription_ajax?action_update_subscription_preferences=1", headers,
-        HTTP::Params.encode(channel_req)).body
-    end
-  end
-
-  env.redirect referer
-end
-
-get "/subscription_manager" do |env|
-  locale = LOCALES[env.get("locale").as(String)]?
-
-  user = env.get? "user"
-  referer = get_referer(env, "/")
-
-  if !user
-    next env.redirect referer
-  end
-
-  user = user.as(User)
-
-  if !user.password
-    # Refresh account
-    headers = HTTP::Headers.new
-    headers["Cookie"] = env.request.headers["Cookie"]
-
-    user = get_user(user.id[0], headers, PG_DB)
-  end
-
-  action_takeout = env.params.query["action_takeout"]?.try &.to_i?
-  action_takeout ||= 0
-  action_takeout = action_takeout == 1
-
-  format = env.params.query["format"]?
-  format ||= "rss"
-
-  subscriptions = [] of InvidiousChannel
-  user.subscriptions.each do |ucid|
-    begin
-      subscriptions << get_channel(ucid, PG_DB, false, false)
-    rescue ex
-      next
-    end
-  end
-  subscriptions.sort_by! { |channel| channel.author.downcase }
-
-  if action_takeout
-    host_url = make_host_url(Kemal.config.ssl || CONFIG.https_only, CONFIG.domain)
-
-    if format == "json"
-      env.response.content_type = "application/json"
-      env.response.headers["content-disposition"] = "attachment"
-      next {
-        "subscriptions" => user.subscriptions,
-        "watch_history" => user.watched,
-        "preferences"   => user.preferences,
-      }.to_json
-    else
-      env.response.content_type = "application/xml"
-      env.response.headers["content-disposition"] = "attachment"
-      export = XML.build do |xml|
-        xml.element("opml", version: "1.1") do
-          xml.element("body") do
-            if format == "newpipe"
-              title = "YouTube Subscriptions"
-            else
-              title = "Invidious Subscriptions"
-            end
-
-            xml.element("outline", text: title, title: title) do
-              subscriptions.each do |channel|
-                if format == "newpipe"
-                  xmlUrl = "https://www.youtube.com/feeds/videos.xml?channel_id=#{channel.id}"
-                else
-                  xmlUrl = "#{host_url}/feed/channel/#{channel.id}"
-                end
-
-                xml.element("outline", text: channel.author, title: channel.author,
-                  "type": "rss", xmlUrl: xmlUrl)
-              end
-            end
-          end
-        end
-      end
-
-      next export.gsub(%(<?xml version="1.0"?>\n), "")
-    end
-  end
-
-  templated "subscription_manager"
-end
-
-get "/data_control" do |env|
-  locale = LOCALES[env.get("locale").as(String)]?
-
-  user = env.get? "user"
-  referer = get_referer(env)
-
-  if user
-    user = user.as(User)
-
-    templated "data_control"
-  else
-    env.redirect referer
-  end
-end
-
-post "/data_control" do |env|
-  locale = LOCALES[env.get("locale").as(String)]?
-
-  user = env.get? "user"
-  referer = get_referer(env)
-
-  if user
-    user = user.as(User)
-
-    HTTP::FormData.parse(env.request) do |part|
-      body = part.body.gets_to_end
-      if body.empty?
-        next
-      end
-
-      case part.name
-      when "import_invidious"
-        body = JSON.parse(body)
-
-        if body["subscriptions"]?
-          user.subscriptions += body["subscriptions"].as_a.map { |a| a.as_s }
-          user.subscriptions.uniq!
-
-          user.subscriptions.select! do |ucid|
-            begin
-              get_channel(ucid, PG_DB, false, false)
-              true
-            rescue ex
-              false
-            end
-          end
-
-          PG_DB.exec("UPDATE users SET subscriptions = $1 WHERE email = $2", user.subscriptions, user.email)
-        end
-
-        if body["watch_history"]?
-          user.watched += body["watch_history"].as_a.map { |a| a.as_s }
-          user.watched.uniq!
-          PG_DB.exec("UPDATE users SET watched = $1 WHERE email = $2", user.watched, user.email)
-        end
-
-        if body["preferences"]?
-          user.preferences = Preferences.from_json(body["preferences"].to_json)
-          PG_DB.exec("UPDATE users SET preferences = $1 WHERE email = $2", user.preferences.to_json, user.email)
-        end
-      when "import_youtube"
-        subscriptions = XML.parse(body)
-        user.subscriptions += subscriptions.xpath_nodes(%q(//outline[@type="rss"])).map do |channel|
-          channel["xmlUrl"].match(/UC[a-zA-Z0-9_-]{22}/).not_nil![0]
-        end
-        user.subscriptions.uniq!
-
-        user.subscriptions = get_batch_channels(user.subscriptions, PG_DB, false, false)
-
-        PG_DB.exec("UPDATE users SET subscriptions = $1 WHERE email = $2", user.subscriptions, user.email)
-      when "import_freetube"
-        user.subscriptions += body.scan(/"channelId":"(?<channel_id>[a-zA-Z0-9_-]{24})"/).map do |md|
-          md["channel_id"]
-        end
-        user.subscriptions.uniq!
-
-        user.subscriptions = get_batch_channels(user.subscriptions, PG_DB, false, false)
-
-        PG_DB.exec("UPDATE users SET subscriptions = $1 WHERE email = $2", user.subscriptions, user.email)
-      when "import_newpipe_subscriptions"
-        body = JSON.parse(body)
-        user.subscriptions += body["subscriptions"].as_a.map do |channel|
-          channel["url"].as_s.match(/UC[a-zA-Z0-9_-]{22}/).not_nil![0]
-        end
-        user.subscriptions.uniq!
-
-        user.subscriptions = get_batch_channels(user.subscriptions, PG_DB, false, false)
-
-        PG_DB.exec("UPDATE users SET subscriptions = $1 WHERE email = $2", user.subscriptions, user.email)
-      when "import_newpipe"
-        Zip::Reader.open(IO::Memory.new(body)) do |file|
-          file.each_entry do |entry|
-            if entry.filename == "newpipe.db"
-              tempfile = File.tempfile(".db")
-              File.write(tempfile.path, entry.io.gets_to_end)
-              db = DB.open("sqlite3://" + tempfile.path)
-
-              user.watched += db.query_all("SELECT url FROM streams", as: String).map { |url| url.lchop("https://www.youtube.com/watch?v=") }
-              user.watched.uniq!
-
-              PG_DB.exec("UPDATE users SET watched = $1 WHERE email = $2", user.watched, user.email)
-
-              user.subscriptions += db.query_all("SELECT url FROM subscriptions", as: String).map { |url| url.lchop("https://www.youtube.com/channel/") }
-              user.subscriptions.uniq!
-
-              user.subscriptions = get_batch_channels(user.subscriptions, PG_DB, false, false)
-
-              PG_DB.exec("UPDATE users SET subscriptions = $1 WHERE email = $2", user.subscriptions, user.email)
-
-              db.close
-              tempfile.delete
-            end
-          end
-        end
-      end
-    end
-  end
-
-  env.redirect referer
-end
-
-get "/subscription_ajax" do |env|
-  locale = LOCALES[env.get("locale").as(String)]?
-
-  user = env.get? "user"
-  referer = get_referer(env)
-
-  redirect = env.params.query["redirect"]?
-  redirect ||= "false"
-  redirect = redirect == "true"
-
-  if user
-    user = user.as(User)
-
-    if env.params.query["action_create_subscription_to_channel"]?
-      action = "action_create_subscription_to_channel"
-    elsif env.params.query["action_remove_subscriptions"]?
-      action = "action_remove_subscriptions"
-    else
-      next env.redirect referer
-    end
-
-    channel_id = env.params.query["c"]?
-    channel_id ||= ""
-
-    if !user.password
-      headers = HTTP::Headers.new
-      headers["Cookie"] = env.request.headers["Cookie"]
-
-      client = make_client(YT_URL)
-      subs = client.get("/subscription_manager?disable_polymer=1", headers)
-      headers["Cookie"] += "; " + subs.cookies.add_request_headers(headers)["Cookie"]
-      match = subs.body.match(/'XSRF_TOKEN': "(?<session_token>[A-Za-z0-9\_\-\=]+)"/)
-      if match
-        session_token = match["session_token"]
-      else
-        next env.redirect referer
-      end
-
-      headers["content-type"] = "application/x-www-form-urlencoded"
-
-      post_req = {
-        "session_token" => session_token,
-      }
-      post_req = HTTP::Params.encode(post_req)
-      post_url = "/subscription_ajax?#{action}=1&c=#{channel_id}"
-
-      # Update user
-      if client.post(post_url, headers, post_req).status_code == 200
-        email = user.email
-
-        case action
-        when .starts_with? "action_create"
-          PG_DB.exec("UPDATE users SET subscriptions = array_append(subscriptions,$1) WHERE email = $2", channel_id, email)
-        when .starts_with? "action_remove"
-          PG_DB.exec("UPDATE users SET subscriptions = array_remove(subscriptions,$1) WHERE email = $2", channel_id, email)
-        end
-      end
-    else
-      email = user.email
-
-      case action
-      when .starts_with? "action_create"
-        if !user.subscriptions.includes? channel_id
-          PG_DB.exec("UPDATE users SET subscriptions = array_append(subscriptions,$1) WHERE email = $2", channel_id, email)
-
-          get_channel(channel_id, PG_DB, false, false)
-        end
-      when .starts_with? "action_remove"
-        PG_DB.exec("UPDATE users SET subscriptions = array_remove(subscriptions,$1) WHERE email = $2", channel_id, email)
-      end
-    end
-  end
-
-  if redirect
-    env.redirect referer
-  else
-    env.response.content_type = "application/json"
-    "{}"
-  end
-end
-
-get "/delete_account" do |env|
-  locale = LOCALES[env.get("locale").as(String)]?
-
-  user = env.get? "user"
-  referer = get_referer(env)
-
-  if user
-    user = user.as(User)
-
-    challenge, token = create_response(user.email, "delete_account", HMAC_KEY, PG_DB)
-
-    templated "delete_account"
-  else
-    env.redirect referer
-  end
-end
-
-post "/delete_account" do |env|
-  locale = LOCALES[env.get("locale").as(String)]?
-
-  user = env.get? "user"
-  referer = get_referer(env)
-
-  if user
-    user = user.as(User)
-
-    challenge = env.params.body["challenge"]?
-    token = env.params.body["token"]?
-
-    begin
-      validate_response(challenge, token, user.email, "delete_account", HMAC_KEY, PG_DB, locale)
-    rescue ex
-      error_message = ex.message
-      next templated "error"
-    end
-
-    view_name = "subscriptions_#{sha256(user.email)[0..7]}"
-    PG_DB.exec("DROP MATERIALIZED VIEW #{view_name}")
-    PG_DB.exec("DELETE FROM users * WHERE email = $1", user.email)
-
-    env.request.cookies.each do |cookie|
-      cookie.expires = Time.new(1990, 1, 1)
-    end
-    env.request.cookies.add_response_headers(env.response.headers)
-  end
-
-  env.redirect referer
-end
-
-get "/clear_watch_history" do |env|
-  locale = LOCALES[env.get("locale").as(String)]?
-
-  user = env.get? "user"
-  referer = get_referer(env)
-
-  if user
-    user = user.as(User)
-
-    challenge, token = create_response(user.email, "clear_watch_history", HMAC_KEY, PG_DB)
-
-    templated "clear_watch_history"
-  else
-    env.redirect referer
-  end
-end
-
-post "/clear_watch_history" do |env|
-  locale = LOCALES[env.get("locale").as(String)]?
-
-  user = env.get? "user"
-  referer = get_referer(env)
-
-  if user
-    user = user.as(User)
-
-    challenge = env.params.body["challenge"]?
-    token = env.params.body["token"]?
-
-    begin
-      validate_response(challenge, token, user.email, "clear_watch_history", HMAC_KEY, PG_DB, locale)
-    rescue ex
-      error_message = ex.message
-      next templated "error"
-    end
-
-    PG_DB.exec("UPDATE users SET watched = '{}' WHERE email = $1", user.email)
-  end
-
-  env.redirect referer
-end
-
-# Feeds
-
-get "/feed/top" do |env|
-  locale = LOCALES[env.get("locale").as(String)]?
-
-  templated "top"
-end
-
-get "/feed/popular" do |env|
-  locale = LOCALES[env.get("locale").as(String)]?
-
-  templated "popular"
-end
-
-get "/feed/trending" do |env|
-  locale = LOCALES[env.get("locale").as(String)]?
-
-  trending_type = env.params.query["type"]?
-  trending_type ||= "Default"
-
-  region = env.params.query["region"]?
-  region ||= "US"
-
-  begin
-    trending = fetch_trending(trending_type, proxies, region, locale)
-  rescue ex
-    error_message = "#{ex.message}"
-    next templated "error"
-  end
-
-  templated "trending"
-end
-
-get "/feed/subscriptions" do |env|
-  locale = LOCALES[env.get("locale").as(String)]?
-
-  user = env.get? "user"
-  referer = get_referer(env)
-
-  if user
-    user = user.as(User)
-    preferences = user.preferences
-
-    if preferences.unseen_only
-      env.set "show_watched", true
-    end
-
-    # Refresh account
-    headers = HTTP::Headers.new
-    headers["Cookie"] = env.request.headers["Cookie"]
-
-    if !user.password
-      user = get_user(user.id[0], headers, PG_DB)
-    end
-
-    max_results = preferences.max_results
-    max_results ||= env.params.query["max_results"]?.try &.to_i?
-    max_results ||= 40
-
-    page = env.params.query["page"]?.try &.to_i?
-    page ||= 1
-
-    if max_results < 0
-      limit = nil
-      offset = (page - 1) * 1
-    else
-      limit = max_results
-      offset = (page - 1) * max_results
-    end
-
-    if preferences.sort == "published - reverse"
-      sort = ""
-    else
-      sort = "DESC"
-    end
-
-    notifications = PG_DB.query_one("SELECT notifications FROM users WHERE email = $1", user.email,
-      as: Array(String))
-    view_name = "subscriptions_#{sha256(user.email)[0..7]}"
-
-    if preferences.notifications_only && !notifications.empty?
-      args = arg_array(notifications)
-
-      notifications = PG_DB.query_all("SELECT * FROM channel_videos WHERE id IN (#{args})
-      ORDER BY published #{sort}", notifications, as: ChannelVideo)
-      videos = [] of ChannelVideo
-
-      notifications.sort_by! { |video| video.published }.reverse!
-
-      case preferences.sort
-      when "alphabetically"
-        notifications.sort_by! { |video| video.title }
-      when "alphabetically - reverse"
-        notifications.sort_by! { |video| video.title }.reverse!
-      when "channel name"
-        notifications.sort_by! { |video| video.author }
-      when "channel name - reverse"
-        notifications.sort_by! { |video| video.author }.reverse!
-      end
-    else
-      if preferences.latest_only
-        if preferences.unseen_only
-          if user.watched.empty?
-            watched = "'{}'"
-          else
-            watched = arg_array(user.watched)
-          end
-
-          videos = PG_DB.query_all("SELECT DISTINCT ON (ucid) * FROM #{view_name} WHERE \
-          id NOT IN (#{watched}) ORDER BY ucid, published #{sort}",
-            user.watched, as: ChannelVideo)
-        else
-          videos = PG_DB.query_all("SELECT DISTINCT ON (ucid) * FROM #{view_name} \
-          ORDER BY ucid, published #{sort}", as: ChannelVideo)
-        end
-
-        videos.sort_by! { |video| video.published }.reverse!
-      else
-        if preferences.unseen_only
-          if user.watched.empty?
-            watched = "'{}'"
-          else
-            watched = arg_array(user.watched, 3)
-          end
-
-          videos = PG_DB.query_all("SELECT * FROM #{view_name} WHERE \
-          id NOT IN (#{watched}) ORDER BY published #{sort} LIMIT $1 OFFSET $2",
-            [limit, offset] + user.watched, as: ChannelVideo)
-        else
-          videos = PG_DB.query_all("SELECT * FROM #{view_name} \
-          ORDER BY published #{sort} LIMIT $1 OFFSET $2", limit, offset, as: ChannelVideo)
-        end
-      end
-
-      case preferences.sort
-      when "alphabetically"
-        videos.sort_by! { |video| video.title }
-      when "alphabetically - reverse"
-        videos.sort_by! { |video| video.title }.reverse!
-      when "channel name"
-        videos.sort_by! { |video| video.author }
-      when "channel name - reverse"
-        videos.sort_by! { |video| video.author }.reverse!
-      end
-
-      # TODO: Add option to disable picking out notifications from regular feed
-      notifications = PG_DB.query_one("SELECT notifications FROM users WHERE email = $1", user.email,
-        as: Array(String))
-
-      notifications = videos.select { |v| notifications.includes? v.id }
-      videos = videos - notifications
-    end
-
-    if !limit
-      videos = videos[0..max_results]
-    end
-
-    PG_DB.exec("UPDATE users SET notifications = $1, updated = $2 WHERE email = $3", [] of String, Time.now,
-      user.email)
-    user.notifications = [] of String
-    env.set "user", user
-
-    templated "subscriptions"
-  else
-    env.redirect referer
-  end
-end
-
-get "/feed/history" do |env|
-  locale = LOCALES[env.get("locale").as(String)]?
-
-  user = env.get? "user"
-  referer = get_referer(env)
-
-  page = env.params.query["page"]?.try &.to_i?
-  page ||= 1
-
-  if user
-    user = user.as(User)
-
-    limit = user.preferences.max_results
-    if user.watched[(page - 1)*limit]?
-      watched = user.watched.reverse[(page - 1)*limit, limit]
-    else
-      watched = [] of String
-    end
-
-    templated "history"
-  else
-    env.redirect referer
-  end
-end
-
-get "/feed/channel/:ucid" do |env|
-  locale = LOCALES[env.get("locale").as(String)]?
-
-  env.response.content_type = "text/xml"
-  ucid = env.params.url["ucid"]
-
-  begin
-    author, ucid, auto_generated = get_about_info(ucid, locale)
-  rescue ex
-    error_message = ex.message
-    halt env, status_code: 500, response: error_message
-  end
-
-  page = 1
-  videos, count = get_60_videos(ucid, page, auto_generated)
-  videos.select! { |video| !video.paid }
-
-  host_url = make_host_url(Kemal.config.ssl || CONFIG.https_only, CONFIG.domain)
-  path = env.request.path
-
-  feed = XML.build(indent: "  ", encoding: "UTF-8") do |xml|
-    xml.element("feed", "xmlns:yt": "http://www.youtube.com/xml/schemas/2015",
-      "xmlns:media": "http://search.yahoo.com/mrss/", xmlns: "http://www.w3.org/2005/Atom",
-      "xml:lang": "en-US") do
-      xml.element("link", rel: "self", href: "#{host_url}#{path}")
-      xml.element("id") { xml.text "yt:channel:#{ucid}" }
-      xml.element("yt:channelId") { xml.text ucid }
-      xml.element("title") { xml.text author }
-      xml.element("link", rel: "alternate", href: "#{host_url}/channel/#{ucid}")
-
-      xml.element("author") do
-        xml.element("name") { xml.text author }
-        xml.element("uri") { xml.text "#{host_url}/channel/#{ucid}" }
-      end
-
-      videos.each do |video|
-        xml.element("entry") do
-          xml.element("id") { xml.text "yt:video:#{video.id}" }
-          xml.element("yt:videoId") { xml.text video.id }
-          xml.element("yt:channelId") { xml.text video.ucid }
-          xml.element("title") { xml.text video.title }
-          xml.element("link", rel: "alternate", href: "#{host_url}/watch?v=#{video.id}")
-
-          xml.element("author") do
-            if auto_generated
-              xml.element("name") { xml.text video.author }
-              xml.element("uri") { xml.text "#{host_url}/channel/#{video.ucid}" }
-            else
-              xml.element("name") { xml.text author }
-              xml.element("uri") { xml.text "#{host_url}/channel/#{ucid}" }
-            end
-          end
-
-          xml.element("published") { xml.text video.published.to_s("%Y-%m-%dT%H:%M:%S%:z") }
-
-          xml.element("media:group") do
-            xml.element("media:title") { xml.text video.title }
-            xml.element("media:thumbnail", url: "/vi/#{video.id}/mqdefault.jpg",
-              width: "320", height: "180")
-            xml.element("media:description") { xml.text video.description }
-          end
-
-          xml.element("media:community") do
-            xml.element("media:statistics", views: video.views)
-          end
-        end
-      end
-    end
-  end
-
-  feed
-end
-
-get "/feed/private" do |env|
-  locale = LOCALES[env.get("locale").as(String)]?
-
-  token = env.params.query["token"]?
-
-  if !token
-    halt env, status_code: 403
-  end
-
-  user = PG_DB.query_one?("SELECT * FROM users WHERE token = $1", token.strip, as: User)
-  if !user
-    halt env, status_code: 403
-  end
-
-  max_results = env.params.query["max_results"]?.try &.to_i?
-  max_results ||= 40
-
-  page = env.params.query["page"]?.try &.to_i?
-  page ||= 1
-
-  if max_results < 0
-    limit = nil
-    offset = (page - 1) * 1
-  else
-    limit = max_results
-    offset = (page - 1) * max_results
-  end
-
-  latest_only = env.params.query["latest_only"]?.try &.to_i?
-  latest_only ||= 0
-  latest_only = latest_only == 1
-
-  if user.preferences.sort == "published - reverse"
-    sort = ""
-  else
-    sort = "DESC"
-  end
-
-  view_name = "subscriptions_#{sha256(user.email)[0..7]}"
-
-  if latest_only
-    videos = PG_DB.query_all("SELECT DISTINCT ON (ucid) * FROM #{view_name} ORDER BY ucid, published #{sort}", as: ChannelVideo)
-    videos.sort_by! { |video| video.published }.reverse!
-  else
-    videos = PG_DB.query_all("SELECT * FROM #{view_name} \
-    ORDER BY published #{sort} LIMIT $1 OFFSET $2", limit, offset, as: ChannelVideo)
-  end
-
-  sort = env.params.query["sort"]?
-  sort ||= "published"
-
-  case sort
-  when "alphabetically"
-    videos.sort_by! { |video| video.title }
-  when "reverse_alphabetically"
-    videos.sort_by! { |video| video.title }.reverse!
-  when "channel_name"
-    videos.sort_by! { |video| video.author }
-  when "reverse_channel_name"
-    videos.sort_by! { |video| video.author }.reverse!
-  end
-
-  if !limit
-    videos = videos[0..max_results]
-  end
-
-  host_url = make_host_url(Kemal.config.ssl || CONFIG.https_only, CONFIG.domain)
-  path = env.request.path
-  query = env.request.query.not_nil!
-
-  feed = XML.build(indent: "  ", encoding: "UTF-8") do |xml|
-    xml.element("feed", "xmlns:yt": "http://www.youtube.com/xml/schemas/2015",
-      "xmlns:media": "http://search.yahoo.com/mrss/", xmlns: "http://www.w3.org/2005/Atom",
-      "xml:lang": "en-US") do
-      xml.element("link", "type": "text/html", rel: "alternate", href: "#{host_url}/feed/subscriptions")
-      xml.element("link", "type": "application/atom+xml", rel: "self", href: "#{host_url}#{path}?#{query}")
-      xml.element("title") { xml.text translate(locale, "Invidious Private Feed for `x`", user.email) }
-
-      videos.each do |video|
-        xml.element("entry") do
-          xml.element("id") { xml.text "yt:video:#{video.id}" }
-          xml.element("yt:videoId") { xml.text video.id }
-          xml.element("yt:channelId") { xml.text video.ucid }
-          xml.element("title") { xml.text video.title }
-          xml.element("link", rel: "alternate", href: "#{host_url}/watch?v=#{video.id}")
-
-          xml.element("author") do
-            xml.element("name") { xml.text video.author }
-            xml.element("uri") { xml.text "#{host_url}/channel/#{video.ucid}" }
-          end
-
-          xml.element("published") { xml.text video.published.to_s("%Y-%m-%dT%H:%M:%S%:z") }
-          xml.element("updated") { xml.text video.updated.to_s("%Y-%m-%dT%H:%M:%S%:z") }
-
-          xml.element("media:group") do
-            xml.element("media:title") { xml.text video.title }
-            xml.element("media:thumbnail", url: "/vi/#{video.id}/mqdefault.jpg",
-              width: "320", height: "180")
-          end
-        end
-      end
-    end
-  end
-
-  env.response.content_type = "application/atom+xml"
-  feed
-end
-
-get "/feed/playlist/:plid" do |env|
-  locale = LOCALES[env.get("locale").as(String)]?
-
-  plid = env.params.url["plid"]
-
-  host_url = make_host_url(Kemal.config.ssl || CONFIG.https_only, CONFIG.domain)
-  path = env.request.path
-
-  client = make_client(YT_URL)
-  response = client.get("/feeds/videos.xml?playlist_id=#{plid}")
-  document = XML.parse(response.body)
-
-  document.xpath_nodes(%q(//*[@href]|//*[@url])).each do |node|
-    node.attributes.each do |attribute|
-      case attribute.name
-      when "url"
-        node["url"] = "#{host_url}#{URI.parse(node["url"]).full_path}"
-      when "href"
-        node["href"] = "#{host_url}#{URI.parse(node["href"]).full_path}"
-      end
-    end
-  end
-
-  document = document.to_xml(options: XML::SaveOptions::NO_DECL)
-
-  document.scan(/<uri>(?<url>[^<]+)<\/uri>/).each do |match|
-    content = "#{host_url}#{URI.parse(match["url"]).full_path}"
-    document = document.gsub(match[0], "<uri>#{content}</uri>")
-  end
-
-  env.response.content_type = "text/xml"
-  document
-end
-
-# Channels
-
-# YouTube appears to let users set a "brand" URL that
-# is different from their username, so we convert that here
-get "/c/:user" do |env|
-  locale = LOCALES[env.get("locale").as(String)]?
-
-  client = make_client(YT_URL)
-  user = env.params.url["user"]
-
-  response = client.get("/c/#{user}")
-  document = XML.parse_html(response.body)
-
-  anchor = document.xpath_node(%q(//a[contains(@class,"branded-page-header-title-link")]))
-  if !anchor
-    next env.redirect "/"
-  end
-
-  env.redirect anchor["href"]
-end
-
-# Legacy endpoint for /user/:username
-get "/profile" do |env|
-  user = env.params.query["user"]?
-  if !user
-    env.redirect "/"
-  else
-    env.redirect "/user/#{user}"
-  end
-end
-
-get "/user/:user" do |env|
-  user = env.params.url["user"]
-  env.redirect "/channel/#{user}"
-end
-
-get "/user/:user/videos" do |env|
-  user = env.params.url["user"]
-  env.redirect "/channel/#{user}/videos"
-end
-
-get "/channel/:ucid" do |env|
-  locale = LOCALES[env.get("locale").as(String)]?
-
-  user = env.get? "user"
-  if user
-    user = user.as(User)
-    subscriptions = user.subscriptions
-  end
-  subscriptions ||= [] of String
-
-  ucid = env.params.url["ucid"]
-
-  page = env.params.query["page"]?.try &.to_i?
-  page ||= 1
-
-  sort_by = env.params.query["sort_by"]?.try &.downcase
-  sort_by ||= "newest"
-
-  begin
-    author, ucid, auto_generated, sub_count = get_about_info(ucid, locale)
-  rescue ex
-    error_message = ex.message
-    next templated "error"
-  end
-
-  if !auto_generated
-    if author.includes?(" ") || author.includes?("-")
-      env.set "search", "channel:#{ucid} "
-    else
-      env.set "search", "channel:#{author.downcase} "
-    end
-  end
-
-  videos, count = get_60_videos(ucid, page, auto_generated, sort_by)
-  videos.select! { |video| !video.paid }
-
-  templated "channel"
->>>>>>> 0d509c82
+  end
 end
 
 proxies = PROXY_LIST
@@ -2341,7 +237,7 @@
 
   if source == "youtube"
     begin
-      comments = fetch_youtube_comments(id, PG_DB, continuation, proxies, format, locale, region)
+      comments = fetch_youtube_comments(id, continuation, proxies, format, locale, region)
     rescue ex
       error_message = {"error" => ex.message}.to_json
       halt env, status_code: 500, response: error_message
@@ -2742,84 +638,6 @@
   end
 end
 
-<<<<<<< HEAD
-=======
-get "/api/v1/popular" do |env|
-  locale = LOCALES[env.get("locale").as(String)]?
-
-  env.response.content_type = "application/json"
-
-  videos = JSON.build do |json|
-    json.array do
-      popular_videos.each do |video|
-        json.object do
-          json.field "title", video.title
-          json.field "videoId", video.id
-          json.field "videoThumbnails" do
-            generate_thumbnails(json, video.id)
-          end
-
-          json.field "lengthSeconds", video.length_seconds
-
-          json.field "author", video.author
-          json.field "authorId", video.ucid
-          json.field "authorUrl", "/channel/#{video.ucid}"
-          json.field "published", video.published.to_unix
-          json.field "publishedText", translate(locale, "`x` ago", recode_date(video.published))
-        end
-      end
-    end
-  end
-
-  if env.params.query["pretty"]? && env.params.query["pretty"] == "1"
-    JSON.parse(videos).to_pretty_json
-  else
-    videos
-  end
-end
-
-get "/api/v1/top" do |env|
-  locale = LOCALES[env.get("locale").as(String)]?
-
-  env.response.content_type = "application/json"
-
-  videos = JSON.build do |json|
-    json.array do
-      top_videos.each do |video|
-        json.object do
-          json.field "title", video.title
-          json.field "videoId", video.id
-          json.field "videoThumbnails" do
-            generate_thumbnails(json, video.id)
-          end
-
-          json.field "lengthSeconds", video.info["length_seconds"].to_i
-          json.field "viewCount", video.views
-
-          json.field "author", video.author
-          json.field "authorId", video.ucid
-          json.field "authorUrl", "/channel/#{video.ucid}"
-          json.field "published", video.published.to_unix
-          json.field "publishedText", translate(locale, "`x` ago", recode_date(video.published))
-
-          description = video.description.gsub("<br>", "\n")
-          description = description.gsub("<br/>", "\n")
-          description = XML.parse_html(description)
-          json.field "description", description.content
-          json.field "descriptionHtml", video.description
-        end
-      end
-    end
-  end
-
-  if env.params.query["pretty"]? && env.params.query["pretty"] == "1"
-    JSON.parse(videos).to_pretty_json
-  else
-    videos
-  end
-end
-
->>>>>>> 0d509c82
 get "/api/v1/channels/:ucid" do |env|
   locale = LOCALES[env.get("locale").as(String)]?
 
@@ -3659,6 +1477,8 @@
   id = env.params.query["id"]?
   itag = env.params.query["itag"]?
 
+  region = env.params.query["region"]?
+
   local = env.params.query["local"]?
   local ||= "false"
   local = local == "true"
@@ -3667,7 +1487,7 @@
     halt env, status_code: 400
   end
 
-  video = get_video(id, PG_DB, proxies)
+  video = fetch_video(id, proxies, region: region)
 
   fmt_stream = video.fmt_stream(decrypt_function)
   adaptive_fmts = video.adaptive_fmts(decrypt_function)
@@ -3918,7 +1738,6 @@
 error 404 do |env|
   env.response.content_type = "application/json"
 
-<<<<<<< HEAD
   error_message = "404 Not Found"
   {"error" => error_message}.to_json
 end
@@ -3928,24 +1747,6 @@
 
   error_message = "500 Server Error"
   {"error" => error_message}.to_json
-=======
-  env.response.headers["Location"] = "/"
-  halt env, status_code: 302
-end
-
-error 500 do |env|
-  error_message = <<-END_HTML
-  Looks like you've found a bug in Invidious. Feel free to open a new issue 
-  <a href="https://github.com/omarroth/invidious/issues/github.com/omarroth/invidious">
-    here
-  </a>
-  or send an email to 
-  <a href="mailto:omarroth@protonmail.com">
-    omarroth@protonmail.com
-  </a>.
-  END_HTML
-  templated "error"
->>>>>>> 0d509c82
 end
 
 # Add redirect if SSL is enabled
@@ -3966,13 +1767,7 @@
 end
 
 Kemal.config.powered_by_header = false
-<<<<<<< HEAD
-=======
-add_handler FilteredCompressHandler.new
-add_handler DenyFrame.new
 add_handler APIHandler.new
-add_context_storage_type(User)
->>>>>>> 0d509c82
 
 Kemal.config.logger = logger
 Kemal.run