enum VideoType
  Video
  Livestream
  Scheduled
end

struct Video
  include DB::Serializable

  # Version of the JSON structure
  # It prevents us from loading an incompatible version from cache
  # (either newer or older, if instances with different versions run
  # concurrently, e.g during a version upgrade rollout).
  #
  # NOTE: don't forget to bump this number if any change is made to
  # the `params` structure in videos/parser.cr!!!
  #
  SCHEMA_VERSION = 2

  property id : String

  @[DB::Field(converter: Video::JSONConverter)]
  property info : Hash(String, JSON::Any)
  property updated : Time

  @[DB::Field(ignore: true)]
  @captions = [] of Invidious::Videos::Captions::Metadata

  @[DB::Field(ignore: true)]
  property adaptive_fmts : Array(Hash(String, JSON::Any))?

  @[DB::Field(ignore: true)]
  property fmt_stream : Array(Hash(String, JSON::Any))?

  @[DB::Field(ignore: true)]
  property description : String?

  module JSONConverter
    def self.from_rs(rs)
      JSON.parse(rs.read(String)).as_h
    end
  end

  # Methods for API v1 JSON

  def to_json(locale : String?, json : JSON::Builder)
    Invidious::JSONify::APIv1.video(self, json, locale: locale)
  end

  # TODO: remove the locale and follow the crystal convention
  def to_json(locale : String?, _json : Nil)
    JSON.build do |json|
      Invidious::JSONify::APIv1.video(self, json, locale: locale)
    end
  end

  def to_json(json : JSON::Builder | Nil = nil)
    to_json(nil, json)
  end

  # Misc methods

  def video_type : VideoType
    video_type = info["videoType"]?.try &.as_s || "video"
    return VideoType.parse?(video_type) || VideoType::Video
  end

  def schema_version : Int
    return info["version"]?.try &.as_i || 1
  end

  def published : Time
    return info["published"]?
      .try { |t| Time.parse(t.as_s, "%Y-%m-%d", Time::Location::UTC) } || Time.utc
  end

  def published=(other : Time)
    info["published"] = JSON::Any.new(other.to_s("%Y-%m-%d"))
  end

  def live_now
    return (self.video_type == VideoType::Livestream)
  end

  def post_live_dvr
    return info["isPostLiveDvr"].as_bool
  end

  def premiere_timestamp : Time?
    info
      .dig?("microformat", "playerMicroformatRenderer", "liveBroadcastDetails", "startTimestamp")
      .try { |t| Time.parse_rfc3339(t.as_s) }
  end

  def related_videos
    info["relatedVideos"]?.try &.as_a.map { |h| h.as_h.transform_values &.as_s } || [] of Hash(String, String)
  end

  # Methods for parsing streaming data

  def convert_url(fmt)
    if cfr = fmt["signatureCipher"]?.try { |json| HTTP::Params.parse(json.as_s) }
      sp = cfr["sp"]
      url = URI.parse(cfr["url"])
      params = url.query_params

      LOGGER.debug("Videos: Decoding '#{cfr}'")

      unsig = DECRYPT_FUNCTION.try &.decrypt_signature(cfr["s"])
      params[sp] = unsig if unsig
    else
      url = URI.parse(fmt["url"].as_s)
      params = url.query_params
    end

    n = DECRYPT_FUNCTION.try &.decrypt_nsig(params["n"])
    params["n"] = n if n

    params["host"] = url.host.not_nil!
    if region = self.info["region"]?.try &.as_s
      params["region"] = region
    end

    url.query_params = params
    LOGGER.trace("Videos: new url is '#{url}'")

    return url.to_s
  rescue ex
    LOGGER.debug("Videos: Error when parsing video URL")
    LOGGER.trace(ex.inspect_with_backtrace)
    return ""
  end

  def fmt_stream
    return @fmt_stream.as(Array(Hash(String, JSON::Any))) if @fmt_stream

    fmt_stream = info.dig?("streamingData", "formats")
      .try &.as_a.map &.as_h || [] of Hash(String, JSON::Any)

<<<<<<< HEAD
    fmt_stream.each do |fmt|
      fmt["url"] = JSON::Any.new(self.convert_url(fmt))
=======
      fmt["url"] = JSON::Any.new("#{fmt["url"]}&host=#{URI.parse(fmt["url"].as_s).host}&pot=#{CONFIG.po_token}")
      fmt["url"] = JSON::Any.new("#{fmt["url"]}&region=#{self.info["region"]}") if self.info["region"]?
>>>>>>> e6c39f9e
    end

    fmt_stream.sort_by! { |f| f["width"]?.try &.as_i || 0 }
    @fmt_stream = fmt_stream
    return @fmt_stream.as(Array(Hash(String, JSON::Any)))
  end

  def adaptive_fmts
    return @adaptive_fmts.as(Array(Hash(String, JSON::Any))) if @adaptive_fmts

<<<<<<< HEAD
    fmt_stream = info.dig("streamingData", "adaptiveFormats")
      .try &.as_a.map &.as_h || [] of Hash(String, JSON::Any)

    fmt_stream.each do |fmt|
      fmt["url"] = JSON::Any.new(self.convert_url(fmt))
=======
      fmt["url"] = JSON::Any.new("#{fmt["url"]}&host=#{URI.parse(fmt["url"].as_s).host}&pot=#{CONFIG.po_token}")
      fmt["url"] = JSON::Any.new("#{fmt["url"]}&region=#{self.info["region"]}") if self.info["region"]?
>>>>>>> e6c39f9e
    end

    fmt_stream.sort_by! { |f| f["width"]?.try &.as_i || 0 }
    @adaptive_fmts = fmt_stream

    return @adaptive_fmts.as(Array(Hash(String, JSON::Any)))
  end

  def video_streams
    adaptive_fmts.select &.["mimeType"]?.try &.as_s.starts_with?("video")
  end

  def audio_streams
    adaptive_fmts.select &.["mimeType"]?.try &.as_s.starts_with?("audio")
  end

  # Misc. methods

  def storyboards
    storyboards = info.dig?("storyboards", "playerStoryboardSpecRenderer", "spec")
      .try &.as_s.split("|")

    if !storyboards
      if storyboard = info.dig?("storyboards", "playerLiveStoryboardSpecRenderer", "spec").try &.as_s
        return [{
          url:               storyboard.split("#")[0],
          width:             106,
          height:            60,
          count:             -1,
          interval:          5000,
          storyboard_width:  3,
          storyboard_height: 3,
          storyboard_count:  -1,
        }]
      end
    end

    items = [] of NamedTuple(
      url: String,
      width: Int32,
      height: Int32,
      count: Int32,
      interval: Int32,
      storyboard_width: Int32,
      storyboard_height: Int32,
      storyboard_count: Int32)

    return items if !storyboards

    url = URI.parse(storyboards.shift)
    params = HTTP::Params.parse(url.query || "")

    storyboards.each_with_index do |sb, i|
      width, height, count, storyboard_width, storyboard_height, interval, _, sigh = sb.split("#")
      params["sigh"] = sigh
      url.query = params.to_s

      width = width.to_i
      height = height.to_i
      count = count.to_i
      interval = interval.to_i
      storyboard_width = storyboard_width.to_i
      storyboard_height = storyboard_height.to_i
      storyboard_count = (count / (storyboard_width * storyboard_height)).ceil.to_i

      items << {
        url:               url.to_s.sub("$L", i).sub("$N", "M$M"),
        width:             width,
        height:            height,
        count:             count,
        interval:          interval,
        storyboard_width:  storyboard_width,
        storyboard_height: storyboard_height,
        storyboard_count:  storyboard_count,
      }
    end

    items
  end

  def paid
    return (self.reason || "").includes? "requires payment"
  end

  def premium
    keywords.includes? "YouTube Red"
  end

  def captions : Array(Invidious::Videos::Captions::Metadata)
    if @captions.empty? && @info.has_key?("captions")
      @captions = Invidious::Videos::Captions::Metadata.from_yt_json(info["captions"])
    end

    return @captions
  end

  def hls_manifest_url : String?
    info.dig?("streamingData", "hlsManifestUrl").try &.as_s
  end

  def dash_manifest_url : String?
    raw_dash_url = info.dig?("streamingData", "dashManifestUrl").try &.as_s
    return nil if raw_dash_url.nil?

    # Use manifest v5 parameter to reduce file size
    # See https://github.com/iv-org/invidious/issues/4186
    dash_url = URI.parse(raw_dash_url)
    dash_query = dash_url.query || ""

    if dash_query.empty?
      dash_url.path = "#{dash_url.path}/mpd_version/5"
    else
      dash_url.query = "#{dash_query}&mpd_version=5"
    end

    return dash_url.to_s
  end

  def genre_url : String?
    info["genreUcid"].try &.as_s? ? "/channel/#{info["genreUcid"]}" : nil
  end

  def is_vr : Bool?
    return {"EQUIRECTANGULAR", "MESH"}.includes? self.projection_type
  end

  def projection_type : String?
    return info.dig?("streamingData", "adaptiveFormats", 0, "projectionType").try &.as_s
  end

  def reason : String?
    info["reason"]?.try &.as_s
  end

  def music : Array(VideoMusic)
    info["music"].as_a.map { |music_json|
      VideoMusic.new(
        music_json["song"].as_s,
        music_json["album"].as_s,
        music_json["artist"].as_s,
        music_json["license"].as_s
      )
    }
  end

  # Macros defining getters/setters for various types of data

  private macro getset_string(name)
    # Return {{name.stringify}} from `info`
    def {{name.id.underscore}} : String
      return info[{{name.stringify}}]?.try &.as_s || ""
    end

    # Update {{name.stringify}} into `info`
    def {{name.id.underscore}}=(value : String)
      info[{{name.stringify}}] = JSON::Any.new(value)
    end

    {% if flag?(:debug_macros) %} {{debug}} {% end %}
  end

  private macro getset_string_array(name)
    # Return {{name.stringify}} from `info`
    def {{name.id.underscore}} : Array(String)
      return info[{{name.stringify}}]?.try &.as_a.map &.as_s || [] of String
    end

    # Update {{name.stringify}} into `info`
    def {{name.id.underscore}}=(value : Array(String))
      info[{{name.stringify}}] = JSON::Any.new(value)
    end

    {% if flag?(:debug_macros) %} {{debug}} {% end %}
  end

  {% for op, type in {i32: Int32, i64: Int64} %}
    private macro getset_{{op}}(name)
      def \{{name.id.underscore}} : {{type}}
        return info[\{{name.stringify}}]?.try &.as_i64.to_{{op}} || 0_{{op}}
      end

      def \{{name.id.underscore}}=(value : Int)
        info[\{{name.stringify}}] = JSON::Any.new(value.to_i64)
      end

      \{% if flag?(:debug_macros) %} \{{debug}} \{% end %}
    end
  {% end %}

  private macro getset_bool(name)
    # Return {{name.stringify}} from `info`
    def {{name.id.underscore}} : Bool
      return info[{{name.stringify}}]?.try &.as_bool || false
    end

    # Update {{name.stringify}} into `info`
    def {{name.id.underscore}}=(value : Bool)
      info[{{name.stringify}}] = JSON::Any.new(value)
    end

    {% if flag?(:debug_macros) %} {{debug}} {% end %}
  end

  # Method definitions, using the macros above

  getset_string author
  getset_string authorThumbnail
  getset_string description
  getset_string descriptionHtml
  getset_string genre
  getset_string genreUcid
  getset_string license
  getset_string shortDescription
  getset_string subCountText
  getset_string title
  getset_string ucid

  getset_string_array allowedRegions
  getset_string_array keywords

  getset_i32 lengthSeconds
  getset_i64 likes
  getset_i64 views

  getset_bool allowRatings
  getset_bool authorVerified
  getset_bool isFamilyFriendly
  getset_bool isListed
  getset_bool isUpcoming
end

def get_video(id, refresh = true, region = nil, force_refresh = false)
  if (video = Invidious::Database::Videos.select(id)) && !region
    # If record was last updated over 10 minutes ago, or video has since premiered,
    # refresh (expire param in response lasts for 6 hours)
    if (refresh &&
       (Time.utc - video.updated > 10.minutes) ||
       (video.premiere_timestamp.try &.< Time.utc)) ||
       force_refresh ||
       video.schema_version != Video::SCHEMA_VERSION # cache control
      begin
        video = fetch_video(id, region)
        Invidious::Database::Videos.update(video)
      rescue ex
        Invidious::Database::Videos.delete(id)
        raise ex
      end
    end
  else
    video = fetch_video(id, region)
    Invidious::Database::Videos.insert(video) if !region
  end

  return video
rescue DB::Error
  # Avoid common `DB::PoolRetryAttemptsExceeded` error and friends
  # Note: All DB errors inherit from `DB::Error`
  return fetch_video(id, region)
end

def fetch_video(id, region)
  info = extract_video_info(video_id: id)

  if reason = info["reason"]?
    if reason == "Video unavailable"
      raise NotFoundException.new(reason.as_s || "")
    elsif !reason.as_s.starts_with? "Premieres"
      # dont error when it's a premiere.
      # we already parsed most of the data and display the premiere date
      raise InfoException.new(reason.as_s || "")
    end
  end

  video = Video.new({
    id:      id,
    info:    info,
    updated: Time.utc,
  })

  return video
end

def process_continuation(query, plid, id)
  continuation = nil
  if plid
    if index = query["index"]?.try &.to_i?
      continuation = index
    else
      continuation = id
    end
    continuation ||= 0
  end

  continuation
end

def build_thumbnails(id)
  return {
    {host: HOST_URL, height: 720, width: 1280, name: "maxres", url: "maxres"},
    {host: HOST_URL, height: 720, width: 1280, name: "maxresdefault", url: "maxresdefault"},
    {host: HOST_URL, height: 480, width: 640, name: "sddefault", url: "sddefault"},
    {host: HOST_URL, height: 360, width: 480, name: "high", url: "hqdefault"},
    {host: HOST_URL, height: 180, width: 320, name: "medium", url: "mqdefault"},
    {host: HOST_URL, height: 90, width: 120, name: "default", url: "default"},
    {host: HOST_URL, height: 90, width: 120, name: "start", url: "1"},
    {host: HOST_URL, height: 90, width: 120, name: "middle", url: "2"},
    {host: HOST_URL, height: 90, width: 120, name: "end", url: "3"},
  }
end<|MERGE_RESOLUTION|>--- conflicted
+++ resolved
@@ -115,6 +115,7 @@
 
     n = DECRYPT_FUNCTION.try &.decrypt_nsig(params["n"])
     params["n"] = n if n
+    params["pot"] = CONFIG.po_token if CONFIG.po_token
 
     params["host"] = url.host.not_nil!
     if region = self.info["region"]?.try &.as_s
@@ -137,13 +138,8 @@
     fmt_stream = info.dig?("streamingData", "formats")
       .try &.as_a.map &.as_h || [] of Hash(String, JSON::Any)
 
-<<<<<<< HEAD
     fmt_stream.each do |fmt|
       fmt["url"] = JSON::Any.new(self.convert_url(fmt))
-=======
-      fmt["url"] = JSON::Any.new("#{fmt["url"]}&host=#{URI.parse(fmt["url"].as_s).host}&pot=#{CONFIG.po_token}")
-      fmt["url"] = JSON::Any.new("#{fmt["url"]}&region=#{self.info["region"]}") if self.info["region"]?
->>>>>>> e6c39f9e
     end
 
     fmt_stream.sort_by! { |f| f["width"]?.try &.as_i || 0 }
@@ -154,16 +150,11 @@
   def adaptive_fmts
     return @adaptive_fmts.as(Array(Hash(String, JSON::Any))) if @adaptive_fmts
 
-<<<<<<< HEAD
     fmt_stream = info.dig("streamingData", "adaptiveFormats")
       .try &.as_a.map &.as_h || [] of Hash(String, JSON::Any)
 
     fmt_stream.each do |fmt|
       fmt["url"] = JSON::Any.new(self.convert_url(fmt))
-=======
-      fmt["url"] = JSON::Any.new("#{fmt["url"]}&host=#{URI.parse(fmt["url"].as_s).host}&pot=#{CONFIG.po_token}")
-      fmt["url"] = JSON::Any.new("#{fmt["url"]}&region=#{self.info["region"]}") if self.info["region"]?
->>>>>>> e6c39f9e
     end
 
     fmt_stream.sort_by! { |f| f["width"]?.try &.as_i || 0 }
