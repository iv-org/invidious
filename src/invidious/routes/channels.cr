--- conflicted
+++ resolved
@@ -329,12 +329,8 @@
 
   private KNOWN_TABS = {
     "home", "videos", "shorts", "streams", "podcasts",
-<<<<<<< HEAD
     "releases", "courses", "playlists", "community", "channels", "about",
-=======
-    "releases", "playlists", "community", "channels", "about",
     "posts",
->>>>>>> d7068153
   }
 
   # Redirects brand url channels to a normal /channel/:ucid route
