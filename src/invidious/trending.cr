def fetch_trending(trending_type, region, locale, env)
  region ||= "US"
  region = region.upcase

  plid = nil

  case trending_type.try &.downcase
  when "music"
    # params = "4gINGgt5dG1hX2NoYXJ0cw%3D%3D"
    return fetch_subscription_related_videoids(env, region, locale)
  when "gaming"
    params = "4gIcGhpnYW1pbmdfY29ycHVzX21vc3RfcG9wdWxhcg%3D%3D"
  when "movies"
    params = "4gIKGgh0cmFpbGVycw%3D%3D"
  else # Default
    params = ""
  end

  client_config = YoutubeAPI::ClientConfig.new(region: region)
  initial_data = YoutubeAPI.browse("FEtrending", params: params, client_config: client_config)

  items, _ = extract_items(initial_data)

  extracted = [] of SearchItem

  deduplicate = items.size > 1

  items.each do |itm|
    if itm.is_a?(Category)
      # Ignore the smaller categories, as they generally contain a sponsored
      # channel, which brings a lot of noise on the trending page.
      # See: https://github.com/iv-org/invidious/issues/2989
      next if (itm.contents.size < 24 && deduplicate)

      extracted.concat itm.contents.select(SearchItem)
    else
      extracted << itm
    end
  end

  # Deduplicate items before returning results
<<<<<<< HEAD
  return extracted.select(SearchVideo).uniq!(&.id), plid
end

def fetch_subscription_related_videoids(env, region, locale)
  user = env.get("user").as(Invidious::User)

  # Filter valid channel videos
  channel_videos, _ = get_subscription_feed(user, 10, 1)
  valid_channel_videoids = channel_videos.select do |v|
    !v.live_now && v.premiere_timestamp.nil? && (v.length_seconds || 0) > 0 && (v.views || 0) > 0
  end.map(&.id)

  # Sample more from watched, fewer from channels
  watched_video_ids = user.watched.sample(10)

  video_ids = watched_video_ids + valid_channel_videoids
  video_ids = video_ids.uniq
  video_ids = video_ids.reject(&.nil?)
  video_ids = video_ids.reject(&.empty?)
  video_ids = video_ids.sample(10) if video_ids.size > 10

  videos = [] of SearchVideo
  video_ids.each do |video_id|
    video = get_video(video_id)
    next unless video.video_type == VideoType::Video

    related = video.related_videos.sample(10) # pick random related videos
    related.each do |related_video|
      next unless id = related_video["id"]?
      next unless related_video["view_count"]? && related_video["view_count"]? != 0
      next unless related_video["published"]?
      next unless related_video["length_seconds"]? && related_video["length_seconds"]? != 0
      
      videos << SearchVideo.new({
        title:              related_video["title"],
        id:                 id,
        author:             related_video["author"],
        ucid:               related_video["ucid"]? || "",
        published:          (Time.parse_rfc3339(related_video["published"].to_s) rescue Time.utc),
        views:              related_video["view_count"]?.try &.to_i64 || 0_i64,
        description_html:   "", # not available
        length_seconds:     related_video["length_seconds"]?.try &.to_i || 0,
        premiere_timestamp: nil,
        author_verified:    related_video["author_verified"]? == "true",
        author_thumbnail:   related_video["author_thumbnail"]?,
        badges:             VideoBadges::None,
      })
    end
  end

  return videos.uniq!(&.id), nil
=======
  return extracted.select(SearchVideo | ProblematicTimelineItem).uniq!(&.id), plid
>>>>>>> 2c857b5a
end<|MERGE_RESOLUTION|>--- conflicted
+++ resolved
@@ -39,8 +39,7 @@
   end
 
   # Deduplicate items before returning results
-<<<<<<< HEAD
-  return extracted.select(SearchVideo).uniq!(&.id), plid
+  return extracted.select(SearchVideo | ProblematicTimelineItem).uniq!(&.id), plid
 end
 
 def fetch_subscription_related_videoids(env, region, locale)
@@ -91,7 +90,4 @@
   end
 
   return videos.uniq!(&.id), nil
-=======
-  return extracted.select(SearchVideo | ProblematicTimelineItem).uniq!(&.id), plid
->>>>>>> 2c857b5a
 end