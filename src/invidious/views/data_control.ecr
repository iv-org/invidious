--- conflicted
+++ resolved
@@ -3,7 +3,6 @@
 <% end %>
 
 <div class="h-box">
-<<<<<<< HEAD
     <div class="infobox">
         <%= translate(locale, "To import your subscriptions from YouTube,") %>
         <a rel="noopener" target="_blank" href="https://www.youtube.com/subscription_manager?action_takeout=1">
@@ -12,10 +11,7 @@
         <%= translate(locale, "and upload the file below.") %>
     </div>
 
-    <form class="pure-form pure-form-aligned" enctype="multipart/form-data" action="/data_control?referer=<%= URI.escape(referer) %>" method="post">
-=======
     <form class="pure-form pure-form-aligned" enctype="multipart/form-data" action="/data_control?referer=<%= URI.encode_www_form(referer) %>" method="post">
->>>>>>> 6942916f
         <fieldset>
             <legend><%= translate(locale, "Import") %></legend>
 
