--- conflicted
+++ resolved
@@ -32,30 +32,10 @@
                 <h3>
                     <a href="/channel/<%= channel.id %>"><%= HTML.escape(channel.author) %></a>
                 </h3>
-<<<<<<< HEAD
-								<form data-onsubmit="return_false" action="/subscription_ajax?action_remove_subscriptions=1&c=<%= channel.id %>&referer=<%= env.get("current_page") %>" method="post">
-										<input type="hidden" name="csrf_token" value="<%= HTML.escape(env.get?("csrf_token").try &.as(String) || "") %>">
-										<input class="secondary-button" type="submit" data-onclick="remove_subscription" data-ucid="<%= channel.id %>" value="<%= translate(locale, "unsubscribe") %>">
+                    <form data-onsubmit="return_false" action="/subscription_ajax?action=remove_subscriptions&c=<%= channel.id %>&referer=<%= env.get("current_page") %>" method="post">
+                        <input type="hidden" name="csrf_token" value="<%= HTML.escape(env.get?("csrf_token").try &.as(String) || "") %>">
+                        <input style="all:unset" type="submit" data-onclick="remove_subscription" data-ucid="<%= channel.id %>" value="<%= translate(locale, "unsubscribe") %>">
 								</form>
           </div>
 <% end %>
-</div>
-=======
-            </div>
-            <div class="pure-u-2-5"></div>
-            <div class="pure-u-1-5" style="text-align:right">
-                <h3 style="padding-right:0.5em">
-                    <form data-onsubmit="return_false" action="/subscription_ajax?action=remove_subscriptions&c=<%= channel.id %>&referer=<%= env.get("current_page") %>" method="post">
-                        <input type="hidden" name="csrf_token" value="<%= HTML.escape(env.get?("csrf_token").try &.as(String) || "") %>">
-                        <input style="all:unset" type="submit" data-onclick="remove_subscription" data-ucid="<%= channel.id %>" value="<%= translate(locale, "unsubscribe") %>">
-                    </form>
-                </h3>
-            </div>
-        </div>
-
-        <% if subscriptions[-1].author != channel.author %>
-            <hr>
-        <% end %>
-    </div>
-<% end %>
->>>>>>> 09019fc3
+</div>