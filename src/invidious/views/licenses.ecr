<!DOCTYPE html>
<html lang="en-US">

<head>
    <meta charset="utf-8">
    <meta name="viewport" content="width=device-width, initial-scale=1">
</head>

<body>
    <h1><%= translate(locale, "JavaScript license information") %></h1>
    <table id="jslicense-labels1">
        <tr>
            <td>
                <a href="/js/silvermine-videojs-quality-selector.min.js?v=<%= ASSET_COMMIT %>">silvermine-videojs-quality-selector.min.js</a>
            </td>

            <td>
                <a href="http://www.jclark.com/xml/copying.txt">Expat</a>
            </td>

            <td>
                <a href="https://github.com/iv-org/videojs-quality-selector"><%= translate(locale, "source") %></a>
            </td>
        </tr>

        <tr>
            <td>
                <a href="/js/sse.js?v=<%= ASSET_COMMIT %>">sse.js</a>
            </td>

            <td>
                <a href="http://www.apache.org/licenses/LICENSE-2.0">Apache-2.0-only</a>
            </td>

            <td>
                <a href="https://github.com/mpetazzoni/sse.js"><%= translate(locale, "source") %></a>
            </td>
        </tr>

        <tr>
            <td>
                <a href="/videojs/videojs-contrib-quality-levels/videojs-contrib-quality-levels.js?v=<%= ASSET_COMMIT %>">videojs-contrib-quality-levels.js</a>
            </td>

            <td>
                <a href="http://www.apache.org/licenses/LICENSE-2.0">Apache-2.0-only</a>
            </td>

            <td>
                <a href="https://github.com/videojs/videojs-contrib-quality-levels"><%= translate(locale, "source") %></a>
            </td>
        </tr>

        <tr>
            <td>
                <a href="/videojs/videojs-http-source-selector/videojs-http-source-selector.js?v=<%= ASSET_COMMIT %>">videojs-http-source-selector.js</a>
            </td>

            <td>
                <a href="http://www.jclark.com/xml/copying.txt">Expat</a>
            </td>

            <td>
                <a href="https://github.com/jfujita/videojs-http-source-selector"><%= translate(locale, "source") %></a>
            </td>
        </tr>

        <tr>
            <td>
                <a href="/videojs/videojs-mobile-ui/videojs-mobile-ui.js?v=<%= ASSET_COMMIT %>">videojs-mobile-ui.js</a>
            </td>

            <td>
                <a href="https://choosealicense.com/licenses/mit/">Expat</a>
            </td>

            <td>
                <a href="https://github.com/mister-ben/videojs-mobile-ui"><%= translate(locale, "source") %></a>
            </td>
        </tr>

        <tr>
            <td>
                <a href="/videojs/videojs-markers/videojs-markers.js?v=<%= ASSET_COMMIT %>">videojs-markers.js</a>
            </td>

            <td>
                <a href="http://www.jclark.com/xml/copying.txt">Expat</a>
            </td>

            <td>
                <a href="https://github.com/spchuang/videojs-markers"><%= translate(locale, "source") %></a>
            </td>
        </tr>

        <tr>
            <td>
                <a href="/videojs/videojs-overlay/videojs-overlay.js?v=<%= ASSET_COMMIT %>">videojs-overlay.js</a>
            </td>

            <td>
                <a href="http://www.apache.org/licenses/LICENSE-2.0">Apache-2.0-only</a>
            </td>

            <td>
                <a href="https://github.com/brightcove/videojs-overlay"><%= translate(locale, "source") %></a>
            </td>
        </tr>

        <tr>
            <td>
                <a href="/videojs/videojs-share/videojs-share.js?v=<%= ASSET_COMMIT %>">videojs-share.js</a>
            </td>

            <td>
                <a href="http://www.jclark.com/xml/copying.txt">Expat</a>
            </td>

            <td>
                <a href="https://github.com/mkhazov/videojs-share"><%= translate(locale, "source") %></a>
            </td>
        </tr>

        <tr>
            <td>
                <a href="/videojs/videojs-vtt-thumbnails/videojs-vtt-thumbnails.js?v=<%= ASSET_COMMIT %>">videojs-vtt-thumbnails.js</a>
            </td>

            <td>
                <a href="http://www.jclark.com/xml/copying.txt">Expat</a>
            </td>

            <td>
                <a href="https://github.com/chrisboustead/videojs-vtt-thumbnails"><%= translate(locale, "source") %></a>
            </td>
        </tr>

        <tr>
            <td>
                <a href="/js/videojs-youtube-annotations.min.js?v=<%= ASSET_COMMIT %>">videojs-youtube-annotations.min.js</a>
            </td>

            <td>
                <a href="https://www.gnu.org/licenses/gpl-3.0.html">GPL-3.0</a>
            </td>

            <td>
                <a href="https://github.com/afrmtbl/videojs-youtube-annotations"><%= translate(locale, "source") %></a>
            </td>
        </tr>

        <tr>
            <td>
                <a href="/videojs/videojs-vr/videojs-vr.js?v=<%= ASSET_COMMIT %>">videojs-vr.js</a>
            </td>

            <td>
                <a href="https://choosealicense.com/licenses/mit">Expat</a>
            </td>

            <td>
                <a href="https://github.com/videojs/videojs-vr"><%= translate(locale, "source") %></a>
            </td>
        </tr>

        <tr>
            <td>
                <a href="/videojs/video.js/video.js?v=<%= ASSET_COMMIT %>">video.js</a>
            </td>

            <td>
                <a href="http://www.apache.org/licenses/LICENSE-2.0">Apache-2.0-only</a>
            </td>

            <td>
                <a href="https://github.com/videojs/video.js"><%= translate(locale, "source") %></a>
            </td>
        </tr>

<<<<<<< HEAD
        <tr>
            <td>
                <a href="/js/watch.js?v=<%= ASSET_COMMIT %>">watch.js</a>
            </td>

            <td>
                <a href="https://www.gnu.org/licenses/agpl-3.0.html">AGPL-3.0</a>
            </td>

            <td>
                <a href="/js/watch.js?v=<%= ASSET_COMMIT %>"><%= translate(locale, "source") %></a>
            </td>
        </tr>

        <tr>
            <td>
                <a href="/js/comments.js?v=<%= ASSET_COMMIT %>">comments.js</a>
            </td>

            <td>
                <a href="https://www.gnu.org/licenses/agpl-3.0.html">AGPL-3.0</a>
            </td>

            <td>
                <a href="/js/comments.js?v=<%= ASSET_COMMIT %>"><%= translate(locale, "source") %></a>
            </td>
        </tr>

        <tr>
            <td>
                <a href="/js/pagination.js?v=<%= ASSET_COMMIT %>">pagination.js</a>
            </td>

            <td>
                <a href="https://www.gnu.org/licenses/agpl-3.0.html">AGPL-3.0</a>
            </td>

            <td>
                <a href="/js/pagination.js?v=<%= ASSET_COMMIT %>"><%= translate(locale, "source") %></a>
            </td>
        </tr>

        <tr>
            <td>
                <a href="/js/playlist_widget.js?v=<%= ASSET_COMMIT %>">playlist_widget.js</a>
            </td>

            <td>
                <a href="https://www.gnu.org/licenses/agpl-3.0.html">AGPL-3.0</a>
            </td>

            <td>
                <a href="/js/playlist_widget.js?v=<%= ASSET_COMMIT %>"><%= translate(locale, "source") %></a>
            </td>
        </tr>

        <tr>
            <td>
                <a href="/js/post.js?v=<%= ASSET_COMMIT %>">post.js</a>
            </td>

            <td>
                <a href="https://www.gnu.org/licenses/agpl-3.0.html">AGPL-3.0</a>
            </td>

            <td>
                <a href="/js/post.js?v=<%= ASSET_COMMIT %>"><%= translate(locale, "source") %></a>
            </td>
        </tr>

        <tr>
            <td>
                <a href="/js/watched_indicator.js?v=<%= ASSET_COMMIT %>">watched_indicator.js</a>
            </td>

            <td>
                <a href="https://www.gnu.org/licenses/agpl-3.0.html">AGPL-3.0</a>
            </td>

            <td>
                <a href="/js/watched_indicator.js?v=<%= ASSET_COMMIT %>"><%= translate(locale, "source") %></a>
            </td>
        </tr>

        <tr>
            <td>
                <a href="/js/watched_widget.js?v=<%= ASSET_COMMIT %>">watched_widget.js</a>
            </td>

            <td>
                <a href="https://www.gnu.org/licenses/agpl-3.0.html">AGPL-3.0</a>
            </td>

            <td>
                <a href="/js/watched_widget.js?v=<%= ASSET_COMMIT %>"><%= translate(locale, "source") %></a>
            </td>
        </tr>
=======
        <%- {% for row in run("../../../scripts/generate_js_licenses.cr").stringify.split('\n') %} %>
            <%-= {{row.id}} -%>
        <% {% end %} -%>
>>>>>>> 20cf913a
    </table>
</body>
</html><|MERGE_RESOLUTION|>--- conflicted
+++ resolved
@@ -177,109 +177,9 @@
             </td>
         </tr>
 
-<<<<<<< HEAD
-        <tr>
-            <td>
-                <a href="/js/watch.js?v=<%= ASSET_COMMIT %>">watch.js</a>
-            </td>
-
-            <td>
-                <a href="https://www.gnu.org/licenses/agpl-3.0.html">AGPL-3.0</a>
-            </td>
-
-            <td>
-                <a href="/js/watch.js?v=<%= ASSET_COMMIT %>"><%= translate(locale, "source") %></a>
-            </td>
-        </tr>
-
-        <tr>
-            <td>
-                <a href="/js/comments.js?v=<%= ASSET_COMMIT %>">comments.js</a>
-            </td>
-
-            <td>
-                <a href="https://www.gnu.org/licenses/agpl-3.0.html">AGPL-3.0</a>
-            </td>
-
-            <td>
-                <a href="/js/comments.js?v=<%= ASSET_COMMIT %>"><%= translate(locale, "source") %></a>
-            </td>
-        </tr>
-
-        <tr>
-            <td>
-                <a href="/js/pagination.js?v=<%= ASSET_COMMIT %>">pagination.js</a>
-            </td>
-
-            <td>
-                <a href="https://www.gnu.org/licenses/agpl-3.0.html">AGPL-3.0</a>
-            </td>
-
-            <td>
-                <a href="/js/pagination.js?v=<%= ASSET_COMMIT %>"><%= translate(locale, "source") %></a>
-            </td>
-        </tr>
-
-        <tr>
-            <td>
-                <a href="/js/playlist_widget.js?v=<%= ASSET_COMMIT %>">playlist_widget.js</a>
-            </td>
-
-            <td>
-                <a href="https://www.gnu.org/licenses/agpl-3.0.html">AGPL-3.0</a>
-            </td>
-
-            <td>
-                <a href="/js/playlist_widget.js?v=<%= ASSET_COMMIT %>"><%= translate(locale, "source") %></a>
-            </td>
-        </tr>
-
-        <tr>
-            <td>
-                <a href="/js/post.js?v=<%= ASSET_COMMIT %>">post.js</a>
-            </td>
-
-            <td>
-                <a href="https://www.gnu.org/licenses/agpl-3.0.html">AGPL-3.0</a>
-            </td>
-
-            <td>
-                <a href="/js/post.js?v=<%= ASSET_COMMIT %>"><%= translate(locale, "source") %></a>
-            </td>
-        </tr>
-
-        <tr>
-            <td>
-                <a href="/js/watched_indicator.js?v=<%= ASSET_COMMIT %>">watched_indicator.js</a>
-            </td>
-
-            <td>
-                <a href="https://www.gnu.org/licenses/agpl-3.0.html">AGPL-3.0</a>
-            </td>
-
-            <td>
-                <a href="/js/watched_indicator.js?v=<%= ASSET_COMMIT %>"><%= translate(locale, "source") %></a>
-            </td>
-        </tr>
-
-        <tr>
-            <td>
-                <a href="/js/watched_widget.js?v=<%= ASSET_COMMIT %>">watched_widget.js</a>
-            </td>
-
-            <td>
-                <a href="https://www.gnu.org/licenses/agpl-3.0.html">AGPL-3.0</a>
-            </td>
-
-            <td>
-                <a href="/js/watched_widget.js?v=<%= ASSET_COMMIT %>"><%= translate(locale, "source") %></a>
-            </td>
-        </tr>
-=======
         <%- {% for row in run("../../../scripts/generate_js_licenses.cr").stringify.split('\n') %} %>
             <%-= {{row.id}} -%>
         <% {% end %} -%>
->>>>>>> 20cf913a
     </table>
 </body>
 </html>