--- conflicted
+++ resolved
@@ -123,7 +123,6 @@
               </fieldset>
             </form>
           </div>
-<<<<<<< HEAD
           <div class="pure-u-1 pure-u-md-8-24 user-field">
             <% if env.get? "user" %>
             <div class="pure-u-1-4">
@@ -210,34 +209,19 @@
               <a rel="jslicense" href="/licenses">
                 <%= translate(locale, "View JavaScript license information.") %>
               </a>
-            </div>
+              / 
+              <i class="icon ion-ios-paper"></i>
+              <a href="/privacy">
+                <%= translate(locale, "View privacy policy.") %>
+              </a>
+            </div> 
             <div class="pure-u-1 pure-u-md-1-3">
               <i class="icon ion-logo-github"></i>
-              <%= translate(locale, "Current version: ") %>
-              <%= CURRENT_VERSION %>-
-              <%= CURRENT_COMMIT %>
+              <%= translate(locale, "Current version: ") %> <%= CURRENT_VERSION %>-<%= CURRENT_COMMIT %>
               <i class="icon ion-logo-github"></i>
-              <%= CURRENT_BRANCH %>
-            </div>
-          </div>
-=======
-          <div class="pure-u-1 pure-u-md-1-3">
-            <i class="icon ion-logo-javascript"></i>
-            <a rel="jslicense" href="/licenses">
-              <%= translate(locale, "View JavaScript license information.") %>
-            </a>
-            / 
-            <i class="icon ion-ios-paper"></i>
-            <a href="/privacy">
-              <%= translate(locale, "View privacy policy.") %>
-            </a>
-          </div> 
-          <div class="pure-u-1 pure-u-md-1-3">
-            <i class="icon ion-logo-github"></i>
-            <%= translate(locale, "Current version: ") %> <%= CURRENT_VERSION %>-<%= CURRENT_COMMIT %>
-            <i class="icon ion-logo-github"></i>
-            <%= CURRENT_BRANCH %></div>
->>>>>>> 3c6be7e0
+              <%= CURRENT_BRANCH %></div>
+            </div>
+          </div>
         </div>
       </div>
       <div class="pure-u-1 pure-u-md-2-24"></div>
