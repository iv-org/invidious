class Config
  YAML.mapping({
    crawl_threads:   Int32,      # Number of threads to use for finding new videos from YouTube (used to populate "top" page)
    channel_threads: Int32,      # Number of threads to use for crawling videos from channels (for updating subscriptions)
    feed_threads:    Int32,      # Number of threads to use for updating feeds
    video_threads:   Int32,      # Number of threads to use for updating videos in cache (mostly non-functional)
    db:              NamedTuple( # Database configuration
user: String,
      password: String,
      host: String,
      port: Int32,
      dbname: String,
    ),
<<<<<<< HEAD
    dl_api_key:   String?,
    https_only:   Bool?,
    hmac_key:     String?,
    full_refresh: Bool,
    domain:       String?,
    decrypt_drm:  {
      type:    Bool?,
      default: true,
    },
  })
end

=======
    dl_api_key:   String?, # DetectLanguage API Key (used to filter non-English results from "top" page), mostly non-functional
    https_only:   Bool?,   # Used to tell Invidious it is behind a proxy, so links to resources should be https://
    hmac_key:     String?, # HMAC signing key for CSRF tokens
    full_refresh: Bool,    # Used for crawling channels: threads should check all videos uploaded by a channel
    domain:       String,  # Domain to be used for links to resources on the site where an absolute URL is required
  })
end

class FilteredCompressHandler < Kemal::Handler
  exclude ["/videoplayback", "/videoplayback/*", "/vi/*", "/api/*", "/ggpht/*"]

  def call(env)
    return call_next env if exclude_match? env

    {% if flag?(:without_zlib) %}
      call_next env
    {% else %}
      request_headers = env.request.headers

      if request_headers.includes_word?("Accept-Encoding", "gzip")
        env.response.headers["Content-Encoding"] = "gzip"
        env.response.output = Gzip::Writer.new(env.response.output, sync_close: true)
      elsif request_headers.includes_word?("Accept-Encoding", "deflate")
        env.response.headers["Content-Encoding"] = "deflate"
        env.response.output = Flate::Writer.new(env.response.output, sync_close: true)
      end

      call_next env
    {% end %}
  end
end

class APIHandler < Kemal::Handler
  only ["/api/v1/*"]

  def call(env)
    return call_next env unless only_match? env

    env.response.headers["Access-Control-Allow-Origin"] = "*"

    call_next env
  end
end

class DenyFrame < Kemal::Handler
  exclude ["/embed/*"]

  def call(env)
    return call_next env if exclude_match? env

    env.response.headers["X-Frame-Options"] = "sameorigin"
    call_next env
  end
end

def rank_videos(db, n, filter, url)
  top = [] of {Float64, String}

  db.query("SELECT id, wilson_score, published FROM videos WHERE views > 5000 ORDER BY published DESC LIMIT 1000") do |rs|
    rs.each do
      id = rs.read(String)
      wilson_score = rs.read(Float64)
      published = rs.read(Time)

      # Exponential decay, older videos tend to rank lower
      temperature = wilson_score * Math.exp(-0.000005*((Time.now - published).total_minutes))
      top << {temperature, id}
    end
  end

  top.sort!

  # Make hottest come first
  top.reverse!
  top = top.map { |a, b| b }

  if filter
    language_list = [] of String
    top.each do |id|
      if language_list.size == n
        break
      else
        client = make_client(url)
        begin
          video = get_video(id, db)
        rescue ex
          next
        end

        if video.language
          language = video.language
        else
          description = XML.parse(video.description)
          content = [video.title, description.content].join(" ")
          content = content[0, 10000]

          results = DetectLanguage.detect(content)
          language = results[0].language

          db.exec("UPDATE videos SET language = $1 WHERE id = $2", language, id)
        end

        if language == "en"
          language_list << id
        end
      end
    end
    return language_list
  else
    return top[0..n - 1]
  end
end

>>>>>>> 0d509c82
def login_req(login_form, f_req)
  data = {
    "pstMsg"          => "1",
    "checkConnection" => "youtube",
    "checkedDomains"  => "youtube",
    "hl"              => "en",
    "deviceinfo"      => %q([null,null,null,[],null,"US",null,null,[],"GlifWebSignIn",null,[null,null,[]]]),
    "f.req"           => f_req,
    "flowName"        => "GlifWebSignIn",
    "flowEntry"       => "ServiceLogin",
  }

  data = login_form.merge(data)

  return HTTP::Params.encode(data)
end

def html_to_content(description_html)
  if !description_html
    description = ""
    description_html = ""
  else
    description_html = description_html.to_s
    description = description_html.gsub("<br>", "\n")
    description = description.gsub("<br/>", "\n")

    if description.empty?
      description = ""
    else
      description = XML.parse_html(description).content.strip("\n ")
    end
  end

  return description_html, description
end

def extract_videos(nodeset, ucid = nil)
  videos = extract_items(nodeset, ucid)
  videos.select! { |item| !item.is_a?(SearchChannel | SearchPlaylist) }
  videos.map { |video| video.as(SearchVideo) }
end

def extract_items(nodeset, ucid = nil)
  # TODO: Make this a 'common', so it makes more sense to be used here
  items = [] of SearchItem

  nodeset.each do |node|
    anchor = node.xpath_node(%q(.//h3[contains(@class,"yt-lockup-title")]/a))
    if !anchor
      next
    end

    if anchor["href"].starts_with? "https://www.googleadservices.com"
      next
    end

    anchor = node.xpath_node(%q(.//div[contains(@class, "yt-lockup-byline")]/a))
    if !anchor
      author = ""
      author_id = ""
    else
      author = anchor.content.strip
      author_id = anchor["href"].split("/")[-1]
    end

    anchor = node.xpath_node(%q(.//h3[contains(@class, "yt-lockup-title")]/a))
    if !anchor
      next
    end
    title = anchor.content.strip
    id = anchor["href"]

    description_html = node.xpath_node(%q(.//div[contains(@class, "yt-lockup-description")]))
    description_html, description = html_to_content(description_html)

    tile = node.xpath_node(%q(.//div[contains(@class, "yt-lockup-tile")]))
    if !tile
      next
    end

    case tile["class"]
    when .includes? "yt-lockup-playlist"
      plid = HTTP::Params.parse(URI.parse(id).query.not_nil!)["list"]

      anchor = node.xpath_node(%q(.//div[contains(@class, "yt-lockup-meta")]/a))

      if !anchor
        anchor = node.xpath_node(%q(.//ul[@class="yt-lockup-meta-info"]/li/a))
      end

      video_count = node.xpath_node(%q(.//span[@class="formatted-video-count-label"]/b))
      if video_count
        video_count = video_count.content

        if video_count == "50+"
          author = "YouTube"
          author_id = "UC-9-kyTW8ZkZNDHQJ6FgpwQ"
          video_count = video_count.rchop("+")
        end

        video_count = video_count.to_i?
      end
      video_count ||= 0

      videos = [] of SearchPlaylistVideo
      node.xpath_nodes(%q(.//*[contains(@class, "yt-lockup-playlist-items")]/li)).each do |video|
        anchor = video.xpath_node(%q(.//a))
        if anchor
          video_title = anchor.content.strip
          id = HTTP::Params.parse(URI.parse(anchor["href"]).query.not_nil!)["v"]
        end
        video_title ||= ""
        id ||= ""

        anchor = video.xpath_node(%q(.//span/span))
        if anchor
          length_seconds = decode_length_seconds(anchor.content)
        end
        length_seconds ||= 0

        videos << SearchPlaylistVideo.new(
          video_title,
          id,
          length_seconds
        )
      end

      items << SearchPlaylist.new(
        title,
        plid,
        author,
        author_id,
        video_count,
        videos
      )
    when .includes? "yt-lockup-channel"
      author = title.strip

      ucid = node.xpath_node(%q(.//button[contains(@class, "yt-uix-subscription-button")])).try &.["data-channel-external-id"]?
      ucid ||= id.split("/")[-1]

      author_thumbnail = node.xpath_node(%q(.//div/span/img)).try &.["data-thumb"]?
      author_thumbnail ||= node.xpath_node(%q(.//div/span/img)).try &.["src"]
      author_thumbnail ||= ""

      subscriber_count = node.xpath_node(%q(.//span[contains(@class, "yt-subscriber-count")])).try &.["title"].delete(",").to_i?
      subscriber_count ||= 0

      video_count = node.xpath_node(%q(.//ul[@class="yt-lockup-meta-info"]/li)).try &.content.split(" ")[0].delete(",").to_i?
      video_count ||= 0

      items << SearchChannel.new(
        author: author,
        ucid: ucid,
        author_thumbnail: author_thumbnail,
        subscriber_count: subscriber_count,
        video_count: video_count,
        description: description,
        description_html: description_html
      )
    else
      id = id.lchop("/watch?v=")

      metadata = node.xpath_nodes(%q(.//div[contains(@class,"yt-lockup-meta")]/ul/li))

      begin
        published = decode_date(metadata[0].content.lchop("Streamed ").lchop("Starts "))
      rescue ex
      end
      begin
        published ||= Time.unix(metadata[0].xpath_node(%q(.//span)).not_nil!["data-timestamp"].to_i64)
      rescue ex
      end
      published ||= Time.now

      begin
        view_count = metadata[0].content.rchop(" watching").delete(",").try &.to_i64?
      rescue ex
      end
      begin
        view_count ||= metadata.try &.[1].content.delete("No views,").try &.to_i64?
      rescue ex
      end
      view_count ||= 0_i64

      length_seconds = node.xpath_node(%q(.//span[@class="video-time"]))
      if length_seconds
        length_seconds = decode_length_seconds(length_seconds.content)
      else
        length_seconds = -1
      end

      live_now = node.xpath_node(%q(.//span[contains(@class, "yt-badge-live")]))
      if live_now
        live_now = true
      else
        live_now = false
      end

      if node.xpath_node(%q(.//span[text()="Premium"]))
        premium = true
      else
        premium = false
      end

      if !premium || node.xpath_node(%q(.//span[contains(text(), "Free episode")]))
        paid = false
      else
        paid = true
      end

      items << SearchVideo.new(
        title: title,
        id: id,
        author: author,
        ucid: author_id,
        published: published,
        views: view_count,
        description: description,
        description_html: description_html,
        length_seconds: length_seconds,
        live_now: live_now,
        paid: paid,
        premium: premium
      )
    end
  end

  return items
end<|MERGE_RESOLUTION|>--- conflicted
+++ resolved
@@ -11,20 +11,6 @@
       port: Int32,
       dbname: String,
     ),
-<<<<<<< HEAD
-    dl_api_key:   String?,
-    https_only:   Bool?,
-    hmac_key:     String?,
-    full_refresh: Bool,
-    domain:       String?,
-    decrypt_drm:  {
-      type:    Bool?,
-      default: true,
-    },
-  })
-end
-
-=======
     dl_api_key:   String?, # DetectLanguage API Key (used to filter non-English results from "top" page), mostly non-functional
     https_only:   Bool?,   # Used to tell Invidious it is behind a proxy, so links to resources should be https://
     hmac_key:     String?, # HMAC signing key for CSRF tokens
@@ -138,7 +124,6 @@
   end
 end
 
->>>>>>> 0d509c82
 def login_req(login_form, f_req)
   data = {
     "pstMsg"          => "1",
