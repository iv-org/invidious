--- conflicted
+++ resolved
@@ -132,12 +132,8 @@
     comments:               {type: Array(String), default: ["youtube", ""], converter: StringToArray},
     continue:               {type: Bool, default: false},
     continue_autoplay:      {type: Bool, default: true},
-<<<<<<< HEAD
-    dark_mode:              {type: String, default: "", converter: BoolToString},
     dismissals:             {type: String, default: ""},
-=======
     dark_mode:              {type: String, default: "light", converter: BoolToString},
->>>>>>> c3e57f1f
     latest_only:            {type: Bool, default: false},
     listen:                 {type: Bool, default: false},
     local:                  {type: Bool, default: false},
@@ -219,11 +215,8 @@
     hmac_key:                 String?,                              # HMAC signing key for CSRF tokens and verifying pubsub subscriptions
     domain:                   String?,                              # Domain to be used for links to resources on the site where an absolute URL is required
     use_pubsub_feeds:         {type: Bool | Int32, default: false}, # Subscribe to channels using PubSubHubbub (requires domain, hmac_key)
-<<<<<<< HEAD
     default_home:             {type: String, default: "Popular"},
     feed_menu:                {type: Array(String), default: ["Popular", "Top", "Trending", "Subscriptions"]},
-=======
->>>>>>> c3e57f1f
     top_enabled:              {type: Bool, default: true},
     captcha_enabled:          {type: Bool, default: true},
     login_enabled:            {type: Bool, default: true},
