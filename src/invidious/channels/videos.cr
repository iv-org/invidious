--- conflicted
+++ resolved
@@ -69,19 +69,10 @@
   return continuation
 end
 
-<<<<<<< HEAD
 def make_initial_content_ctoken(ucid, content_type, sort_by) : String
   return produce_channel_content_continuation(ucid, content_type, sort_by: sort_by)
 end
 
-# Used in bypass_captcha_job.cr
-def produce_channel_videos_url(ucid, page = 1, auto_generated = nil, sort_by = "newest", v2 = false)
-  continuation = produce_channel_content_continuation(ucid, "videos", page, auto_generated, sort_by, v2)
-  return "/browse_ajax?continuation=#{continuation}&gl=US&hl=en"
-end
-
-=======
->>>>>>> 99a5e9cb
 module Invidious::Channel::Tabs
   extend self
 
