# Mapping of subdomain => YoutubeConnectionPool
# This is needed as we may need to access arbitrary subdomains of ytimg
private YTIMG_POOLS = {} of String => YoutubeConnectionPool

struct YoutubeConnectionPool
  property! url : URI
  property! capacity : Int32
  property! timeout : Float64
  property pool : DB::Pool(HTTP::Client)

  def initialize(url : URI, @capacity = 5, @timeout = 5.0)
    @url = url
    @pool = build_pool()
  end

  def client(&)
    conn = pool.checkout
    # Proxy needs to be reinstated every time we get a client from the pool
    conn.proxy = make_configured_http_proxy_client() if CONFIG.http_proxy

    begin
      response = yield conn
    rescue ex
      conn.close

      conn = HTTP::Client.new(url)
      conn.proxy = make_configured_http_proxy_client() if CONFIG.http_proxy
      conn.family = CONFIG.force_resolve
      conn.family = Socket::Family::INET if conn.family == Socket::Family::UNSPEC
      conn.before_request { |r| add_yt_headers(r) } if url.host == "www.youtube.com"
      response = yield conn
    ensure
      pool.release(conn)
    end

    response
  end

  private def build_pool
    DB::Pool(HTTP::Client).new(initial_pool_size: 0, max_pool_size: capacity, max_idle_pool_size: capacity, checkout_timeout: timeout) do
      conn = HTTP::Client.new(url)
      conn.family = CONFIG.force_resolve
      conn.family = Socket::Family::INET if conn.family == Socket::Family::UNSPEC
      conn.before_request { |r| add_yt_headers(r) } if url.host == "www.youtube.com"
      conn
    end
  end
end

def add_yt_headers(request)
  request.headers.delete("User-Agent") if request.headers["User-Agent"] == "Crystal"
  request.headers["User-Agent"] ||= "Mozilla/5.0 (Windows NT 10.0; Win64; x64) AppleWebKit/537.36 (KHTML, like Gecko) Chrome/128.0.0.0 Safari/537.36"

  request.headers["Accept-Charset"] ||= "ISO-8859-1,utf-8;q=0.7,*;q=0.7"
  request.headers["Accept"] ||= "text/html,application/xhtml+xml,application/xml;q=0.9,*/*;q=0.8"
  request.headers["Accept-Language"] ||= "en-us,en;q=0.5"

  # Preserve original cookies and add new YT consent cookie for EU servers
  request.headers["Cookie"] = "#{request.headers["cookie"]?}; CONSENT=PENDING+#{Random.rand(100..999)}"
  if !CONFIG.cookies.empty?
    request.headers["Cookie"] = "#{(CONFIG.cookies.map { |c| "#{c.name}=#{c.value}" }).join("; ")}; #{request.headers["cookie"]?}"
  end
end

def make_client(url : URI, region = nil, force_resolve : Bool = false)
  client = HTTP::Client.new(url)

  # Force the usage of a specific configured IP Family
  if force_resolve
    client.family = CONFIG.force_resolve
  end

  client.before_request { |r| add_yt_headers(r) } if url.host == "www.youtube.com"
  client.read_timeout = 10.seconds
  client.connect_timeout = 10.seconds

  return client
end

def make_client(url : URI, region = nil, force_resolve : Bool = false, &)
  client = make_client(url, region, force_resolve)
  begin
    yield client
  ensure
    client.close
  end
end

<<<<<<< HEAD
def make_configured_http_proxy_client
  # This method is only called when configuration for an HTTP proxy are set
  config_proxy = CONFIG.http_proxy.not_nil!

  return HTTP::Proxy::Client.new(
    config_proxy.host,
    config_proxy.port,

    username: config_proxy.user,
    password: config_proxy.password,
  )
=======
# Fetches a HTTP pool for the specified subdomain of ytimg.com
#
# Creates a new one when the specified pool for the subdomain does not exist
def get_ytimg_pool(subdomain)
  if pool = YTIMG_POOLS[subdomain]?
    return pool
  else
    LOGGER.info("ytimg_pool: Creating a new HTTP pool for \"https://#{subdomain}.ytimg.com\"")
    pool = YoutubeConnectionPool.new(URI.parse("https://#{subdomain}.ytimg.com"), capacity: CONFIG.pool_size)
    YTIMG_POOLS[subdomain] = pool

    return pool
  end
>>>>>>> 75b68618
end<|MERGE_RESOLUTION|>--- conflicted
+++ resolved
@@ -86,7 +86,6 @@
   end
 end
 
-<<<<<<< HEAD
 def make_configured_http_proxy_client
   # This method is only called when configuration for an HTTP proxy are set
   config_proxy = CONFIG.http_proxy.not_nil!
@@ -98,7 +97,8 @@
     username: config_proxy.user,
     password: config_proxy.password,
   )
-=======
+end
+
 # Fetches a HTTP pool for the specified subdomain of ytimg.com
 #
 # Creates a new one when the specified pool for the subdomain does not exist
@@ -112,5 +112,4 @@
 
     return pool
   end
->>>>>>> 75b68618
 end