# Mapping of subdomain => YoutubeConnectionPool
# This is needed as we may need to access arbitrary subdomains of ytimg
private YTIMG_POOLS = {} of String => YoutubeConnectionPool

struct YoutubeConnectionPool
  property! url : URI
  property! capacity : Int32
  property! timeout : Float64
  property pool : DB::Pool(HTTP::Client)

  def initialize(url : URI, @capacity = 5, @timeout = 5.0)
    @url = url
    @pool = build_pool()
  end

  def client(&)
    conn = pool.checkout
    # Proxy needs to be reinstated every time we get a client from the pool
    conn.proxy = make_configured_http_proxy_client() if CONFIG.http_proxy

    begin
      response = yield conn
    rescue ex
      conn.close

      conn = make_client(url, force_resolve: true)

      response = yield conn
    ensure
      pool.release(conn)
    end

    response
  end

  private def build_pool
<<<<<<< HEAD
    DB::Pool(HTTP::Client).new(initial_pool_size: 0, max_pool_size: capacity, max_idle_pool_size: capacity, checkout_timeout: timeout) do
      next make_client(url, force_resolve: true)
=======
    options = DB::Pool::Options.new(
      initial_pool_size: 0,
      max_pool_size: capacity,
      max_idle_pool_size: capacity,
      checkout_timeout: timeout
    )

    DB::Pool(HTTP::Client).new(options) do
      conn = HTTP::Client.new(url)
      conn.family = CONFIG.force_resolve
      conn.family = Socket::Family::INET if conn.family == Socket::Family::UNSPEC
      conn.before_request { |r| add_yt_headers(r) } if url.host == "www.youtube.com"
      conn
>>>>>>> 711d52d4
    end
  end
end

def add_yt_headers(request)
  request.headers.delete("User-Agent") if request.headers["User-Agent"] == "Crystal"
  request.headers["User-Agent"] ||= "Mozilla/5.0 (Windows NT 10.0; Win64; x64) AppleWebKit/537.36 (KHTML, like Gecko) Chrome/128.0.0.0 Safari/537.36"

  request.headers["Accept-Charset"] ||= "ISO-8859-1,utf-8;q=0.7,*;q=0.7"
  request.headers["Accept"] ||= "text/html,application/xhtml+xml,application/xml;q=0.9,*/*;q=0.8"
  request.headers["Accept-Language"] ||= "en-us,en;q=0.5"

  # Preserve original cookies and add new YT consent cookie for EU servers
  request.headers["Cookie"] = "#{request.headers["cookie"]?}; CONSENT=PENDING+#{Random.rand(100..999)}"
  if !CONFIG.cookies.empty?
    request.headers["Cookie"] = "#{(CONFIG.cookies.map { |c| "#{c.name}=#{c.value}" }).join("; ")}; #{request.headers["cookie"]?}"
  end
end

def make_client(url : URI, region = nil, force_resolve : Bool = false, force_youtube_headers : Bool = false)
  client = HTTP::Client.new(url)
  client.proxy = make_configured_http_proxy_client() if CONFIG.http_proxy

  # Force the usage of a specific configured IP Family
  if force_resolve
    client.family = CONFIG.force_resolve
    client.family = Socket::Family::INET if client.family == Socket::Family::UNSPEC
  end

  client.before_request { |r| add_yt_headers(r) } if url.host.try &.ends_with?("youtube.com") || force_youtube_headers
  client.read_timeout = 10.seconds
  client.connect_timeout = 10.seconds

  return client
end

def make_client(url : URI, region = nil, force_resolve : Bool = false, &)
  client = make_client(url, region, force_resolve: force_resolve)
  begin
    yield client
  ensure
    client.close
  end
end

def make_configured_http_proxy_client
  # This method is only called when configuration for an HTTP proxy are set
  config_proxy = CONFIG.http_proxy.not_nil!

  return HTTP::Proxy::Client.new(
    config_proxy.host,
    config_proxy.port,

    username: config_proxy.user,
    password: config_proxy.password,
  )
end

# Fetches a HTTP pool for the specified subdomain of ytimg.com
#
# Creates a new one when the specified pool for the subdomain does not exist
def get_ytimg_pool(subdomain)
  if pool = YTIMG_POOLS[subdomain]?
    return pool
  else
    LOGGER.info("ytimg_pool: Creating a new HTTP pool for \"https://#{subdomain}.ytimg.com\"")
    pool = YoutubeConnectionPool.new(URI.parse("https://#{subdomain}.ytimg.com"), capacity: CONFIG.pool_size)
    YTIMG_POOLS[subdomain] = pool

    return pool
  end
end<|MERGE_RESOLUTION|>--- conflicted
+++ resolved
@@ -22,7 +22,6 @@
       response = yield conn
     rescue ex
       conn.close
-
       conn = make_client(url, force_resolve: true)
 
       response = yield conn
@@ -34,10 +33,6 @@
   end
 
   private def build_pool
-<<<<<<< HEAD
-    DB::Pool(HTTP::Client).new(initial_pool_size: 0, max_pool_size: capacity, max_idle_pool_size: capacity, checkout_timeout: timeout) do
-      next make_client(url, force_resolve: true)
-=======
     options = DB::Pool::Options.new(
       initial_pool_size: 0,
       max_pool_size: capacity,
@@ -46,12 +41,7 @@
     )
 
     DB::Pool(HTTP::Client).new(options) do
-      conn = HTTP::Client.new(url)
-      conn.family = CONFIG.force_resolve
-      conn.family = Socket::Family::INET if conn.family == Socket::Family::UNSPEC
-      conn.before_request { |r| add_yt_headers(r) } if url.host == "www.youtube.com"
-      conn
->>>>>>> 711d52d4
+      next make_client(url, force_resolve: true)
     end
   end
 end
