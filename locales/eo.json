--- conflicted
+++ resolved
@@ -122,14 +122,9 @@
     "Whitelisted regions: ": "Regionoj listigitaj en blanka listo: ",
     "Blacklisted regions: ": "Regionoj listigitaj en nigra listo: ",
     "Shared `x`": "Konigita `x`",
-<<<<<<< HEAD
     "`x` views": "",
-    "Premieres in `x`": "",
-    "Hi! Looks like you have JavaScript disabled. Click here to view comments, keep in mind it may take a bit longer to load.": "",
-=======
     "Premieres in `x`": "Premieras en `x`",
     "Hi! Looks like you have JavaScript disabled. Click here to view comments, keep in mind it may take a bit longer to load.": "Saluton! Ŝajnas, ke vi havas Ĝavoskripton malebligitan. Klaku ĉi tie por vidi komentojn, memoru, ke la ŝargado povus daŭri iom pli.",
->>>>>>> 7ac00258
     "View YouTube comments": "Vidi komentojn de YouTube",
     "View more comments on Reddit": "Vidi pli komentoj en Reddit",
     "View `x` comments": "Vidi `x` komentojn",
