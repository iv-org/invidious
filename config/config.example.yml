--- conflicted
+++ resolved
@@ -245,22 +245,6 @@
 ##
 # use_innertube_for_captions: false
 
-<<<<<<< HEAD
-##
-## Send Google session information. This is useful when Invidious is blocked
-## by the message "This helps protect our community."
-## See https://github.com/iv-org/invidious/issues/4734.
-##
-## Warning: These strings gives much more identifiable information to Google!
-##
-## Accepted values: String
-## Default: <none>
-##
-# po_token: ""
-# visitor_data: ""
-
-=======
->>>>>>> 65463333
 # -----------------------------
 #  Logging
 # -----------------------------
