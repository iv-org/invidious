--- conflicted
+++ resolved
@@ -68,11 +68,9 @@
 ## Features
 
 **Patches**
-<<<<<<< HEAD
+
+- revert d9df90b
 - token updater patch (mooleshacat)
-=======
-- revert d9df90b
->>>>>>> 8230c17d
 
 **User features**
 - Lightweight
