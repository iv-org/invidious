--- conflicted
+++ resolved
@@ -159,11 +159,7 @@
 
 ## Update Invidious
 
-<<<<<<< HEAD
-You can find information about how to update in the wiki: [Updating](https://github.com/omarroth/invidious/wiki/Updating).
-=======
 You can see how to update Invidious [here](https://github.com/omarroth/invidious/wiki/Updating).
->>>>>>> 27663b10
 
 ## Usage:
 
@@ -200,11 +196,7 @@
 
 ## Extensions
 
-<<<<<<< HEAD
-Extensions for Invidious and for integrating Invidious into other projects [are in the wiki](https://github.com/omarroth/invidious/wiki/Extensions)
-=======
 [Extensions](https://github.com/omarroth/invidious/wiki/Extensions) can be found in the wiki, as well as documentation for integrating it into other projects.
->>>>>>> 27663b10
 
 ## Made with Invidious
 
