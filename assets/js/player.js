--- conflicted
+++ resolved
@@ -549,7 +549,13 @@
     player.share(shareOptions);
 }
 
-<<<<<<< HEAD
+// show the preferred caption by default
+if (player_data.preferred_caption_found) {
+    player.ready(() => {
+        player.textTracks()[1].mode = 'showing';
+    });
+}
+
 // Safari audio double duration fix
 if (navigator.vendor == "Apple Computer, Inc." && video_data.params.listen) {
     player.on('loadedmetadata', function () {
@@ -558,11 +564,5 @@
                 player.currentTime(player.duration() + 1);
             }
         });
-=======
-// show the preferred caption by default
-if (player_data.preferred_caption_found) {
-    player.ready(() => {
-        player.textTracks()[1].mode = 'showing';
->>>>>>> 1a78bb4b
     });
 }