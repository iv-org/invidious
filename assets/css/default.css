/*
f* Common attributes
 */
:root {
  --sans-serif: ui-rounded, "Hiragino Maru Gothic ProN", "Quicksand",
    "Comfortaa", "Manjari", "Arial Rounded MT", "Arial Rounded MT Bold",
    "Calibri", source-sans-pro, sans-serif;
  --monospace: ui-monospace, "Cascadia Code", "Source Code Pro", "Menlo",
    "Consolas", "DejaVu Sans Mono", monospace;

  /** Gap between sections */
  --gap: 2rem;

  /** Gap between parts in a section */
  --secondary-gap: 0.6rem;

  /** Radius for rounded corners */
  --radius: 0.3rem;

  /** Border size */
  --border-width: 0.2rem;
}

*,
*::before,
*::after {
  box-sizing: border-box;
}

html,
body {
  font-family: var(--sans-serif);
  background-color: var(--bg-color);
  color: var(--fg-color);
  overflow-wrap: break-word;
  word-wrap: break-word;
  max-width: 100%;
}

body,
input,
textarea {
  font-size: 1rem;
}

p {
  line-height: 1.6;
  max-width: 50em;
}

h1,
h2,
h3,
h4,
button,
input,
textarea,
label {
  line-height: 1;
}

h1,
h2,
h3,
h4,
h5,
p {
  unicode-bidi: plaintext;
  text-align: start;
}

@media (max-width: 30em) {
  h1 {
    font-size: 1.4em;
  }

  h2 {
    font-size: 1.3em;
  }

  h2 {
    font-size: 1.2em;
  }

  .container h1 {
    padding: 0 var(--secondary-gap);
  }
}

a {
  text-decoration: none;
  color: currentcolor;
  transition:
    opacity 96ms ease-in-out,
    color 96ms ease-in-out,
    text-decoration-color 96ms ease-in-out,
    outline-width 96ms ease-in-out;
}

p a {
  text-decoration-line: underline;
  text-decoration-color: var(--secondary-bg-color);
  text-decoration-thickness: var(--border-width);
}

body > footer a {
  text-decoration-line: underline;
  text-decoration-color: var(--secondary-bg-color);
  text-decoration-thickness: var(--border-width);
}

nav ul li > a {
  padding: var(--secondary-gap);
  border-radius: var(--radius);
}

.menu a {
  padding: var(--secondary-gap);
  width: 100%;
  height: 100%;
  display: block;
}

a:hover,
a:focus {
  color: var(--accent-color);
}

a:hover,
a:active {
  text-decoration-color: var(--accent-bg-color);
}

a:focus {
  outline: var(--border-width) solid var(--secondary-bg-color);
  outline-offset: calc(var(--secondary-gap) / 3);
  border-radius: calc(var(--radius) / 2);
  text-decoration: none;
}

a:active {
  outline: var(--border-width) solid var(--accent-bg-color);
  outline-offset: calc(var(--secondary-gap) / 3);
}

body > footer a:hover,
body > footer a:focus {
  color: var(--accent-bg-color);
  text-decoration-color: var(--accent-bg-color);
}

nav ul li > a:hover,
nav ul li > a:focus {
  outline: var(--border-width) solid var(--secondary-bg-color);
  outline-offset: calc(var(--secondary-gap) / 3);
}

nav ul li > a:active {
  outline: var(--border-width) solid var(--accent-bg-color);
  outline-offset: calc(var(--secondary-gap) / 3);
}

textarea {
  background-color: var(--secondary-bg-color);
  border: var(--border-width) solid var(--secondary-bg-color);
  border-radius: var(--radius);
}

/* Make images easier to work with */
img,
picture {
  max-width: 100%;
  display: block;
}

hr {
  border: none;
  border-top: 1px solid var(--secondary-color);
  border-bottom: 1px solid black;
}

select,
input[type="text"],
input[type="search"],
input[type="password"],
input[type="number"],
textarea {
  font-size: inherit;
  padding: var(--secondary-gap);
  color: var(--fg-color);
  background-color: var(--secondary-bg-color);
  border: 1px solid var(--secondary-bg-color);
  box-shadow: unset;
  border-radius: var(--radius);
}

/** TODO reduce this selector */
fieldset div:has(input[type="checkbox"]):not(.control-group),
fieldset div:has(input[type="radio"]):not(.control-group) {
  padding: var(--secondary-gap);
  border-radius: var(--radius);
  display: flex;
  align-items: center;
}

fieldset div:has(input[type="checkbox"]:checked + label),
fieldset div:has(input[type="radio"]:checked + label) {
  background-color: var(--secondary-bg-color);
}

input[type="checkbox"],
input[type="radio"] {
  min-width: 1em;
  min-height: 1em;
}

fieldset {
  border: var(--border-width) solid var(--secondary-bg-color);
  border-radius: var(--radius);
  margin: var(--gap) 0;
  padding: var(--secondary-gap);
}

textarea:not([cols]) {
  min-width: 20em;
}

textarea:not([rows]) {
  min-height: 10em;
}

label {
  cursor: pointer;
}

legend {
  font-size: 1em;
  background-color: var(--secondary-bg-color);
  border-radius: var(--radius);
  padding: var(--secondary-gap) calc(var(--secondary-gap) * 2);
  text-transform: uppercase;
}

/*
 * Footer
 */

body > footer {
  padding: calc(var(--gap) * 2) 0;
  display: grid;
  grid-template-columns: 2fr 1fr 1fr 1fr 1fr;
  grid-gap: var(--gap);
}

@media (max-width: 30em) {
  body > footer {
    grid-template-columns: 1fr;
    padding: var(--secondary-gap);
    grid-gap: var(--secondary-gap);
  }
}

nav {
  display: flex;
  justify-content: space-between;
  align-items: center;
}

nav ul {
  list-style: none;
  display: flex;
  gap: var(--secondary-gap);
  padding: 0;
  margin: 0;
  align-items: flex-start;
}

nav ul li {
  border-radius: var(--radius);
  min-width: 1.5em;
  min-height: 1.5em;
  display: flex;
  align-items: center;
  justify-content: center;
}

nav ul li.selected {
  background-color: var(--secondary-bg-color);
  font-weight: bold;
}

body > footer nav > ul {
  flex-direction: column;
  align-items: flex-start;
  gap: 0;
}

body > footer nav > ul > li {
  padding: var(--secondary-gap) 0;
}

fieldset > select,
span > select {
  color: rgb(49 49 51);
}

/** 
* Main content container 
*/
#contents {
  min-height: 100vh;
}

.container {
  margin-right: auto;
  margin-left: auto;
  max-width: 100%;
}

@media (min-width: 36em) {
  .container {
    max-width: 31.875em;
    padding-right: 0;
    padding-left: 0;
  }
}

@media (min-width: 48em) {
  .container {
    max-width: 43.75em;
  }
}

@media (min-width: 64em) {
  .container {
    max-width: 60em;
  }
}

@media (min-width: 80em) {
  .container {
    max-width: 75em;
  }
}

@media (min-width: 96em) {
  .container {
    max-width: 90em;
  }
}

body > header {
  padding: var(--secondary-gap) 0;
  opacity: 0.7;
  transition: opacity 240ms ease-in-out;
}

body > header:hover,
body > header:focus-within {
  opacity: 1;
}

time {
  font-style: italic;
  font-size: 0.95em;
  text-wrap: nowrap;
  cursor: help;
}

/**
* Formatting for raw text blocks (comments, description)
*/
.raw-text {
  white-space: pre-wrap;
}

.deleted {
  background-color: rgb(255 0 0 / 50%);
}

.underlined {
  border-bottom: 0.125rem solid;
  margin-bottom: 1.25rem;
}

/* A flex container */
.flexible {
  display: flex;
  align-items: center;
}

.flex-left {
  display: flex;
  flex: 1 1 auto;
  flex-flow: row wrap;
  justify-content: flex-start;
}

.flex-right {
  display: flex;
  flex: 2 0 auto;
  flex-flow: row nowrap;
  justify-content: flex-end;
}

/*
 * Channel page
 */

.title {
  display: flex;
  justify-content: space-between;
  gap: var(--secondary-gap);
  margin: var(--secondary-gap) 0;
}

@media (max-width: 30em) {
  .title {
    flex-direction: column;
  }
}

.channel-profile {
  display: flex;
  align-items: center;
  gap: var(--secondary-gap);
}

#channel-name {
  margin: 0;
}

.profile-pic {
  border-radius: 50%;
}

.channel-profile > h3 {
  font-size: 1.17em;
  font-weight: bold;
  vertical-align: middle;
  text-wrap: nowrap;
}

.channel-profile > h4 {
  display: flex;
  gap: var(--secondary-gap);
}

.channel-profile > img {
  width: 2rem;
  height: auto;
  border-radius: 50%;
}

body a.channel-owner {
  background-color: var(--accent-bg-color);
  border-radius: var(--radius);
  padding: 0 calc(var(--secondary-gap) * 2);
}

body a.channel-owner:hover {
  color: var(--fg-color);
}

.creator-heart-container {
  display: inline-block;
  padding: 0 0.4375rem 0.375rem 0;
  margin: 0 -0.4375rem -0.25rem 0;
}

.creator-heart {
  display: inline-block;
  position: relative;
  width: 1rem;
  height: 1rem;
  border: 0.125rem none;
}

.creator-heart-background-hearted {
  width: 1em;
  height: 1em;
  padding: 0;
  position: relative;
}

.creator-heart-small-hearted {
  position: absolute;
  right: -0.4375rem;
  bottom: -0.25rem;
}

.creator-heart-small-container {
  display: block;
  position: relative;
  width: 0.8125rem;
  height: 0.8125rem;
  color: rgb(255 0 0);
}

.menu {
  display: flex;
  justify-content: space-between;
  margin: var(--gap) 0;
}

.menu li {
  padding: 0;
}

nav.filters {
  margin: var(--gap) 0;
}

.feed-menu {
  display: flex;
  justify-content: center;
  flex-wrap: wrap;
  gap: var(--secondary-gap);
  margin: var(--gap) 0;
}

.feed-menu li {
  text-align: center;
  background-color: var(--secondary-bg-color);
  text-transform: uppercase;
}

.loading {
  display: inline-block;
  animation: spin 2s linear infinite;
}

.subscription-menu {
  display: flex;
  justify-content: space-between;
  align-items: center;
  margin: var(--gap) 0;
}

.subscription-header {
  display: flex;
  justify-content: space-between;
  align-items: center;
}

.subscribe {
  background-color: var(--accent-bg-color);
}

.unsubscribe {
  background-color: var(--secondary-bg-color);
}

.history-header {
  display: flex;
  justify-content: space-between;
  align-items: center;
}

.header-group {
  display: flex;
  justify-content: space-between;
  align-items: center;
}

.playlist-header {
  display: flex;
  justify-content: space-between;
}

.playlist-meta {
  display: flex;
  justify-content: space-between;
  align-items: center;
  margin: var(--gap) 0;
}

.playlist-meta ul {
  list-style: none;
  display: flex;
  gap: var(--secondary-gap);
  margin: 0;
  padding: 0;
}

.playlist-restricted {
  height: 20em;
  padding-right: 0.625rem;
}

/*
* Watch
*/
.watch-meta {
  opacity: 0.6;
  transition: opacity 96ms ease-in-out;
}

.watch-meta:hover,
.watch-meta:focus-within {
  opacity: 1;
}

.watch-meta nav ul {
  flex-direction: column;
  align-items: flex-start;
}

.watch-meta nav li {
  padding: 0;
}

.watch {
  display: grid;
  grid-template-columns: 1fr 3fr 1fr;
  grid-gap: var(--gap);
  max-width: 100%;
}

@media (max-width: 30em) {
  .watch {
    grid-template-columns: 1fr;
    padding: 0 var(--secondary-gap);
  }
}

.watch:has(details[open]) {
  grid-template-columns: 3fr 1fr;
}

/* Initially hide the content of the details section */
details[open] ~ .watch-meta {
  display: block;
}

/* Hide the grid item when the details box is closed */
details:not([open]) ~ .watch-meta {
  display: none;
}

.watch-context {
  display: flex;
  justify-content: space-between;
  align-items: flex-start;
}

.watch-context nav ul {
  flex-direction: column;
}

.video-header {
  display: flex;
  justify-content: space-between;
}

.listen {
  display: flex;
  align-items: center;
  font-size: 1.25em;
}

.video-meta {
  display: flex;
  gap: var(--secondary-gap);
  justify-content: space-between;
}

@media (max-width: 30em) {
  .video-meta {
    flex-direction: column;
  }
}

.video-interaction-meta {
  display: flex;
  gap: var(--secondary-gap);
  padding-inline: var(--secondary-gap);
}

@media (max-width: 30em) {
  .video-interaction-meta {
    padding-inline: 0;
  }
}

.content-meta {
  list-style: none;
  margin: 0;
  padding: 0;
}

/*
 * Buttons
 */

button {
  background-color: transparent;
  border: none;
}

button,
*[role="button"],
*[type="submit"],
summary {
  line-height: 1;
  font-size: inherit;
  color: currentcolor;
  border: unset;
  border-radius: var(--radius);
  padding: var(--secondary-gap) calc(var(--secondary-gap) * 2);
  transition: outline-width 96ms ease-in-out;
  outline-width: 0;
  outline-style: solid;
  outline-color: var(--secondary-bg-color);
  outline-offset: calc(var(--border-width) / 1.5);
  white-space: nowrap;
}

/** prevent inner elements from being click targets */
button > *,
*[role="button"] > *,
*[type="submit"] > * {
  pointer-events: none;
}

button:focus,
*[role="button"]:focus,
*[type="submit"]:focus,
*[type="number"]:focus,
summary:focus,
select:focus {
  outline-width: var(--border-width);
}

button:active,
*[role="button"]:active,
*[type="submit"]:active,
*[type="number"]:active,
summary:active,
select:active {
  transform: translate(0.125rem 0.125rem);
  outline-color: var(--accent-bg-color);
}

button:hover,
*[role="button"]:hover,
*[type="submit"]:hover,
*[type="number"]:hover,
summary:hover,
select:hover {
  outline-width: var(--border-width);
}

a[role="button"] {
  text-decoration: none;
  color: currentcolor;
}

button.pure-button-primary,
a.pure-button-primary,
.channel-owner:hover,
.channel-owner:focus {
  background-color: var(--accent-bg-color);
}

.primary,
.pure-button-primary {
  font-weight: bold;
  background-color: var(--accent-bg-color);
}

.secondary,
.pure-button-secondary {
  color: var(--secondary-color);
  background-color: var(--secondary-bg-color);
}

.pure-button-primary:hover,
.pure-button-primary:focus {
  border-color: var(--accent-color);
  background-color: var(--accent-bg-color);
}

.secondary:hover,
.secondary:focus,
.pure-button-secondary:hover,
.pure-button-secondary:focus {
  border-color: var(--secondary-color);
  background-color: var(--secondary-bg-color);
}

.button-container {
  display: flex;
  gap: var(--secondary-gap);
  align-items: center;
}

.controls {
  display: grid;
  gap: var(--secondary-gap);
}

.control-group {
  display: grid;
  grid-template-columns: 1fr 1fr;
  gap: var(--secondary-gap);
  place-items: center flex-start;
}

.control-message {
  display: flex;
  align-items: center;
  gap: var(--secondary-gap);
}

.action-controls {
  display: grid;
  padding: var(--secondary-gap);
  padding-left: calc(50% + (var(--secondary-gap) / 2));
  gap: var(--gap);
  place-items: center flex-start;
  background-color: var(--secondary-bg-color);
  border-radius: var(--radius);
}

.control-group label {
  justify-self: flex-end;
}

/*
 * Video thumbnails
 */

div.thumbnail {
  position: relative;
  width: 100%;
  background-color: var(--secondary-bg-color);
}

img.thumbnail {
  width: 100%;
  max-width: 100%;
  max-height: 100%;
  object-fit: cover;
  aspect-ratio: 16 / 9;
}

.thumbnail-placeholder {
  min-height: calc(var(--gap) * 2);
  background-color: var(--secondary-bg-color);
}

div.watched-overlay {
  z-index: 50;
  position: absolute;
  inset: 0;
  background-color: var(--watched-overlay-color);
}

div.watched-indicator {
  position: absolute;
  left: 0;
  bottom: 0;
  height: 0.25rem;
  width: 100%;
  background-color: var(--accent-bg-color);
}

.top-left-overlay {
  top: var(--secondary-gap);
  left: var(--secondary-gap);
}

.length {
  bottom: var(--secondary-gap);
  right: var(--secondary-gap);
  z-index: 100;
  position: absolute;
  padding: 0 var(--secondary-gap);
  border-radius: var(--radius);
  color: white;
  background-color: hsl(175deg 0 0% / 90%);
  line-height: 1;
}

div.thumbnail > .top-left-overlay {
  z-index: 100;
  position: absolute;
}

.length,
.top-left-overlay button {
  opacity: 0.9;
}

/*
* Related videos
*/

.related-videos {
  display: grid;
  grid-gap: var(--gap);
  grid-template-columns: 18rem;
}

/*
* Videos
*/

.videos {
  display: grid;
  grid-template-columns: repeat(auto-fill, minmax(20em, 1fr));
  grid-gap: var(--gap);
}

.notifications {
  margin-bottom: var(--gap);
}

/*
* Video card
*/

.video-card {
  display: flex;
  gap: var(--secondary-gap);
  flex-direction: column;
}

.video-card h3,
.video-card h4 {
  margin: 0;
  font-weight: normal;
  line-height: 1.1;
  white-space: nowrap;
  overflow: hidden;
  text-overflow: ellipsis;
}

.video-card p {
  font-size: 0.9em;
}

.video-meta-sub {
  display: grid;
  grid-template-columns: auto auto;
  justify-content: space-between;
  align-items: center;
  opacity: 0.7;
  transition: opacity 96ms ease-in-out;
}

.video-meta-sub h3 {
  margin: 0;
}

.video-meta-sub:hover,
.video-meta-sub:focus-within {
  opacity: 1;
}

.video-card.hide {
  opacity: 0.3;
  pointer-events: none;
}

/*
 * Navbar
 */

.navbar {
  display: grid;
  grid-template-columns: 1fr 2fr 1fr;
  grid-template-areas: "index-link site-search user-nav";
  align-items: center;
  grid-gap: var(--secondary-gap);
  justify-content: space-between;
}

@media (max-width: 30em) {
  .navbar {
    grid-template-columns: 1fr 1fr;
    grid-template-areas:
      "index-link user-nav"
      "site-search site-search";
  }
}

.navbar ul:nth-child(3) {
  justify-self: flex-end;
}

.navbar li {
  padding: 0;
  text-wrap: nowrap;
}

#site-search {
  display: flex;
  justify-content: center;
  grid-area: site-search;
}

#index-link {
  grid-area: index-link;
}

#user-nav {
  grid-area: user-nav;
  display: flex;
  align-items: center;
}

@media (max-width: 30em) {
  #index-link {
    margin-left: var(--secondary-gap);
  }

  #user-nav {
    margin-right: var(--secondary-gap);
  }
}

.login,
.logout {
  all: unset;
}

.login:hover,
.logout:hover,
.login:focus,
.logout:focus {
  color: var(--accent-color);
}

.login:hover,
.login:active,
.logout:hover,
.logout:active {
  text-decoration-color: var(--accent-bg-color);
}

.search-box {
  display: flex;
  align-items: center;
  position: relative;
}

.search-box:focus-within button {
  transform: translateX(3em);
}

.search-box button {
  position: absolute;
  left: 19em;
  transition: transform 96ms ease-in-out;
}

@media (max-width: 30em) {
  .search-box button {
    display: none;
  }
}

.search {
  width: 20em;
}

input[type="search"]:hover,
input[type="text"]:hover,
input[type="password"]:hover,
textarea:hover {
  outline: var(--border-width) solid var(--secondary-bg-color);
  outline-offset: var(--border-width);
}

input[type="search"]:focus,
input[type="text"]:focus,
input[type="password"]:focus,
textarea:focus {
  outline: var(--border-width) solid var(--accent-color);
  outline-offset: var(--border-width);
}

/* https://stackoverflow.com/a/55170420 */
input[type="search"]::-webkit-search-cancel-button {
  height: 1em;
  width: 1em;
  background-image: url("data:image/png;base64,iVBORw0KGgoAAAANSUhEUgAAAB4AAAAeCAYAAAA7MK6iAAAAn0lEQVR42u3UMQrDMBBEUZ9WfQqDmm22EaTyjRMHAlM5K+Y7lb0wnUZPIKHlnutOa+25Z4D++MRBX98MD1V/trSppLKHqj9TTBWKcoUqffbUcbBBEhTjBOV4ja4l4OIAZThEOV6jHO8ARXD+gPPvKMABinGOrnu6gTNUawrcQKNCAQ7QeTxORzle3+sDfjJpPCqhJh7GixZq4rHcc9l5A9qZ+WeBhgEuAAAAAElFTkSuQmCC");
  background-size: 1em;
}

/* #searchbutton { */
/*   border: none; */
/*   background: none; */
/*   margin-top: 0; */
/* } */
/**/
/* #searchbutton:hover { */
/*   color: var(--accent-color); */
/* } */
.search-action {
  background-color: var(--secondary-bg-color);
  padding: var(--secondary-gap);
}

/*
 * Responsive rules
 */

/* @media only screen and (max-aspect-ratio: 16/9) { */
/*   .player-dimensions.vjs-fluid { */
/*     padding-top: 46.86%; */
/*   } */
/**/
/*   #player-container { */
/*     padding-bottom: 46.86%; */
/*   } */
/* } */
/**/
/*
 * Video "cards" (results/playlist/channel videos)
 */

.video-card-row {
  margin: 0.9375rem 0;
}

.item-block h3 {
  font-weight: normal;
}

.icon-buttons ul {
  gap: 0;
}

.icon-buttons li {
  padding: 0;
}

.icon-buttons li a {
  padding: var(--secondary-gap);
}

/*
 * Comments & community posts
 */

.community {
  margin: var(--gap) auto;
}

.comments-header {
  font-size: 0.9em;
  margin: var(--gap) 0;
}

.comments-header h3 {
  font-weight: normal;
}

.comments-header li {
  display: flex;
  padding: 0;
  align-items: center;
  gap: var(--secondary-gap);
  text-wrap: nowrap;
}

@media (max-width: 30em) {
  .comments-header ul {
    flex-direction: column;
  }
}

.comments {
  max-width: 50rem;
  display: grid;
  grid-gap: var(--gap);
  justify-content: stretch;
}

<<<<<<< HEAD
.replies {
  padding-left: var(--secondary-gap);
  border-left: 0.2em solid var(--secondary-bg-color);
}
=======
.light-theme .error-card {
  border: 1px solid black;
}

@media (prefers-color-scheme: light) {
  .no-theme a:hover,
  .no-theme a:active,
  .no-theme summary:hover,
  .no-theme a:focus,
  .no-theme summary:focus {
    color: #075A9E !important;
  }
>>>>>>> b333b78f

@media (max-width: 30em) {
  .replies {
    padding-left: var(--secondary-gap);
  }
}

.comment {
  display: flex;
  flex-direction: column;
}

.comment h4 {
  margin: 0;
  font-size: 1em;
  opacity: 0.6;
  transition: opacity 96ms ease-in-out;
}

.comment h4:hover {
  opacity: 1;
}

.comment-header {
  display: grid;
  grid-auto-flow: column;
  align-items: center;
  gap: var(--gap);
  justify-content: space-between;
  font-size: 0.9em;
}

@media (max-width: 30em) {
  .comment-header {
    gap: var(--secondary-gap);
    justify-content: stretch;
  }

  .comment-header .comment-meta-sub {
    justify-self: flex-end;
  }

  .no-theme .error-card {
    border: 1px solid black;
  }
}

ul.comment-meta-sub {
  display: flex;
  list-style: none;
  gap: var(--secondary-gap);
  padding: 0;
  margin: 0;
  opacity: 0.7;
  transition: opacity 240ms ease-in-out;
}

ul.comment-meta-sub:hover,
ul.comment-meta-sub:focus {
  opacity: 1;
}

.comment-meta-sub li {
  text-wrap: nowrap;
}

.replies button {
  font-size: 0.95em;
}

.comment-temporal {
  display: flex;
  gap: var(--secondary-gap);
  align-items: center;
  align-content: center;
}

.comment-temporal time {
  opacity: 0.7;
  transition: opacity 96ms ease-in-out;
}

.comment-temporal time:hover {
  opacity: 1;
}

/*
 * We don't want the top and bottom margin on the post page.
 */
.comments.post-comments {
  margin-bottom: 0;
  margin-top: 0;
}

.video-iframe-wrapper {
  position: relative;
  height: 0;
  padding-bottom: 56.25%;
}

.video-iframe {
  position: absolute;
  top: 0;
  left: 0;
  width: 100%;
  height: 100%;
  border: none;
}

<<<<<<< HEAD
/*
 * Page navigation
 */

.pagination {
  margin: calc(var(--gap) / 2) 0;
=======
.dark-theme .error-card {
  border: 1px solid #5e5e5e;
}

@media (prefers-color-scheme: dark) {
  .no-theme a:hover,
  .no-theme a:active,
  .no-theme a:focus {
    color: rgb(0, 182, 240);
  }

  .no-theme .pure-button-primary:hover,
  .no-theme .pure-button-primary:focus,
  .no-theme .pure-button-secondary:hover,
  .no-theme .pure-button-secondary:focus {
    color: #fff !important;
    border-color: rgb(0, 182, 240) !important;
    background-color: rgba(0, 182, 240, 1) !important;
  }

  .no-theme .pure-button-secondary {
    background-color: #0002;
    color: #ddd;
  }

  .no-theme a {
    color: #adadad;
    text-decoration: none;
  }

  body.no-theme {
    background-color: rgba(35, 35, 35, 1);
    color: #f0f0f0;
  }

  .no-theme .pure-form legend {
    color: #f0f0f0;
  }

  .no-theme .pure-menu-heading {
    color: #f0f0f0;
  }

  .no-theme input,
  .no-theme select,
  .no-theme textarea {
    color: rgba(35, 35, 35, 1);
  }

  .no-theme .pure-form input[type="file"] {
    color: #f0f0f0;
  }

  .no-theme .searchbar input {
    background-color: inherit;
    color: inherit;
  }

  .no-theme footer {
    color: #adadad;
  }

  .no-theme footer a {
    color: #adadad !important;
  }

  .no-theme .error-card {
    border: 1px solid #5e5e5e;
  }
>>>>>>> b333b78f
}

.pure-control-group label {
  word-wrap: normal;
}

/*
 * Miscellanous
 */

/* Description Expansion Styling */
#description-expansion,
#music-desc-expansion {
  display: none;
}

#description-expansion ~ p,
#music-desc-expansion ~ p {
  overflow: hidden;
}

#description-expansion:not(:checked) ~ p {
  max-height: 8.3em;
}

#description-expansion:checked ~ p {
  overflow: unset;
  height: 100%;
}

#description-expansion ~ label {
  order: 1;
  margin-top: 1.25rem;
}

label[for="description-expansion"]:hover,
label[for="music-desc-expansion"]:hover {
  cursor: pointer;
}

/* Bidi (bidirectional text) support */
.raw-text,
#description,
#description-box,
#music-description-box {
  unicode-bidi: plaintext;
  text-align: start;
}

#music-description-box {
  display: none;
}

#music-desc-expansion:checked ~ #music-description-box {
  display: block;
}

#music-desc-expansion ~ label > h3 > .ion-ios-arrow-up,
#music-desc-expansion:checked ~ label > h3 > .ion-ios-arrow-down {
  display: none;
}

#music-desc-expansion:checked ~ label > h3 > .ion-ios-arrow-up,
#music-desc-expansion ~ label > h3 > .ion-ios-arrow-down {
  display: inline;
}

/* Select all the music items except the first one */
.music-item + .music-item {
  border-top: 1px solid white;
}

/* Center the "invidious" logo on the search page */
#logo > h1 {
  text-align: center;
}

.channel-emoji {
  margin: 0 0.125rem;
}

#download_widget {
<<<<<<< HEAD
  width: 100%;
}

.watch-action-group {
  margin: var(--gap) 0;
  display: grid;
  grid-gap: var(--secondary-gap);
}

.subscriptions {
  display: grid;
  grid-template-columns: 1fr 1fr 1fr;
  grid-gap: var(--gap);
}

.subscriptions > div {
  border: 0.15em solid var(--secondary-bg-color);
  border-radius: var(--radius);
  padding: 1em;
}

.secondary-button {
  border: none;
  padding: 0.6em 1em;
  background-color: var(--secondary-bg-color);
  color: var(--secondary-color);
}

fieldset.preferences,
fieldset.form {
  display: grid;
  grid-gap: var(--secondary-gap);
  padding-block: var(--gap);
  margin: var(--gap) 0;
}

#views,
#likes {
  text-wrap: nowrap;
=======
    width: 100%;
}

.error-card {
  display: flex;
  flex-direction: column;
  align-items: center;
  padding: 25px;
  margin-bottom: 1em;
  border-radius: 10px;
  box-sizing: border-box;
  height: 100%;
}

.error-card > .explanation {
  display: grid;
  grid-template-columns: max-content 1fr;
  grid-template-rows: 1fr max-content;
  align-items: center;
  column-gap: 10px;
  row-gap: 4px;
}

.error-card > .explanation > i {
  color: #f44;
  font-size: 24px;
  grid-area: 1 / 1 / 2 / 2;
}

.error-card > .explanation > h4 {
  grid-area: 1 / 2 / 2 / 3;
  margin: 0;
}

.error-card > .explanation > p {
  grid-area: 2 / 2 / 3 / 3;
  margin: 0;
}

.error-card details {
  margin-top: 10px;
  width: 100%;
}

.error-card summary {
  width: 100%;
}

.error-card pre {
  height: 300px;
}

.error-issue-template {
  padding: 20px;
  background: rgba(0, 0, 0, 0.12345);
>>>>>>> b333b78f
}<|MERGE_RESOLUTION|>--- conflicted
+++ resolved
@@ -1180,25 +1180,10 @@
   justify-content: stretch;
 }
 
-<<<<<<< HEAD
 .replies {
   padding-left: var(--secondary-gap);
   border-left: 0.2em solid var(--secondary-bg-color);
 }
-=======
-.light-theme .error-card {
-  border: 1px solid black;
-}
-
-@media (prefers-color-scheme: light) {
-  .no-theme a:hover,
-  .no-theme a:active,
-  .no-theme summary:hover,
-  .no-theme a:focus,
-  .no-theme summary:focus {
-    color: #075A9E !important;
-  }
->>>>>>> b333b78f
 
 @media (max-width: 30em) {
   .replies {
@@ -1239,10 +1224,6 @@
 
   .comment-header .comment-meta-sub {
     justify-self: flex-end;
-  }
-
-  .no-theme .error-card {
-    border: 1px solid black;
   }
 }
 
@@ -1308,84 +1289,12 @@
   border: none;
 }
 
-<<<<<<< HEAD
 /*
  * Page navigation
  */
 
 .pagination {
   margin: calc(var(--gap) / 2) 0;
-=======
-.dark-theme .error-card {
-  border: 1px solid #5e5e5e;
-}
-
-@media (prefers-color-scheme: dark) {
-  .no-theme a:hover,
-  .no-theme a:active,
-  .no-theme a:focus {
-    color: rgb(0, 182, 240);
-  }
-
-  .no-theme .pure-button-primary:hover,
-  .no-theme .pure-button-primary:focus,
-  .no-theme .pure-button-secondary:hover,
-  .no-theme .pure-button-secondary:focus {
-    color: #fff !important;
-    border-color: rgb(0, 182, 240) !important;
-    background-color: rgba(0, 182, 240, 1) !important;
-  }
-
-  .no-theme .pure-button-secondary {
-    background-color: #0002;
-    color: #ddd;
-  }
-
-  .no-theme a {
-    color: #adadad;
-    text-decoration: none;
-  }
-
-  body.no-theme {
-    background-color: rgba(35, 35, 35, 1);
-    color: #f0f0f0;
-  }
-
-  .no-theme .pure-form legend {
-    color: #f0f0f0;
-  }
-
-  .no-theme .pure-menu-heading {
-    color: #f0f0f0;
-  }
-
-  .no-theme input,
-  .no-theme select,
-  .no-theme textarea {
-    color: rgba(35, 35, 35, 1);
-  }
-
-  .no-theme .pure-form input[type="file"] {
-    color: #f0f0f0;
-  }
-
-  .no-theme .searchbar input {
-    background-color: inherit;
-    color: inherit;
-  }
-
-  .no-theme footer {
-    color: #adadad;
-  }
-
-  .no-theme footer a {
-    color: #adadad !important;
-  }
-
-  .no-theme .error-card {
-    border: 1px solid #5e5e5e;
-  }
->>>>>>> b333b78f
 }
 
 .pure-control-group label {
@@ -1468,7 +1377,6 @@
 }
 
 #download_widget {
-<<<<<<< HEAD
   width: 100%;
 }
 
@@ -1508,8 +1416,6 @@
 #views,
 #likes {
   text-wrap: nowrap;
-=======
-    width: 100%;
 }
 
 .error-card {
@@ -1564,5 +1470,4 @@
 .error-issue-template {
   padding: 20px;
   background: rgba(0, 0, 0, 0.12345);
->>>>>>> b333b78f
 }