# Warning: This docker-compose file is made for development purposes.
# Using it will build an image from the locally cloned repository.
#
# If you want to use Invidious in production, see the docker-compose.yml file provided
# in the installation documentation: https://docs.invidious.io/installation/

services:
  invidious:
    container_name: invidious
    hostname: invidious
    # image: quay.io/invidious/invidious:latest
    build:
      context: .
      dockerfile: docker/Dockerfile
    restart: unless-stopped
    ports:
<<<<<<< HEAD
      - "3000:3000"
=======
      - "127.0.0.1:3000:3000"
    depends_on:
      invidious-db:
        condition: service_healthy
        restart: true
>>>>>>> c250b9c0
    environment:
      # Please read the following file for a comprehensive list of all available
      # configuration options and their associated syntax:
      # https://github.com/iv-org/invidious/blob/master/config/config.example.yml
      INVIDIOUS_CONFIG: |
        db:
          dbname: invidious
          user: kemal
          password: kemal
          host: invidious-db
          port: 5432
        check_tables: true

        # IT is NOT recommended to use the same key as HMAC KEY. Generate a new key!
        # Use the key generated in the 2nd step
        invidious_companion_key: ksMXJJmbDiZLBmw8
        # URL used for the internal communication between invidious and invidious companion
        # There is no need to change that except if Invidious companion does not run on the same docker compose file.
        invidious_companion:
          - private_url: "http://companion:8282/companion"

        # Reverse-proxy awareness
        external_port: 443
        domain: invidious-miraidon.pcscorp.dev
        https_only: true

        # Server-wide flags (real, upstream-supported)
        hmac_key: "gf35h462Fe24g4tu46beg4"
        registration_enabled: true
        captcha_enabled: false
        admins: ["norkz"]

        pages_enabled:
          popular: false
          trending: false
          search: false

        # ↓ These MUST be nested here, not at top level
        default_user_preferences:
          player_style: youtube
          save_player_pos: true
          # Hide Popular/Trending from the menu by not listing them
          feed_menu: ["Subscriptions", "Playlists"]
          # Use literal string "<none>" to show no feed by default
          default_home: "<none>"
          related_videos: false
    healthcheck:
      test: wget -nv --tries=1 --spider http://127.0.0.1:3000/ || exit 1
      interval: 30s
      timeout: 5s
      retries: 2
    depends_on:
      invidious-db:
        condition: service_healthy
    networks:
      - proxy

  companion:
    image: quay.io/invidious/invidious-companion:latest
    environment:
    # Use the key generated in the 2nd step
       - SERVER_SECRET_KEY=ksMXJJmbDiZLBmw8
    restart: unless-stopped
    # Uncomment only if you have configured "public_url" for Invidious companion
    # Or if you want to use Invidious companion as an API in your program.
    # Remove "127.0.0.1:" if used from an external IP
    ports:
      - 8282:8282
    logging:
      options:
        max-size: "1G"
        max-file: "4"
    cap_drop:
      - ALL
    read_only: true
    # cache for youtube library
    volumes:
      - companioncache:/var/tmp/youtubei.js:rw
    security_opt:
      - no-new-privileges:true
    networks:
      - proxy

  invidious-db:
    image: docker.io/library/postgres:14
    container_name: invidious-db
    hostname: invidious-db
    restart: unless-stopped
    volumes:
      - postgresdata:/var/lib/postgresql/data
      - ./config/sql:/config/sql
      - ./docker/init-invidious-db.sh:/docker-entrypoint-initdb.d/init-invidious-db.sh
    environment:
      POSTGRES_DB: invidious
      POSTGRES_USER: kemal
      POSTGRES_PASSWORD: kemal
    healthcheck:
      test: ["CMD-SHELL", "pg_isready -U $$POSTGRES_USER -d $$POSTGRES_DB"]
    networks:
      - proxy

volumes:
  postgresdata:
  companioncache:

networks:
  proxy:
    driver: bridge
    external: true<|MERGE_RESOLUTION|>--- conflicted
+++ resolved
@@ -14,15 +14,11 @@
       dockerfile: docker/Dockerfile
     restart: unless-stopped
     ports:
-<<<<<<< HEAD
-      - "3000:3000"
-=======
       - "127.0.0.1:3000:3000"
     depends_on:
       invidious-db:
         condition: service_healthy
         restart: true
->>>>>>> c250b9c0
     environment:
       # Please read the following file for a comprehensive list of all available
       # configuration options and their associated syntax:
